--- conflicted
+++ resolved
@@ -30,11 +30,7 @@
 
 # buildout only seems to allow one index :(
 index = http://torpedo.grc.nasa.gov:31001
-<<<<<<< HEAD
-=======
-
 # add a link to the proprietary egg server
->>>>>>> fdb56765
 find-links = http://torpedo.grc.nasa.gov:31002/pyNPSS
 
 # put the name of a group where versions are specified here
