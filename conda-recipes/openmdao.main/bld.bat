IF NOT EXIST %RECIPE_DIR%\..\..\docs\_build\html (
<<<<<<< HEAD
    openmdao build_docs
=======
    openmdao build_docs --version %PKG_VERSION%
>>>>>>> 721f3e1b
)

xcopy %RECIPE_DIR%\..\..\docs\_build\html %SRC_DIR%\%PKG_NAME%\src\openmdao\main\docs /s /e
easy_install -N %PKG_NAME%<|MERGE_RESOLUTION|>--- conflicted
+++ resolved
@@ -1,9 +1,5 @@
 IF NOT EXIST %RECIPE_DIR%\..\..\docs\_build\html (
-<<<<<<< HEAD
-    openmdao build_docs
-=======
     openmdao build_docs --version %PKG_VERSION%
->>>>>>> 721f3e1b
 )
 
 xcopy %RECIPE_DIR%\..\..\docs\_build\html %SRC_DIR%\%PKG_NAME%\src\openmdao\main\docs /s /e
