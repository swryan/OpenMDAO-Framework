--- conflicted
+++ resolved
@@ -22,20 +22,13 @@
     - python
     - numpy ==1.7.1
     - setuptools
-<<<<<<< HEAD
-=======
     - libpython # [win]
->>>>>>> 93e3f408
 
   run:
     - python
     - numpy >=1.7.1
     - setuptools
-<<<<<<< HEAD
-    - libpython # [win32]
-=======
     - libpython # [win]
->>>>>>> 93e3f408
 
 about:
   home:  http://openmdao.org
