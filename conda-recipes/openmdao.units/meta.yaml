--- conflicted
+++ resolved
@@ -1,7 +1,3 @@
-<<<<<<< HEAD
-{% extends  "/../base.yaml" %}
-{% block name %} openmdao.units {% endblock %}
-=======
 {% set pkg_version = environ['PKG_VERSION'] %}
 {% set remote = "https://github.com/OpenMDAO/OpenMDAO-Framework.git" %}
 
@@ -33,5 +29,4 @@
 about:
   home:  http://openmdao.org
   license:  Apache 2.0
-  summary:  "Open-source Multidisciplinary Design, Analysis and Optimazation framework in Python."
->>>>>>> bb19d72b
+  summary:  "Open-source Multidisciplinary Design, Analysis and Optimazation framework in Python."