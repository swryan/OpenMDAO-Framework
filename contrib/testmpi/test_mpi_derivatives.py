--- conflicted
+++ resolved
@@ -141,7 +141,6 @@
 
         J = top.driver.workflow.calc_gradient(mode='forward',
                                               return_format='dict')
-<<<<<<< HEAD
 
         J = top.driver.workflow._system.get_combined_J(J)
         print J
@@ -151,9 +150,6 @@
         collective_assert_rel_error(self,
                                     J['_pseudo_0.out0']['comp2.x'][0][0], 
                                     -8.0, 0.0001)        
-=======
-        print J
->>>>>>> d7654335
 
     def test_one_to_two_forward(self):
         
@@ -194,7 +190,6 @@
                                     J['_pseudo_1.out0']['comp1.x'][0][0], 
                                     20.0, 0.0001)        
 
-<<<<<<< HEAD
     def test_one_to_two_adjoint(self):
         
         top = set_as_top(Assembly())
@@ -235,7 +230,7 @@
         #collective_assert_rel_error(self,
                                     #J['_pseudo_1.out0']['comp1.x'][0][0], 
                                     #20.0, 0.0001)        
-=======
+
     def test_three_way_forward(self):
         
         self.top = set_as_top(Assembly())
@@ -274,7 +269,6 @@
         #print J
         #collective_assert_rel_error(self, J[0][0], 24048,0, 0.0001)
 
->>>>>>> d7654335
 
 if __name__ == '__main__':
     import unittest
