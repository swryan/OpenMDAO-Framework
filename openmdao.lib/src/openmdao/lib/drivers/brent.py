"""
Solver based on scipy.optimize.brentq
"""

from scipy.optimize import brentq

from openmdao.main.driver import Driver
from openmdao.main.cyclicflow import CyclicWorkflow
from openmdao.main.interfaces import IHasParameters, IHasEqConstraints, \
                                     ISolver, implements
from openmdao.main.hasparameters import HasParameters
from openmdao.main.hasconstraints import HasEqConstraints
from openmdao.util.decorators import add_delegate

from openmdao.lib.datatypes.api import Float, Int, Slot


@add_delegate(HasParameters, HasEqConstraints)
class Brent(Driver):
    """Root finding using Brent's method."""

    implements(IHasParameters, IHasEqConstraints, ISolver)

    lower_bound = Float(0., iotype="in", desc="lower bound for the root search")
    upper_bound = Float(100., iotype="in", desc="upper bound for the root search")

<<<<<<< HEAD
    xtol = Float(0.0, iotype="in", desc='The routine converges when a root is'
                 ' known to lie within xtol of the value return.'
                 ' Should be >= 0. The routine modifies this to take into'
                 ' account the relative precision of doubles.')

    rtol = Float(0.0, iotype="in", desc='The routine converges when a root is'
                 ' known to lie within rtol times the value returned of the'
                 ' value returned. Should be >= 0.'
                 ' Defaults to np.finfo(float).eps * 2.')

    maxiter = Int(100, iotype="in", desc='if convergence is not achieved in'
                  ' maxiter iterations, and error is raised. Must be >= 0.')

=======
    xtol = Float(0.0, iotype="in",
                 desc='The routine converges when a root is known to lie within xtol of the value return. Should be >= 0. '
                 'The routine modifies this to take into account the relative precision of doubles.')

    rtol = Float(0.0, iotype="in",
                 desc='The routine converges when a root is known to lie within rtol times the value returned of '
                 'the value returned. Should be >= 0. Defaults to np.finfo(float).eps * 2.')

    maxiter = Int(100, iotype="in",
                  desc='if convergence is not achieved in maxiter iterations, and error is raised. Must be >= 0.')

>>>>>>> fe18e1c4
    iprint = Int(0, iotype='in',
                 desc='Set to 1 to print out itercount and residual.')

    f_resize_bracket = Slot(object,
                           desc='user supplied function to handle resizing bracket.  Form of function is: \
                           lower_new, upper_new, continue = f_resize_bracket(lower, upper, iteration) \
                           inputs include the current lower and upper bracket and the current iteration \
                           count starting from 1.  Outputs include a new lower and upper bracket, and a \
                           boolean flag on whether or not to terminate calling resize bracket')

    invalid_bracket_return = Float(-1, iotype='in',
                                   desc='user supplied value to handle what value should be returned \
                                         when a suitable bracket cannot be found. sets the "zero" as a \
                                         linear combination of the lower and upper brackets. \
                                         Must be between 0 and 1 or an error will be thrown. \
                                         root = lower + invalid_bracket_return*(upper-lower)')

    def __init__(self):
        super(Brent, self).__init__()
        self.workflow = CyclicWorkflow()
        self.xstar = self._param = None

    def _eval(self, x):
        """Callback function for evaluating f(x)"""
        self._param.set(x)
        self.run_iteration()
        return self.eval_eq_constraints(self.parent)[0]

    def execute(self):

        bracket_invalid = self._eval(self.lower_bound)*self._eval(self.upper_bound) > 0

        # check if user supplied function to handle resizing bracket
        if bracket_invalid and self.f_resize_bracket:

            # try to resize bracket to find a valid bracket.
            iteration = 1
            should_continue = True
            bracket_invalid = True

            while bracket_invalid and should_continue:
                self.lower_bound, self.upper_bound, should_continue = \
                    self.f_resize_bracket(self.lower_bound, self.upper_bound, iteration)

                bracket_invalid = self._eval(self.lower_bound)*self._eval(self.upper_bound) > 0
                iteration += 1

        if bracket_invalid:  # if bracket is still invalid, see if user has specified what to return

            if self.invalid_bracket_return >= 0.0 and self.invalid_bracket_return <= 1.0:
                xstar = self.lower_bound + self.invalid_bracket_return*(self.upper_bound-self.lower_bound)
                brent_iterations = 'valid bracket not found.  returning user specified value'

            else:
                self.raise_exception('bounds (low=%s, high=%s) do not bracket a root' %
                                 (self.lower_bound, self.upper_bound))

<<<<<<< HEAD
        kwargs = {'maxiter':self.maxiter, 'a':self.lower_bound,
                  'b':self.upper_bound, 'full_output': True}

        if self.xtol > 0:
            kwargs['xtol'] = self.xtol
        if self.rtol > 0:
            kwargs['rtol'] = self.rtol

        # Brent's method
        xstar, r = brentq(self._eval, **kwargs)
=======
        else:

            kwargs = {'maxiter': self.maxiter, 'a': self.lower_bound,
                      'b': self.upper_bound, 'full_output': True}

            if self.xtol > 0:
                kwargs['xtol'] = self.xtol
            if self.rtol > 0:
                kwargs['rtol'] = self.rtol

            # Brent's method
            xstar, r = brentq(self._eval, **kwargs)
            brent_iterations = r.iterations

>>>>>>> fe18e1c4

        # Propagate solution back into the model
        self._param.set(xstar)
        self.run_iteration()
<<<<<<< HEAD
=======
        self.record_case()
>>>>>>> fe18e1c4

        if self.iprint == 1:
            print 'iterations:', brent_iterations
            print 'residual:', self.eval_eq_constraints()

    def check_config(self):
        '''Make sure we have 1 parameter and 1 constraint'''

        params = self.get_parameters().values()
        if len(params) != 1:
            self.raise_exception("Brent driver must have 1 parameter, "
                                 "but instead it has %d" % len(params))

        constraints = self.get_eq_constraints()
        if len(constraints) != 1:
            self.raise_exception("Brent driver must have 1 equality constraint, "
                                 "but instead it has %d" % len(constraints))
        self._param = params[0]
<|MERGE_RESOLUTION|>--- conflicted
+++ resolved
@@ -24,21 +24,7 @@
     lower_bound = Float(0., iotype="in", desc="lower bound for the root search")
     upper_bound = Float(100., iotype="in", desc="upper bound for the root search")
 
-<<<<<<< HEAD
-    xtol = Float(0.0, iotype="in", desc='The routine converges when a root is'
-                 ' known to lie within xtol of the value return.'
-                 ' Should be >= 0. The routine modifies this to take into'
-                 ' account the relative precision of doubles.')
 
-    rtol = Float(0.0, iotype="in", desc='The routine converges when a root is'
-                 ' known to lie within rtol times the value returned of the'
-                 ' value returned. Should be >= 0.'
-                 ' Defaults to np.finfo(float).eps * 2.')
-
-    maxiter = Int(100, iotype="in", desc='if convergence is not achieved in'
-                  ' maxiter iterations, and error is raised. Must be >= 0.')
-
-=======
     xtol = Float(0.0, iotype="in",
                  desc='The routine converges when a root is known to lie within xtol of the value return. Should be >= 0. '
                  'The routine modifies this to take into account the relative precision of doubles.')
@@ -50,7 +36,6 @@
     maxiter = Int(100, iotype="in",
                   desc='if convergence is not achieved in maxiter iterations, and error is raised. Must be >= 0.')
 
->>>>>>> fe18e1c4
     iprint = Int(0, iotype='in',
                  desc='Set to 1 to print out itercount and residual.')
 
@@ -108,18 +93,6 @@
                 self.raise_exception('bounds (low=%s, high=%s) do not bracket a root' %
                                  (self.lower_bound, self.upper_bound))
 
-<<<<<<< HEAD
-        kwargs = {'maxiter':self.maxiter, 'a':self.lower_bound,
-                  'b':self.upper_bound, 'full_output': True}
-
-        if self.xtol > 0:
-            kwargs['xtol'] = self.xtol
-        if self.rtol > 0:
-            kwargs['rtol'] = self.rtol
-
-        # Brent's method
-        xstar, r = brentq(self._eval, **kwargs)
-=======
         else:
 
             kwargs = {'maxiter': self.maxiter, 'a': self.lower_bound,
@@ -134,15 +107,10 @@
             xstar, r = brentq(self._eval, **kwargs)
             brent_iterations = r.iterations
 
->>>>>>> fe18e1c4
 
         # Propagate solution back into the model
         self._param.set(xstar)
         self.run_iteration()
-<<<<<<< HEAD
-=======
-        self.record_case()
->>>>>>> fe18e1c4
 
         if self.iprint == 1:
             print 'iterations:', brent_iterations
