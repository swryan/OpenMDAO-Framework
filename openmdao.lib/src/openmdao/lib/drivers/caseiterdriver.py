--- conflicted
+++ resolved
@@ -4,6 +4,7 @@
 """
 
 from cStringIO import StringIO
+import gc
 import logging
 import os.path
 import Queue
@@ -313,20 +314,16 @@
             # Replicate and mutate model to run our workflow once.
             # Originally this was done in-place, but that 'invalidated'
             # various workflow quantities.
-            self._record_leaks('\nbefore replicant copy', report=False)
             replicant = self.parent.copy()
-            self._record_leaks('\nafter replicant copy')
             workflow = replicant.get(self.name+'.workflow')
             driver = replicant.add('driver', Driver())
             workflow.parent = driver
             workflow.scope = None
             replicant.driver.workflow = workflow
-            self._record_leaks('\nbefore save_to_egg')
             egg_info = replicant.save_to_egg(self.name, version,
                                              need_requirements=need_reqs)
-            self._record_leaks('\nafter save_to_egg')
-            replicant = None
-            self._record_leaks('\nafter release')
+            replicant = workflow = driver = None  # Release objects.
+            gc.collect()  # Collect/compact before possible fork.
 
             self._egg_file = egg_info[0]
             self._egg_required_distributions = egg_info[1]
@@ -351,17 +348,9 @@
         for i in range(length):
             inputs = []
             for j in range(len(inp_paths)):
-<<<<<<< HEAD
-                value = inp_values[j][i]
-                if not self.sequential and isinstance(value, VariableTree):
-                    value = value.copy()
-                inputs.append((inp_paths[j], value))
-            cases.append(_Case(i, inputs, outputs, parent_uuid=self._case_uuid))
-=======
                 inputs.append((inp_paths[j], inp_values[j][i]))
             cases.append(_Case(i, inputs, outputs, extra_outputs,
                                parent_uuid=self._case_uuid))
->>>>>>> d6b34b44
         self.init_responses(length)
 
         self._iter = iter(cases)
@@ -712,34 +701,7 @@
         server.state = _EXECUTING
         return True
 
-    def _record_leaks(self, msg, report=True):
-        from openmdao.util.leakchk import LeakChecker
-        print msg, 'reporting', report
-        LeakChecker.get_instance().record(report=report)
-
     def _record_case(self, scope, case):
-<<<<<<< HEAD
-        """ Record case data from `scope` in ``case_outputs``. """
-        outputs = case.fetch_outputs(scope)
-        for path, value in outputs:
-            if self.sequential and isinstance(value, VariableTree):
-                value = value.copy()
-            path = make_legal_path(path)
-            self.set('case_outputs.'+path, value,
-                     index=(case.index,), force=True)
-
-        # Record regular case in recorders.
-        top = self.parent
-        while top.parent:
-            top = top.parent
-        if top.recorders:
-            inputs = case._inputs.items()
-            inputs.extend(case.extra_inputs)
-            outputs.extend(case.extra_outputs)
-            from openmdao.main.case import Case
-            recorded = Case(inputs, outputs, retries=case.retries,
-                            case_uuid=case.uuid, parent_uuid=case.parent_uuid)
-=======
         """
         Record case data from `scope` in ``case_outputs``.
         Also sends case data to recorders.
@@ -750,7 +712,7 @@
             for path, value in case_outputs:
                 path = make_legal_path(path)
                 if self.sequential and isinstance(value, VariableTree):
-                    value = deepcopy(value)
+                    value = value.copy()
                 self.set('case_outputs.'+path, value,
                          index=(index,), force=True)
 
@@ -770,7 +732,7 @@
             for path, value in case_outputs:
                 if path in recording:
                     if self.sequential and isinstance(value, VariableTree):
-                        value = deepcopy(value)
+                        value = value.copy()
                     outputs.append(value)
 
             itername = '%s.workflow.itername' % self.name
@@ -778,7 +740,7 @@
                                                   itername=itername)
             for path, value in extra:
                 if self.sequential and isinstance(value, VariableTree):
-                    value = deepcopy(value)
+                    value = value.copy()
                 outputs.append(value)
 
             if itername in workflow._rec_outputs:
@@ -790,7 +752,6 @@
             top = scope
             while top.parent:
                 top = top.parent
->>>>>>> d6b34b44
             for recorder in top.recorders:
                 recorder.record(self, inputs, outputs,
                                 case.exc or exc or extra_exc,
