"""
.. _`caseiterdriver.py`:

"""

import logging
import os.path
import Queue
import sys
import thread
import threading
import traceback
from uuid import uuid1

from openmdao.main.datatypes.api import Bool, Dict, Enum, Instance, Int, Slot

from openmdao.main.api import Driver
from openmdao.main.exceptions import RunStopped, TracedError, traceback_str
from openmdao.main.interfaces import ICaseIterator, ICaseFilter
from openmdao.main.rbac import get_credentials, set_credentials
from openmdao.main.resource import ResourceAllocationManager as RAM
from openmdao.main.resource import LocalAllocator
from openmdao.util.filexfer import filexfer

from openmdao.lib.casehandlers.api import ListCaseRecorder

_EMPTY     = 'empty'
_LOADING   = 'loading'
_EXECUTING = 'executing'


class _ServerData(object):

    def __init__(self, name):
        self.name = name        # Name for log output (None => local).
        self.top = None         # Top level object in server.
        self.state = _EMPTY     # See states above.
        self.case = None        # Current case being evaluated.
        self.exception = None   # Exception from last operation.

        self.server = None      # Remote server proxy.
        self.info = None        # Identifying information (host, pid, etc.)
        self.queue = None       # Queue to put requests.
        self.in_use = False     # True if being used.
        self.load_failures = 0  # Load failure count.


class _ServerError(Exception):
    """ Raised when a server thread has problems. """
    pass


class CaseIterDriverBase(Driver):
    """
    A base class for Drivers that run sets of cases in a manner similar
    to the ROSE framework. Concurrent evaluation is supported, with the various
    evaluations executed across servers obtained from the
    :class:`ResourceAllocationManager`.
    """

    sequential = Bool(True, iotype='in',
                      desc='If True, evaluate cases sequentially.')

    reload_model = Bool(True, iotype='in',
                        desc='If True, reload the model between executions.')

    error_policy = Enum(values=('ABORT', 'RETRY'), iotype='in',
                        desc='If ABORT, any error stops the evaluation of the'
                             ' whole set of cases.')

    max_retries = Int(1, low=0, iotype='in',
                      desc='Maximum number of times to retry a failed case.')

    extra_resources = Dict(iotype='in',
                           desc='Extra resource requirements (unusual).')

    ignore_egg_requirements = Bool(False, iotype='in',
                                   desc='If True, no distribution or orphan'
                                        ' requirements will be included in the'
                                        ' generated egg.')

    def __init__(self, *args, **kwargs):
        super(CaseIterDriverBase, self).__init__(*args, **kwargs)
        self._iter = None  # Set to None when iterator is empty.
        self._seqno = 0    # Used to set itername for case.
        self._replicants = 0
        self._abort_exc = None  # Set if error_policy == ABORT.

        self._egg_file = None
        self._egg_required_distributions = None
        self._egg_orphan_modules = None

        self._reply_q = None  # Replies from server threads.
        self._server_lock = None  # Lock for server data.

        # Various per-server data keyed by server name.
        self._servers = {}
<<<<<<< HEAD
        self._top_levels = {}
        self._server_info = {}
        self._queues = {}
        self._in_use = {}
        self._server_states = {}
        self._server_cases = {}
        self._exceptions = {}
        self._load_failures = {}
=======
        self._seq_server = _ServerData(None)
>>>>>>> 21374919

        self._todo = []   # Cases grabbed during server startup.
        self._rerun = []  # Cases that failed and should be retried.
        self._generation = 0  # Used to keep worker names unique.

        # var wasn't showing up in parent depgraph without this
        self.error_policy = 'ABORT'

    def execute(self):
        """
        Runs all cases and records results in `recorder`.
        Uses :meth:`setup` and :meth:`resume` with default arguments.
        """
        self.setup()
        self.resume()

    def resume(self, remove_egg=True):
        """
        Resume execution.

        remove_egg: bool
            If True, then the egg file created for concurrent evaluation is
            removed at the end of the run.  Re-using the egg file can
            eliminate a lot of startup overhead.
        """
        self._stop = False
        self._abort_exc = None
        if self._iter is None:
            self.raise_exception('Run already complete', RuntimeError)

        try:
            if self.sequential:
                self._logger.info('Start sequential evaluation.')
                server = self._servers[None] = self._seq_server
                server.top = self.parent
                while self._iter is not None:
                    if self._stop:
                        break
                    try:
                        self._step(server)
                    except StopIteration:
                        break
            else:
                self._logger.info('Start concurrent evaluation.')
                self._start()
        finally:
            self._cleanup(remove_egg)

        if self._stop:
            if self._abort_exc is None:
                self.raise_exception('Run stopped', RunStopped)
            else:
                self._iter = None
                self.raise_exception('Run aborted: %s'
                                     % traceback_str(self._abort_exc),
                                     RuntimeError)
        else:
            self._iter = None

    def step(self):
        """ Evaluate the next case. """
        self._stop = False
        self._abort_exc = None
        if self._iter is None:
            self.setup()

        server = self._servers[None] = self._seq_server
        server.top = self.parent
        self._step(server)

    def _step(self, server):
        """ Evaluate the next case. """
        try:
            case = self._iter.next()
        except StopIteration:
            if not self._rerun:
                self._iter = None
                self._seqno = 0
                raise

        self._seqno += 1
        self._todo.append((case, self._seqno))
        server.exception = None
        server.case = None
        server.state = _LOADING  # 'server' already loaded.
        while self._server_ready(server, stepping=True):
            pass

    def stop(self):
        """ Stop evaluating cases. """
        # Necessary to avoid default driver handling of stop signal.
        self._stop = True

    def setup(self, replicate=True):
        """
        Setup to begin new run.

        replicate: bool
             If True, then replicate the model and save to an egg file
             first (for concurrent evaluation).
        """
        if not self.sequential:
            if replicate or self._egg_file is None:
                # Save model to egg.
                # Must do this before creating any locks or queues.
                self._replicants += 1
                version = 'replicant.%d' % (self._replicants)

                # If only local host will be used, we can skip determining
                # distributions required by the egg.
                allocators = RAM.list_allocators()
                need_reqs = False
                if not self.ignore_egg_requirements:
                    for allocator in allocators:
                        if not isinstance(allocator, LocalAllocator):
                            need_reqs = True
                            break

                driver = self.parent.driver
<<<<<<< HEAD
                # this driver will execute the workflow once
                self.parent.add('driver', Driver())
=======
                self.parent.add('driver', Driver()) # execute the workflow once
>>>>>>> 21374919
                self.parent.driver.workflow = self.workflow
                try:
                    #egg_info = self.model.save_to_egg(self.model.name, version)
                    # FIXME: what name should we give to the egg?
                    egg_info = self.parent.save_to_egg(self.name, version,
                                                    need_requirements=need_reqs)
                finally:
                    # need to do add here in order to update parent depgraph
                    self.parent.add('driver', driver)

                self._egg_file = egg_info[0]
                self._egg_required_distributions = egg_info[1]
                self._egg_orphan_modules = [name for name, path in egg_info[2]]

        self._iter = self.get_case_iterator()
        self._seqno = 0

    def get_case_iterator(self):
        """Returns a new iterator over the Case set."""
        raise NotImplementedError('get_case_iterator')

    def _start(self):
        """ Start evaluating cases concurrently. """
        # Need credentials in case we're using a PublicKey server.
        credentials = get_credentials()

        # Determine maximum number of servers available.
        resources = {
            'required_distributions':self._egg_required_distributions,
            'orphan_modules':self._egg_orphan_modules,
            'python_version':sys.version[:3]}
        if self.extra_resources:
            resources.update(self.extra_resources)
        max_servers = RAM.max_servers(resources)
        self._logger.debug('max_servers %d', max_servers)
        if max_servers <= 0:
            msg = 'No servers supporting required resources %s' % resources
            self.raise_exception(msg, RuntimeError)

        # Kick off initial wave of cases.
        self._server_lock = threading.Lock()
        self._reply_q = Queue.Queue()
        self._generation += 1
        n_servers = 0
        while n_servers < max_servers:
            if not self._more_to_go():
                break

            # Get next case. Limits servers started if max_servers > cases.
            try:
                case = self._iter.next()
            except StopIteration:
                if not self._rerun:
                    self._iter = None
                    self._seqno = 0
                    break

            self._seqno += 1
            self._todo.append((case, self._seqno))

            # Start server worker thread.
            n_servers += 1
            name = '%s_%d_%d' % (self.name, self._generation, n_servers)
            self._logger.debug('starting worker for %r', name)
            server = self._servers[name] = _ServerData(name)
            server.in_use = True
            server_thread = threading.Thread(target=self._service_loop,
                                             args=(name, resources,
                                                   credentials, self._reply_q))
            server_thread.daemon = True
            try:
                server_thread.start()
            except thread.error:
                self._logger.warning('worker thread startup failed for %r',
                                     name)
                server.in_use = False
                break

            if sys.platform != 'win32':
                # Process any pending events.
                while self._busy():
                    try:
                        name, result, exc = self._reply_q.get(True, 0.01)
                    except Queue.Empty:
                        break  # Timeout.
                    else:
                        # Difficult to force startup failure.
                        if server.server is None:  #pragma nocover
                            self._logger.debug('server startup failed for %r',
                                               name)
                            server.in_use = False
                        else:
                            server.in_use = self._server_ready(server)

        if sys.platform == 'win32':  #pragma no cover
            # Don't start server processing until all servers are started,
            # otherwise we have egg removal issues.
            for i in self._servers:
                name, result, exc = self._reply_q.get()
                server = self._servers[name]
                if server.server is None:
                    self._logger.debug('server startup failed for %r', name)
                    server.in_use = False

            # Kick-off started servers.
            for server in self._servers.values():
                if server.in_use:
                    server.in_use = self._server_ready(server)

        # Continue until no servers are busy.
        while self._busy():
            if self._more_to_go():
                timeout = None
            else:
                # Don't wait indefinitely for a server we don't need.
                # This has happened with a server that got 'lost'
                # in RAM.allocate()
                timeout = 60
            try:
                name, result, exc = self._reply_q.get(timeout=timeout)
            # Hard to force worker to hang, which is handled here.
            except Queue.Empty:  #pragma no cover
                msgs = []
                for name, server in self._servers.items():
                    if server.in_use:
                        if server.server is None or server.info is None:
                            msgs.append('%r: no startup reply' % name)
                            server.in_use = False
                        else:
                            state = server.state
                            if state not in (_LOADING, _EXECUTING):
                                msgs.append('%r: %r %s %s'
                                            % (name, server.server,
                                               state, server.info))
                                server.in_use = False
                if msgs:
                    self._logger.error('Timeout waiting with nothing left to do:')
                    for msg in msgs:
                        self._logger.error('    %s', msg)
            else:
                server = self._servers[name]
                server.in_use = self._server_ready(server)

        # Shut-down (started) servers.
        self._logger.debug('Shut-down (started) servers')
        n_queues = 0
        for server in self._servers.values():
            if server.queue is not None:
                server.queue.put(None)
                n_queues += 1
        for i in range(n_queues):
            try:
                name, status, exc = self._reply_q.get(True, 60)
            # Hard to force worker to hang, which is handled here.
            except Queue.Empty:  #pragma no cover
                pass
            else:
                self._servers[name].queue = None
        # Hard to force worker to hang, which is handled here.
        for server in self._servers.values():  # pragma no cover
            if server.queue is not None:
                self._logger.warning('Timeout waiting for %r to shut-down.',
                                     server.name)

    def _busy(self):
        """ Return True while at least one server is in use. """
        for server in self._servers.values():
            if server.in_use:
                return True
        return False

    def _cleanup(self, remove_egg=True):
        """
        Cleanup internal state, and egg file if necessary.
        Note: this happens unconditionally, so it will cause issues
              for workers which haven't shut down by now.
        """
        self._reply_q = None
        self._server_lock = None
        self._servers = {}
        self._seq_server.top = None  # Avoid leak.
        self._todo = []
        self._rerun = []

        if remove_egg and self._egg_file and os.path.exists(self._egg_file):
            os.remove(self._egg_file)
            self._egg_file = None

    def _server_ready(self, server, stepping=False):
        """
        Responds to asynchronous callbacks during :meth:`execute` to run cases
        retrieved from `self._iter`.  Results are processed by `recorder`.
        If `stepping`, then we don't grab any new cases.
        Returns True if this server is still in use.
        """
        state = server.state
        self._logger.debug('server %r state %s', server.name, state)
        in_use = True

        if state == _LOADING:
            exc = server.exception
            if exc is None:
                in_use = self._start_next_case(server, stepping)
            else:
                self._logger.debug('    exception while loading: %r', exc)
                if self.error_policy == 'ABORT':
                    if self._abort_exc is None:
                        self._abort_exc = exc
                    self._stop = True
                    server.state = _EMPTY
                    in_use = False
                else:
                    server.load_failures += 1
                    if server.load_failures < 3:
                        in_use = self._start_processing(server, stepping)
                    else:
                        self._logger.debug('    too many load failures')
                        server.state = _EMPTY
                        in_use = False

        elif state == _EXECUTING:
            case, seqno = server.case
            server.case = None
            exc = server.exception
            if exc is None:
                # Grab the data from the model.
                try:
                    case.update_outputs(server.top)
                except Exception as exc:
                    msg = 'Exception getting case outputs: %s' % exc
                    self._logger.debug('    %s', msg)
                    self._logger.debug('%s', case)
                    case.msg = '%s: %s' % (self.get_pathname(), msg)
            else:
                self._logger.debug('    exception while executing: %r', exc)
                case.msg = str(exc)
                case.exc = exc

            if case.msg is not None and self.error_policy == 'ABORT':
                if self._abort_exc is None:
                    self._abort_exc = exc
                self._stop = True

            # Record the data.
            self._record_case(case, seqno)

            # Set up for next case.
            in_use = self._start_processing(server, stepping, reload=True)

        elif state == _EMPTY:
            if server.name is None or server.queue is not None:
                if self._more_to_go(stepping):
                    if server.queue is not None:
                        self._logger.debug('    load_model')
                        server.load_failures = 0
                        self._load_model(server)
                    server.state = _LOADING
                else:
                    self._logger.debug('    no more cases')
                    in_use = False
            # Difficult to force startup failure.
            else:  #pragma nocover
                in_use = False  # Never started.

        # Just being defensive, should never happen.
        else:  #pragma no cover
            msg = 'unexpected state %r for server %r' % (state, server.name)
            self._logger.error(msg)
            if self.error_policy == 'ABORT':
                if self._abort_exc is None:
                    self._abort_exc = RuntimeError(msg)
                self._stop = True
            in_use = False

        return in_use

    def _more_to_go(self, stepping=False):
        """ Return True if there's more work to do. """
        if self._stop:
            return False
        if self._todo or self._rerun:
            return True
        if not stepping and self._iter is not None:
            return True
        return False

    def _start_processing(self, server, stepping, reload=False):
        """
        If there's something to do, start processing by either loading
        the model, or going straight to running it.
        """
        if self._more_to_go(stepping):
            if server.name is None:
                in_use = self._start_next_case(server)
            elif reload:
                if self.reload_model:
                    self._logger.debug('    reload')
                    self._load_model(server)
                    server.state = _LOADING
                    in_use = True
                else:
                    in_use = self._start_next_case(server)
            else:
                self._logger.debug('    load')
                self._load_model(server)
                server.state = _LOADING
                in_use = True
        else:
            self._logger.debug('    no more cases')
            server.state = _EMPTY
            in_use = False
        return in_use

    def _start_next_case(self, server, stepping=False):
        """ Look for the next case and start it. """

        if self._todo:
            self._logger.debug('    run startup case')
            case, seqno = self._todo.pop(0)
            in_use = self._run_case(case, seqno, server)
        elif self._rerun:
            self._logger.debug('    rerun case')
            case, seqno = self._rerun.pop(0)
            in_use = self._run_case(case, seqno, server, rerun=True)
        elif self._iter is None:
            self._logger.debug('    no more cases')
            in_use = False
        elif stepping:
            in_use = False
        else:
            try:
                case = self._iter.next()
            except StopIteration:
                self._logger.debug('    no more cases')
                self._iter = None
                self._seqno = 0
                in_use = False
            else:
                self._logger.debug('    run next case')
                self._seqno += 1
                in_use = self._run_case(case, self._seqno, server)

        return in_use

    def _run_case(self, case, seqno, server, rerun=False):
        """ Setup and start a case. Returns True if started. """
        if not rerun:
            if not case.max_retries:
                case.max_retries = self.max_retries
            case.retries = 0
        case.msg = None

        # We record the case and are responsible for unique case_ids.
        case.uuid = str(uuid1())
        case.parent_uuid = self._case_uuid

        # Additional user-requested variables
        # These must be added here so that the outputs are in the cases
        # before they are in the server list.
<<<<<<< HEAD
        top = self.parent
        while top.parent:
            top = top.parent
        inputs, outputs = top.get_case_variables()
        for var, val in inputs:
            case.add_input(var, val)
        for var, val in outputs:
            case.add_output(var, val)
        case.add_output('%s.workflow.itername' % self.name, self.itername)

        try:
            for event in self.get_events():
                try:
                    self._model_set(server, event, None, True)
=======
        for printvar in self.printvars:
            if '*' in printvar:
                printvars = self._get_all_varpaths(printvar)
            else:
                printvars = [printvar]
            for var in printvars:
                evaluator = self._evaluators.get(var)
                if evaluator is None:
                    evaluator = ExprEvaluator(var, scope=self.parent)
                    self._evaluators[var] = evaluator
                case.add_output(var, evaluator.evaluate())
        try:
            for event in self.get_events():
                try:
                    server.top.set(event, None, None)
>>>>>>> 21374919
                except Exception as exc:
                    msg = 'Exception setting %r: %s' % (event, exc)
                    self._logger.debug('    %s', msg)
                    self.raise_exception(msg, _ServerError)
            try:
                case.apply_inputs(server.top)
            except Exception as exc:
                msg = 'Exception setting case inputs: %s' % exc
                self._logger.debug('    %s', msg)
                self.raise_exception(msg, _ServerError)
            server.case = (case, seqno)
            self._model_execute(server)
            server.state = _EXECUTING
        except _ServerError as exc:
            case.msg = str(exc)
            self._record_case(case, seqno)
            return self._start_processing(server, stepping=False)
        else:
            return True

    def _record_case(self, case, seqno):
        """ If successful, record the case. Otherwise possibly retry. """
        if case.msg and case.retries < case.max_retries:
            case.msg = None
            case.retries += 1
            self._rerun.append((case, seqno))
        else:
<<<<<<< HEAD
            top = self.parent
            while top.parent:
                top = top.parent
            for recorder in top.recorders:
=======
            for recorder in self.recorders:
>>>>>>> 21374919
                recorder.record(case)

    def _service_loop(self, name, resource_desc, credentials, reply_q):
        """ Each server has an associated thread executing this. """
        set_credentials(credentials)

        server, server_info = RAM.allocate(resource_desc)
        # Just being defensive, this should never happen.
        if server is None:  #pragma no cover
            self._logger.error('Server allocation for %r failed :-(', name)
            reply_q.put((name, False, None))
            return
        else:
            # Clear egg re-use indicator.
            server_info['egg_file'] = None
            self._logger.debug('%r using %r', name, server_info['name'])
            if self._logger.level == logging.NOTSET:
                # By default avoid lots of protocol messages.
                server.set_log_level(logging.DEBUG)
            else:
                server.set_log_level(self._logger.level)

        request_q = Queue.Queue()

        try:
            with self._server_lock:
                sdata = self._servers[name]
                sdata.server = server
                sdata.info = server_info
                sdata.queue = request_q

            reply_q.put((name, True, None))  # ACK startup.

            while True:
                request = request_q.get()
                if request is None:
                    break
                try:
                    result = request[0](request[1])
                except Exception as req_exc:
                    self._logger.error('%r: %s caused %r', name,
                                       request[0], req_exc)
                    result = None
                else:
                    req_exc = None
                reply_q.put((name, result, req_exc))
        except Exception as exc:  # pragma no cover
            # This can easily happen if we take a long time to allocate and
            # we get 'cleaned-up' before we get started.
            if self._server_lock is not None:
                self._logger.error('%r: %r', name, exc)
        finally:
            self._logger.debug('%r releasing server', name)
            RAM.release(server)
            reply_q.put((name, True, None))  # ACK shutdown.

    def _load_model(self, server):
        """ Load a model into a server. """
        server.exception = None
        if server.queue is not None:
            server.queue.put((self._remote_load_model, server))

    def _remote_load_model(self, server):
        """ Load model into remote server. """
        egg_file = server.info.get('egg_file', None)
        if egg_file is None or egg_file is not self._egg_file:
            # Only transfer if changed.
            try:
                filexfer(None, self._egg_file,
                         server.server, self._egg_file, 'b')
            # Difficult to force model file transfer error.
            except Exception as exc:  #pragma nocover
                self._logger.error('server %r filexfer of %r failed: %r',
                                   server.name, self._egg_file, exc)
                server.top = None
                server.exception = TracedError(exc, traceback.format_exc())
                return
            else:
                server.info['egg_file'] = self._egg_file
        try:
            tlo = server.server.load_model(self._egg_file)
        # Difficult to force load error.
        except Exception as exc:  #pragma nocover
            self._logger.error('server.load_model of %r failed: %r',
                               self._egg_file, exc)
            server.top = None
            server.exception = TracedError(exc, traceback.format_exc())
        else:
            server.top = tlo

    def _model_execute(self, server):
        """ Execute model in server. """
        server.exception = None
        if server.queue is None:
            try:
                self.workflow._parent.update_parameters()
<<<<<<< HEAD
                case = self._server_cases[server][0]
                self.workflow.run(case_id=self._case_id, case_uuid=case.uuid)
=======
                self.workflow.run(case_id=server.case[0].uuid)
>>>>>>> 21374919
            except Exception as exc:
                server.exception = TracedError(exc, traceback.format_exc())
                self._logger.critical('Caught exception: %r' % exc)
        else:
            server.queue.put((self._remote_model_execute, server))

    def _remote_model_execute(self, server):
        """ Execute model in remote server. """
        case, seqno = server.case
        try:
<<<<<<< HEAD
            self._top_levels[server].set_itername(self.get_itername(), seqno)
            self._top_levels[server].run(case_id=self._case_id, case_uuid=case.uuid)
=======
            server.top.set_itername(self.get_itername(), seqno)
            server.top.run(case_id=case.uuid)
>>>>>>> 21374919
        except Exception as exc:
            server.exception = TracedError(exc, traceback.format_exc())
            self._logger.error('Caught exception from server %r,'
                               ' PID %d on %s: %r',
                               server.info['name'], server.info['pid'],
                               server.info['host'], exc)



class CaseIteratorDriverBase(CaseIterDriverBase):
    """
    Base functionality for a case iterator driver.
    Not to be instantiated directly. Should be subclassed.
    """

    def get_case_iterator(self):
        """Returns a new iterator over the Case set."""
        if self.iterator is not None:
            if self.filter is None:
                return iter(self.iterator)
            else:
                return self._select_cases()
        else:
            self.raise_exception("iterator has not been set", ValueError)

    def _select_cases(self):
        """ Select cases to be evaluated. """
        for i, case in enumerate(iter(self.iterator)):
            if self.filter.select(i, case):
                yield case

    def execute(self):
        """ Evaluate cases from `iterator` and place in `evaluated`. """
        self.evaluated = None
        top = self.parent
        while top.parent:
            top = top.parent
        top.recorders.append(ListCaseRecorder())
        try:
            super(CaseIteratorDriverBase, self).execute()
        finally:
            self.evaluated = top.recorders.pop().get_iterator()


class ConnectableCaseIteratorDriver(CaseIteratorDriverBase):
    """
    Same functionality as CaseIteratorDriver but without slots.
    Allows for creating connections between iterator, evaluated
    and filter.
    """

    iterator = Instance(ICaseIterator, iotype="in")
    evaluated = Instance(ICaseIterator, iotype="out")
    filter = Instance(ICaseFilter, iotype="in")


class CaseIteratorDriver(CaseIteratorDriverBase):
    """
    Run a set of cases provided by an :class:`ICaseIterator`. Concurrent
    evaluation is supported, with the various evaluations executed across
    servers obtained from the :class:`ResourceAllocationManager`.
    """

    iterator = Slot(ICaseIterator,
                      desc='Iterator supplying Cases to evaluate.')

    evaluated = Slot(ICaseIterator,
                      desc='Iterator supplying evaluated Cases.')

    filter = Slot(ICaseFilter,
                  desc='Filter used to select cases to evaluate.')<|MERGE_RESOLUTION|>--- conflicted
+++ resolved
@@ -95,18 +95,7 @@
 
         # Various per-server data keyed by server name.
         self._servers = {}
-<<<<<<< HEAD
-        self._top_levels = {}
-        self._server_info = {}
-        self._queues = {}
-        self._in_use = {}
-        self._server_states = {}
-        self._server_cases = {}
-        self._exceptions = {}
-        self._load_failures = {}
-=======
         self._seq_server = _ServerData(None)
->>>>>>> 21374919
 
         self._todo = []   # Cases grabbed during server startup.
         self._rerun = []  # Cases that failed and should be retried.
@@ -226,12 +215,7 @@
                             break
 
                 driver = self.parent.driver
-<<<<<<< HEAD
-                # this driver will execute the workflow once
-                self.parent.add('driver', Driver())
-=======
                 self.parent.add('driver', Driver()) # execute the workflow once
->>>>>>> 21374919
                 self.parent.driver.workflow = self.workflow
                 try:
                     #egg_info = self.model.save_to_egg(self.model.name, version)
@@ -591,7 +575,6 @@
         # Additional user-requested variables
         # These must be added here so that the outputs are in the cases
         # before they are in the server list.
-<<<<<<< HEAD
         top = self.parent
         while top.parent:
             top = top.parent
@@ -603,30 +586,6 @@
         case.add_output('%s.workflow.itername' % self.name, self.itername)
 
         try:
-            for event in self.get_events():
-                try:
-                    self._model_set(server, event, None, True)
-=======
-        for printvar in self.printvars:
-            if '*' in printvar:
-                printvars = self._get_all_varpaths(printvar)
-            else:
-                printvars = [printvar]
-            for var in printvars:
-                evaluator = self._evaluators.get(var)
-                if evaluator is None:
-                    evaluator = ExprEvaluator(var, scope=self.parent)
-                    self._evaluators[var] = evaluator
-                case.add_output(var, evaluator.evaluate())
-        try:
-            for event in self.get_events():
-                try:
-                    server.top.set(event, None, None)
->>>>>>> 21374919
-                except Exception as exc:
-                    msg = 'Exception setting %r: %s' % (event, exc)
-                    self._logger.debug('    %s', msg)
-                    self.raise_exception(msg, _ServerError)
             try:
                 case.apply_inputs(server.top)
             except Exception as exc:
@@ -650,14 +609,10 @@
             case.retries += 1
             self._rerun.append((case, seqno))
         else:
-<<<<<<< HEAD
             top = self.parent
             while top.parent:
                 top = top.parent
             for recorder in top.recorders:
-=======
-            for recorder in self.recorders:
->>>>>>> 21374919
                 recorder.record(case)
 
     def _service_loop(self, name, resource_desc, credentials, reply_q):
@@ -754,12 +709,8 @@
         if server.queue is None:
             try:
                 self.workflow._parent.update_parameters()
-<<<<<<< HEAD
-                case = self._server_cases[server][0]
-                self.workflow.run(case_id=self._case_id, case_uuid=case.uuid)
-=======
-                self.workflow.run(case_id=server.case[0].uuid)
->>>>>>> 21374919
+                self.workflow.run(case_id=self._case_id,
+                                  case_uuid=server.case[0].uuid)
             except Exception as exc:
                 server.exception = TracedError(exc, traceback.format_exc())
                 self._logger.critical('Caught exception: %r' % exc)
@@ -770,13 +721,8 @@
         """ Execute model in remote server. """
         case, seqno = server.case
         try:
-<<<<<<< HEAD
-            self._top_levels[server].set_itername(self.get_itername(), seqno)
-            self._top_levels[server].run(case_id=self._case_id, case_uuid=case.uuid)
-=======
             server.top.set_itername(self.get_itername(), seqno)
-            server.top.run(case_id=case.uuid)
->>>>>>> 21374919
+            server.top.run(case_id=self._case_id, case_uuid=case.uuid)
         except Exception as exc:
             server.exception = TracedError(exc, traceback.format_exc())
             self._logger.error('Caught exception from server %r,'
