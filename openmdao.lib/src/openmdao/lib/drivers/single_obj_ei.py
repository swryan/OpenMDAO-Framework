from __future__ import division
from math import exp,log10,pi

from numpy import array,ones,argsort,min,sort,zeros,isnan
from scipy.optimize import fmin,fmin_cg,brute,anneal
from scipy.special import erf
from pyevolve import G1DList,GSimpleGA,GAllele,Consts
from pyevolve import Initializators,Mutators,Crossovers,Selectors

from enthought.traits.api import implements,Instance,Str


from openmdao.lib.traits.float import Float

from openmdao.main.expression import Expression

from openmdao.main.driver import Driver
from openmdao.main.interfaces import IHasParameters
from openmdao.main.hasparameters import HasParameters
from openmdao.main.case import Case

from openmdao.main.interfaces import ICaseIterator
from openmdao.lib.caseiterators.listcaseiter import ListCaseIterator
from openmdao.util.decorators import add_delegate


@add_delegate(HasParameters)  # this adds a member called _hasparameters of type HasParameters
class SingleObjectiveExpectedImprovement(Driver):
    implements(IHasParameters)
     
    best_case = Instance(ICaseIterator, iotype="in",
                         desc="CaseIterator which containes a single case, representing the target objective value")
    next_case = Instance(ICaseIterator, iotype="out",
                         desc="CaseIterator which contains the case which maximize expected improvement")
    
    criteria = Expression(iotype="in",
                           desc="name of the variable to maximize the expected improvement around. Must be a NormalDistrubtion type")
    
    def __init__(self,*args,**kwargs):
        super(SingleObjectiveExpectedImprovement,self).__init__(self,*args,**kwargs)
    
<<<<<<< HEAD
        
    def add_parameter(self,param_name,low=None,high=None):
        self._parameters.add_parameter(param_name,low,high)
        
        self.set_of_alleles = GAllele.GAlleles()
        for param_name,param in self._parameters.iteritems(): 
            a = GAllele.GAlleleRange(param['low'],param['high'],real=True)
            self.set_of_alleles.add(a)
=======
    def add_parameter(self,param_name,low,high):
        self._hasparameters.add_parameter(param_name,low,high)
        
        self.set_of_alleles = GAllele.GAlleles()
        for param_name,param in self.get_parameters().items(): 
            a = GAllele.GAlleleRange(param.low, param.high, real=True)
            self.set_of_allels.add(a)
>>>>>>> 4b40e3b0
            
    def _calc_ei(self, X): 
        """ calculates the expected improvement of the model at a given point, X """
        #set inputs to model
        self.set_parameters(X)
        #run the model    
        self.run_iteration()
        #get prediction, sigma
        obj = self.objective.evaluate()
        
        mu = obj.mu
        sigma = obj.sigma
                
        target = self.target        
        
        try:
            T1 = (target-mu)*(0.5+0.5*erf((1./(2.**0.5))*((target-mu)/sigma)))
            T2 = sigma*((1./((2.*pi)**.05))*exp(-0.5*((target-mu)/sigma)**2.))
            return abs(T1+T2)
        except ValueError: 
            return 0
        
    def execute(self): 
        """Optimize the Expected Improvement and calculate the next training point to run"""
        
        #TODO: This is not a good way to do this
        #grab the target objective value out of the input best_case
        for case in self.best_case: 
            best_case = case
            break
        for output in best_case.outputs: 
            if output[0] == self.objective:
                self.target = output[2]
                break
        
        genome = G1DList.G1DList(len(self.set_of_alleles))
        genome.setParams(allele=self.set_of_alleles)
        genome.evaluator.set(self._calc_ei)
        genome.initializator.set(Initializators.G1DListInitializatorAllele)
        genome.mutator.set(Mutators.G1DListMutatorAllele)
        genome.crossover.set(Crossovers.G1DListCrossoverUniform)
        ga = GSimpleGA.GSimpleGA(genome,seed=2)
        #ga.setElitism(True)
        #ga.selector.set(Selectors.GTournamentSelector)
        ga.setGenerations(25)
        ga.setPopulationSize(75)
        ga.setMinimax(Consts.minimaxType["maximize"])
        ga.evolve()
        new_x = array([x for x in ga.bestIndividual()])
        
        case = Case(inputs=[(name,None,value) for value,name in zip(new_x,self.get_parameters().keys())])
        self.next_case = ListCaseIterator([case,])
        
<|MERGE_RESOLUTION|>--- conflicted
+++ resolved
@@ -1,112 +1,101 @@
-from __future__ import division
-from math import exp,log10,pi
-
-from numpy import array,ones,argsort,min,sort,zeros,isnan
-from scipy.optimize import fmin,fmin_cg,brute,anneal
-from scipy.special import erf
-from pyevolve import G1DList,GSimpleGA,GAllele,Consts
-from pyevolve import Initializators,Mutators,Crossovers,Selectors
-
-from enthought.traits.api import implements,Instance,Str
-
-
-from openmdao.lib.traits.float import Float
-
+from __future__ import division
+from math import exp,log10,pi
+
+from numpy import array,ones,argsort,min,sort,zeros,isnan
+from scipy.optimize import fmin,fmin_cg,brute,anneal
+from scipy.special import erf
+from pyevolve import G1DList,GSimpleGA,GAllele,Consts
+from pyevolve import Initializators,Mutators,Crossovers,Selectors
+
+from enthought.traits.api import implements,Instance,Str
+
+
+from openmdao.lib.traits.float import Float
+
 from openmdao.main.expression import Expression
 
-from openmdao.main.driver import Driver
-from openmdao.main.interfaces import IHasParameters
-from openmdao.main.hasparameters import HasParameters
-from openmdao.main.case import Case
+from openmdao.main.driver import Driver
+from openmdao.main.interfaces import IHasParameters
+from openmdao.main.hasparameters import HasParameters
+from openmdao.main.case import Case
+
+from openmdao.main.interfaces import ICaseIterator
+from openmdao.lib.caseiterators.listcaseiter import ListCaseIterator
+from openmdao.util.decorators import add_delegate
 
-from openmdao.main.interfaces import ICaseIterator
-from openmdao.lib.caseiterators.listcaseiter import ListCaseIterator
-from openmdao.util.decorators import add_delegate
-
-
+
 @add_delegate(HasParameters)  # this adds a member called _hasparameters of type HasParameters
-class SingleObjectiveExpectedImprovement(Driver):
-    implements(IHasParameters)
-     
-    best_case = Instance(ICaseIterator, iotype="in",
-                         desc="CaseIterator which containes a single case, representing the target objective value")
-    next_case = Instance(ICaseIterator, iotype="out",
-                         desc="CaseIterator which contains the case which maximize expected improvement")
-    
-    criteria = Expression(iotype="in",
-                           desc="name of the variable to maximize the expected improvement around. Must be a NormalDistrubtion type")
-    
-    def __init__(self,*args,**kwargs):
-        super(SingleObjectiveExpectedImprovement,self).__init__(self,*args,**kwargs)
-    
-<<<<<<< HEAD
-        
-    def add_parameter(self,param_name,low=None,high=None):
-        self._parameters.add_parameter(param_name,low,high)
-        
-        self.set_of_alleles = GAllele.GAlleles()
-        for param_name,param in self._parameters.iteritems(): 
-            a = GAllele.GAlleleRange(param['low'],param['high'],real=True)
-            self.set_of_alleles.add(a)
-=======
-    def add_parameter(self,param_name,low,high):
-        self._hasparameters.add_parameter(param_name,low,high)
-        
-        self.set_of_alleles = GAllele.GAlleles()
-        for param_name,param in self.get_parameters().items(): 
-            a = GAllele.GAlleleRange(param.low, param.high, real=True)
-            self.set_of_allels.add(a)
->>>>>>> 4b40e3b0
-            
-    def _calc_ei(self, X): 
-        """ calculates the expected improvement of the model at a given point, X """
-        #set inputs to model
-        self.set_parameters(X)
-        #run the model    
-        self.run_iteration()
-        #get prediction, sigma
-        obj = self.objective.evaluate()
-        
-        mu = obj.mu
-        sigma = obj.sigma
-                
-        target = self.target        
-        
-        try:
-            T1 = (target-mu)*(0.5+0.5*erf((1./(2.**0.5))*((target-mu)/sigma)))
-            T2 = sigma*((1./((2.*pi)**.05))*exp(-0.5*((target-mu)/sigma)**2.))
-            return abs(T1+T2)
-        except ValueError: 
-            return 0
-        
-    def execute(self): 
-        """Optimize the Expected Improvement and calculate the next training point to run"""
-        
-        #TODO: This is not a good way to do this
-        #grab the target objective value out of the input best_case
-        for case in self.best_case: 
-            best_case = case
-            break
-        for output in best_case.outputs: 
-            if output[0] == self.objective:
-                self.target = output[2]
-                break
-        
-        genome = G1DList.G1DList(len(self.set_of_alleles))
-        genome.setParams(allele=self.set_of_alleles)
-        genome.evaluator.set(self._calc_ei)
-        genome.initializator.set(Initializators.G1DListInitializatorAllele)
-        genome.mutator.set(Mutators.G1DListMutatorAllele)
-        genome.crossover.set(Crossovers.G1DListCrossoverUniform)
-        ga = GSimpleGA.GSimpleGA(genome,seed=2)
-        #ga.setElitism(True)
-        #ga.selector.set(Selectors.GTournamentSelector)
-        ga.setGenerations(25)
-        ga.setPopulationSize(75)
-        ga.setMinimax(Consts.minimaxType["maximize"])
-        ga.evolve()
-        new_x = array([x for x in ga.bestIndividual()])
-        
-        case = Case(inputs=[(name,None,value) for value,name in zip(new_x,self.get_parameters().keys())])
-        self.next_case = ListCaseIterator([case,])
-        
+class SingleObjectiveExpectedImprovement(Driver):
+    implements(IHasParameters)
+     
+    best_case = Instance(ICaseIterator, iotype="in",
+                         desc="CaseIterator which containes a single case, representing the target objective value")
+    next_case = Instance(ICaseIterator, iotype="out",
+                         desc="CaseIterator which contains the case which maximize expected improvement")
+    
+    criteria = Expression(iotype="in",
+                           desc="name of the variable to maximize the expected improvement around. Must be a NormalDistrubtion type")
+    
+    def __init__(self,*args,**kwargs):
+        super(SingleObjectiveExpectedImprovement,self).__init__(self,*args,**kwargs)
+    
+    def add_parameter(self,param_name,low,high):
+        self._hasparameters.add_parameter(param_name,low,high)
+        
+        self.set_of_alleles = GAllele.GAlleles()
+        for param_name,param in self.get_parameters().items(): 
+            a = GAllele.GAlleleRange(param.low, param.high, real=True)
+            self.set_of_allels.add(a)
+            
+    def _calc_ei(self, X): 
+        """ calculates the expected improvement of the model at a given point, X """
+        #set inputs to model
+        self.set_parameters(X)
+        #run the model    
+        self.run_iteration()
+        #get prediction, sigma
+        obj = self.objective.evaluate()
+        
+        mu = obj.mu
+        sigma = obj.sigma
+                
+        target = self.target        
+        
+        try:
+            T1 = (target-mu)*(0.5+0.5*erf((1./(2.**0.5))*((target-mu)/sigma)))
+            T2 = sigma*((1./((2.*pi)**.05))*exp(-0.5*((target-mu)/sigma)**2.))
+            return abs(T1+T2)
+        except ValueError: 
+            return 0
+        
+    def execute(self): 
+        """Optimize the Expected Improvement and calculate the next training point to run"""
+        
+        #TODO: This is not a good way to do this
+        #grab the target objective value out of the input best_case
+        for case in self.best_case: 
+            best_case = case
+            break
+        for output in best_case.outputs: 
+            if output[0] == self.objective:
+                self.target = output[2]
+                break
+        
+        genome = G1DList.G1DList(len(self.set_of_alleles))
+        genome.setParams(allele=self.set_of_alleles)
+        genome.evaluator.set(self._calc_ei)
+        genome.initializator.set(Initializators.G1DListInitializatorAllele)
+        genome.mutator.set(Mutators.G1DListMutatorAllele)
+        genome.crossover.set(Crossovers.G1DListCrossoverUniform)
+        ga = GSimpleGA.GSimpleGA(genome,seed=2)
+        #ga.setElitism(True)
+        #ga.selector.set(Selectors.GTournamentSelector)
+        ga.setGenerations(25)
+        ga.setPopulationSize(75)
+        ga.setMinimax(Consts.minimaxType["maximize"])
+        ga.evolve()
+        new_x = array([x for x in ga.bestIndividual()])
+        
+        case = Case(inputs=[(name,None,value) for value,name in zip(new_x,self.get_parameters().keys())])
+        self.next_case = ListCaseIterator([case,])
+        