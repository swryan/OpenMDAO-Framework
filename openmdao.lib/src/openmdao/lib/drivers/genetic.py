"""A simple Pyevolve-based driver for OpenMDAO.

   See Appendix B for additional information on the :ref:`Genetic` driver."""

import re

from numpy import float32, float64, int32, int64, array

from pyevolve import G1DList, GAllele, GenomeBase, Scaling
from pyevolve import GSimpleGA, Selectors, Initializators, Mutators, Consts

# pylint: disable-msg=E0611,F0401
from openmdao.lib.datatypes.api import Python, Enum, Float, Int, Bool, Instance

from openmdao.main.api import Driver 
from openmdao.main.hasparameters import HasParameters
from openmdao.main.hasobjective import HasObjective
from openmdao.main.hasevents import HasEvents
from openmdao.util.decorators import add_delegate
import time
array_test = re.compile("(\[[0-9]+\])+$")

@add_delegate(HasParameters, HasObjective,HasEvents)
class Genetic(Driver):
    """Genetic algorithm for the OpenMDAO framework, based on the Pyevolve
    Genetic algorithm module. 
    """
    
    # pylint: disable-msg=E1101    
    opt_type = Enum("minimize", values=["minimize", "maximize"],
                    iotype="in",
                    desc='Sets the optimization to either minimize or maximize '
                         'the objective function.')
    
    generations = Int(Consts.CDefGAGenerations, iotype="in",
                      desc="The maximum number of generations the algorithm "
                           "will evolve to before stopping.")
    population_size = Int(Consts.CDefGAPopulationSize, iotype="in",
                          desc = "The size of the population in each "
                                 "generation.")
    crossover_rate = Float(Consts.CDefGACrossoverRate, iotype="in", low=0.0,
                           high=1.0, desc="The crossover rate used when two "
                          "parent genomes reproduce to form a child genome.")
    mutation_rate = Float(Consts.CDefGAMutationRate, iotype="in", low=0.0, 
                          high=1.0, desc="The mutation rate applied to "
                                         "population members.")
    
    selection_method = Enum("roulette_wheel",
                            ("roulette_wheel", "tournament", "rank", "uniform"),
                            desc="The selection method used to pick population "
                                 "members who will survive for "
                                 "breeding into the next generation.",
                            iotype="in")
    _selection_mapping = {"roulette_wheel":Selectors.GRouletteWheel,
                          "tournament":Selectors.GTournamentSelector,
                          "rank":Selectors.GRankSelector,
                          "uniform":Selectors.GUniformSelector}
    
    elitism = Bool(False, iotype="in", desc="Controls the use of elitism in "
                                            "the creation of new generations.")
    
    best_individual = Instance(klass = GenomeBase.GenomeBase, iotype="out", 
                               desc="The genome with the "
                               "best score from the optimization.") 
    
    seed = Int(None, iotype="in",
               desc="Random seed for the optimizer. Set to a specific value "
                    "for repeatable results; otherwise leave as None for truly "
                    "random seeding.")
    
    def __init__(self, doc=None):
        super(Genetic, self).__init__(doc)
    
    def _make_alleles(self): 
        """ Returns a GAllelle.Galleles instance with alleles corresponding to 
        the parameters specified by the user"""
        
        alleles = GAllele.GAlleles()
        count = 0
        for param in self.get_parameters().values():
            count += 1    
            expreval = param.expreval
            val = expreval.evaluate() #now grab the value 
            ref = str(expreval)
        
            
            #split up the ref string to be able to get the trait.
            
            #get the path to the object
            path = ".".join(ref.split(".")[0:-1]) 
            #get the last part of the string after the last "."
            target = ref.split(".")[-1] 
            
            low = param.low
            high = param.high
            
            #bunch of logic to check for array elements being passed as refs
            
            obj = getattr(self.parent, path)
            
            t = obj.get_trait(target) #get the trait
                      
            metadata = obj.get_metadata(target.split('[')[0])
            
            #then it's a float or an int, or a member of an array
            if ('low' in metadata or 'high' in metadata) or array_test.search(target): 
                if isinstance(val,(float,float32,float64)):                
                    #some kind of float
                    allele = GAllele.GAlleleRange(begin=low, end=high, real=True)
                #some kind of int    
                if isinstance(val,(int,int32,int64)):
                    allele = GAllele.GAlleleRange(begin=low, end=high, real=False)           
                    
            elif "values" in metadata and isinstance(metadata['values'],(list,tuple,array,set)):
                allele = GAllele.GAlleleList(t.values)

            if allele:     
                alleles.add(allele)
            else: 
                self.raise_exception("%s is not a float, int, or enumerated \
                datatype. Only these 3 types are allowed"%target,ValueError)
        
        self.count = count
        return alleles
                
    def execute(self):
<<<<<<< HEAD
        
        self.set_events()

        """Perform the optimization"""
=======
        """Perform the optimization."""
>>>>>>> 99b4ea26
        
        alleles = self._make_alleles()
        
        genome = G1DList.G1DList(len(alleles))
        genome.setParams(allele=alleles)
        genome.evaluator.set(self._run_model)
        
        genome.mutator.set(Mutators.G1DListMutatorAllele)
        genome.initializator.set(Initializators.G1DListInitializatorAllele)
        #TODO: fix tournament size settings        
        #genome.setParams(tournamentPool=self.tournament_size)
        
        # Genetic Algorithm Instance
        #print self.seed
        
        #configuring the options
        ga = GSimpleGA.GSimpleGA(genome, interactiveMode = False, 
                                 seed=self.seed)
        pop = ga.getPopulation()
        pop = pop.scaleMethod.set(Scaling.SigmaTruncScaling)
        ga.setMinimax(Consts.minimaxType[self.opt_type])
        ga.setGenerations(self.generations)
        ga.setMutationRate(self.mutation_rate)
        if self.count > 1:
            ga.setCrossoverRate(self.crossover_rate)
        else:   
            ga.setCrossoverRate(0)
        ga.setPopulationSize(self.population_size)
        ga.setElitism(self.elitism)
        
        #setting the selector for the algorithm
        ga.selector.set(self._selection_mapping[self.selection_method])
        
        #GO
        ga.evolve(freq_stats=0)

        self.best_individual = ga.bestIndividual()
        
        #run it once to get the model into the optimal state
        self._run_model(self.best_individual) 
        
    def _run_model(self, chromosome):
        self.set_parameters([val for val in chromosome])
        self.run_iteration()
        return self.eval_objective()
    
    <|MERGE_RESOLUTION|>--- conflicted
+++ resolved
@@ -124,15 +124,9 @@
         return alleles
                 
     def execute(self):
-<<<<<<< HEAD
-        
+        """Perform the optimization"""
         self.set_events()
 
-        """Perform the optimization"""
-=======
-        """Perform the optimization."""
->>>>>>> 99b4ea26
-        
         alleles = self._make_alleles()
         
         genome = G1DList.G1DList(len(alleles))
