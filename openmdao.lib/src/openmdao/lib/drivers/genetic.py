--- conflicted
+++ resolved
@@ -94,15 +94,9 @@
             #bunch of logic to check for array elements being passed as refs
             
             obj = getattr(self.parent, path)
-<<<<<<< HEAD
-           
+            
             t = obj.get_trait(target) #get the trait
-                                 
-=======
             
-            t = obj.traits().get(target) #get the trait
-            
->>>>>>> f4f6fb5b
             if (t and (t.is_trait_type(Float) or t.is_trait_type(Python))) \
                 or (array_test.search(target) and isinstance(val,float)):
                 allele = GAllele.GAlleleRange(begin=low, end=high, real=True)
