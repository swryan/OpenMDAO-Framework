"""
Test for CSVCaseRecorder and CSVCaseIterator.
"""
import glob, os, time
import StringIO
import unittest


from openmdao.lib.casehandlers.api import CSVCaseIterator, CSVCaseRecorder, \
                                          ListCaseRecorder, DumpCaseRecorder
from openmdao.main.datatypes.api import Array, Str, Bool, VarTree
from openmdao.lib.drivers.api import SimpleCaseIterDriver
from openmdao.main.api import Assembly, Case, set_as_top
from openmdao.main.numpy_fallback import array
from openmdao.test.execcomp import ExecComp
from openmdao.util.testutil import assert_raises
from openmdao.main.test.test_vartree import DumbVT


class CSVCaseRecorderTestCase(unittest.TestCase):

    def setUp(self):
        self.top = top = set_as_top(Assembly())
        driver = top.add('driver', SimpleCaseIterDriver())
        top.add('comp1', ExecComp(exprs=['z=x+y']))
        top.add('comp2', ExecComp(exprs=['z=x+1']))
        top.connect('comp1.z', 'comp2.x')
        top.comp1.add('a_string', Str("Hello',;','", iotype='out'))
        top.comp1.add('a_array', Array(array([1.0, 3.0, 5.5]), iotype='out'))
        top.comp1.add('x_array', Array(array([1.0, 1.0, 1.0]), iotype='in'))
        top.comp1.add('b_bool', Bool(False, iotype='in'))
        top.comp1.add('vt', VarTree(DumbVT(), iotype='out'))
        driver.workflow.add(['comp1', 'comp2'])

        # now create some Cases
        outputs = ['comp1.z', 'comp2.z', 'comp1.a_string', 'comp1.a_array[2]']
        cases = []
        for i in range(10):
            inputs = [('comp1.x', i+0.1), ('comp1.y', i*2 + .1),
                      ('comp1.x_array[1]', 99.88), ('comp1.b_bool', True)]
            cases.append(Case(inputs=inputs, outputs=outputs, label='case%s'%i))
<<<<<<< HEAD
        driver.iterator = ListCaseIterator(cases)
=======

        Case.set_vartree_inputs(driver, cases)
        driver.add_responses(sorted(outputs))
>>>>>>> 4b86c541

        self.filename = "openmdao_test_csv_case_iterator.csv"

    def tearDown(self):
        for recorder in self.top.recorders:
            recorder.close()
        if os.path.exists(self.filename):
            os.remove(self.filename)

    def test_inoutCSV(self):

        #This test runs some cases, puts them in a CSV file using a
        #CSVCaseRecorder, then runs the model again using the same cases,
        #pulled out of the CSV file by a CSVCaseIterator.  Finally the cases
        #are dumped to a string after being run for the second time.

<<<<<<< HEAD
        self.top.recorders = [CSVCaseRecorder(filename=self.filename)]
        self.top.recorders[0].num_backups = 0
        self.top.run()

        # now use the CSV recorder as source of Cases
        self.top.driver.iterator = self.top.recorders[0].get_iterator()
=======
        self.top.driver.recorders = [CSVCaseRecorder(filename=self.filename)]
        self.top.driver.recorders[0].num_backups = 0
        self.top.run()

        # now use the CSV recorder as source of Cases
        cases = [case for case in self.top.driver.recorders[0].get_iterator()]
        Case.set_vartree_inputs(self.top.driver, cases)
>>>>>>> 4b86c541

        sout = StringIO.StringIO()
        self.top.recorders = [DumpCaseRecorder(sout)]
        self.top.run()
        expected = [
            'Case: ',
            '   uuid: ad4c1b76-64fb-11e0-95a8-001e8cf75fe',
            '   timestamp: 1383239074.309192',
            '   inputs:',
            '      comp1.b_bool: True',
            '      comp1.x: 8.1',
            '      comp1.x_array[1]: 99.88',
            '      comp1.y: 16.1',
            '   outputs:',
            #"      comp1.a_list: [1, 'one', 1.0]",
            "      Response_0: 5.5",
            "      Response_1: Hello',;','",
            '      Response_2: 24.2',
            '      Response_3: 25.2',
            ]
        lines = sout.getvalue().split('\n')
        count = 0
        for index, line in enumerate(lines):
            if line.startswith('Case: '):
                count += 1
                if count != 9:
                    continue
                for i in range(len(expected)):
                    if expected[i].startswith('   uuid:'):
                        self.assertTrue(lines[index+i].startswith('   uuid:'))
                    elif expected[i].startswith('   timestamp:'):
                        self.assertTrue(lines[index+i].startswith('   timestamp:'))
                    else:
                        self.assertEqual(lines[index+i], expected[i])
                break
        else:
            self.fail("couldn't find the expected Case")

    def test_inoutCSV_delimiter(self):

        #Repeat test above using semicolon delimiter and ' as quote char.

<<<<<<< HEAD
        self.top.recorders = [CSVCaseRecorder(filename=self.filename,
                                              delimiter=';', quotechar="'")]
        self.top.recorders[0].num_backups = 0
=======
        self.top.driver.recorders = [CSVCaseRecorder(filename=self.filename,
                                                     delimiter=';',
                                                     quotechar="'")]
        self.top.driver.recorders[0].num_backups = 0
>>>>>>> 4b86c541
        self.top.run()

        attrs = self.top.recorders[0].get_attributes()
        self.assertTrue("Inputs" in attrs.keys())
        self.assertTrue({'name': 'filename',
                         'id': 'filename',
                         'type': 'str',
                         'connected': '',
                         'value': 'openmdao_test_csv_case_iterator.csv',
                         'desc': 'Name of the CSV file to be output.'} in attrs['Inputs'])
        self.assertTrue({'name': 'append',
                         'id': 'append',
                         'type': 'bool',
                         'connected': '',
                         'value': 'False',
                         'desc': 'Set to True to append to the existing CSV file.'} in attrs['Inputs'])
        self.assertTrue({'name': 'delimiter',
                         'id': 'delimiter',
                         'type': 'str',
                         'connected': '',
                         'value': ';',
                         'desc': 'CSV delimiter. Default is ",".'} in attrs['Inputs'])


        # now use the DB as source of Cases
<<<<<<< HEAD
        self.top.driver.iterator = self.top.recorders[0].get_iterator()
=======
        self.top.driver.iterator = self.top.driver.recorders[0].get_iterator()
>>>>>>> 4b86c541

        sout = StringIO.StringIO()
        self.top.recorders = [DumpCaseRecorder(sout)]
        self.top.run()
        expected = [
            'Case: ',
            '   uuid: ad4c1b76-64fb-11e0-95a8-001e8cf75fe',
            '   timestamp: 1383239074.309192',
            '   inputs:',
            '      comp1.b_bool: True',
            '      comp1.x: 8.1',
            '      comp1.x_array[1]: 99.88',
            '      comp1.y: 16.1',
            '   outputs:',
            "      Response_0: 5.5",
            "      Response_1: Hello',;','",
            '      Response_2: 24.2',
            '      Response_3: 25.2',
            ]
        lines = sout.getvalue().split('\n')
        count = 0
        for index, line in enumerate(lines):
            if line.startswith('Case: '):
                count += 1
                if count != 9:
                    continue
                for i in range(len(expected)):
                    if expected[i].startswith('   uuid:'):
                        self.assertTrue(lines[index+i].startswith('   uuid:'))
                    elif expected[i].startswith('   timestamp:'):
                        self.assertTrue(lines[index+i].startswith('   timestamp:'))
                    else:
                        self.assertEqual(lines[index+i], expected[i])
                break
        else:
            self.fail("couldn't find the expected Case")


    def test_CSVCaseIterator_read_external_file_with_header(self):

        # Without a label column

        csv_data = ['"comp1.x", "comp1.y", "comp2.b_string"\n',
                    '33.5, 76.2, "Hello There"\n'
                    '3.14159, 0, "Goodbye z"\n'
                    ]

        outfile = open(self.filename, 'w')
        outfile.writelines(csv_data)
        outfile.close()

        self.top.comp2.add('b_string', Str("Hello',;','", iotype='in'))


        sout = StringIO.StringIO()
<<<<<<< HEAD
        self.top.driver.iterator = CSVCaseIterator(filename=self.filename)
        self.top.recorders = [DumpCaseRecorder(sout)]
=======
        cases = [case for case in CSVCaseIterator(filename=self.filename)]
        self.top.driver.clear_parameters()
        Case.set_vartree_inputs(self.top.driver, cases)
        self.top.driver.recorders = [DumpCaseRecorder(sout)]
>>>>>>> 4b86c541
        self.top.run()

        self.assertEqual(self.top.comp1.x, 3.14159)
        self.assertEqual(self.top.comp1.y, 0.0)
        self.assertEqual(self.top.comp2.b_string, "Goodbye z")

        # Gui pane stuff

<<<<<<< HEAD
        attrs = self.top.driver.iterator.get_attributes()
=======
        iterator = CSVCaseIterator(filename=self.filename)
        attrs = iterator.get_attributes()
>>>>>>> 4b86c541
        self.assertTrue("Inputs" in attrs.keys())
        self.assertTrue({'name': 'filename',
                         'type': 'str',
                         'connected': '',
                         'value': 'openmdao_test_csv_case_iterator.csv',
                         'desc': 'Name of the CSV file to be iterated.'} in attrs['Inputs'])
        self.assertTrue({'name': 'headers',
                         'type': 'NoneType',
                         'connected': '',
                         'value': 'None',
                         'desc': 'Optional dictionary of header labels, where the key is the column number.'} in attrs['Inputs'])

        # With a label column

        csv_data = ['"label", "comp1.x", "comp1.y", "comp2.b_string"\n',
                    '"case1", 33.5, 76.2, "Hello There"\n'
                    ]

        outfile = open(self.filename, 'w')
        outfile.writelines(csv_data)
        outfile.close()

<<<<<<< HEAD
        self.top.driver.iterator = CSVCaseIterator(filename=self.filename)
        self.top.recorders = [ListCaseRecorder()]
        self.top.run()

        it = self.top.recorders[0].get_iterator()
        case1 = it[0]
        self.assertEqual(case1.label, 'case1')
=======
        cases = [case for case in CSVCaseIterator(filename=self.filename)]
        Case.set_vartree_inputs(self.top.driver, cases)
        self.top.driver.recorders = [ListCaseRecorder()]
        self.top.run()

        it = self.top.driver.recorders[0].get_iterator()
        case1 = it[0]
        self.assertEqual(case1.get_input('comp1.x'), 33.5)
>>>>>>> 4b86c541

    def test_CSVCaseIterator_read_external_file_without_header(self):

        # Without a label column

        csv_data = ['33.5, 76.2, "Hello There"\n'
                    '3.14159, 0, "Goodbye z"\n'
                    ]

        outfile = open(self.filename, 'w')
        outfile.writelines(csv_data)
        outfile.close()

        header_dict = {0 : "comp1.x",
                       1 : "comp1.y",
<<<<<<< HEAD
                       2 : "comp2.b_string",
                       }
=======
                       2 : "comp2.b_string"}
>>>>>>> 4b86c541

        self.top.comp2.add('b_string', Str("Hello',;','", iotype='in'))


        sout = StringIO.StringIO()
<<<<<<< HEAD
        self.top.driver.iterator = CSVCaseIterator(filename=self.filename,
                                                   headers=header_dict)
        self.top.recorders = [DumpCaseRecorder(sout)]
=======
        cases = [case for case in CSVCaseIterator(filename=self.filename,
                                                  headers=header_dict)]
        self.top.driver.clear_parameters()
        Case.set_vartree_inputs(self.top.driver, cases)
        self.top.driver.recorders = [DumpCaseRecorder(sout)]
>>>>>>> 4b86c541
        self.top.run()

        self.assertEqual(self.top.comp1.x, 3.14159)
        self.assertEqual(self.top.comp1.y, 0.0)
        self.assertEqual(self.top.comp2.b_string, "Goodbye z")

        # With a label column

<<<<<<< HEAD
        csv_data = ['"case1", 33.5, 76.2, "Hello There"\n'
                    ]
=======
        csv_data = ['"case1", 33.5, 76.2, "Hello There"\n']
>>>>>>> 4b86c541

        header_dict = {0 : "label",
                       1 : "comp1.x",
                       2 : "comp1.y",
<<<<<<< HEAD
                       3 : "comp2.b_string",
                       }
=======
                       3 : "comp2.b_string"}
>>>>>>> 4b86c541

        outfile = open(self.filename, 'w')
        outfile.writelines(csv_data)
        outfile.close()

<<<<<<< HEAD
        self.top.driver.iterator = CSVCaseIterator(filename=self.filename,
                                                   headers=header_dict)
        self.top.recorders = [ListCaseRecorder()]
        self.top.run()

        it = self.top.recorders[0].get_iterator()
        case1 = it[0]
        self.assertEqual(case1.label, 'case1')


    def test_inoutCSV_empty_inputs(self):
=======
        cases = [case for case in CSVCaseIterator(filename=self.filename,
                                                  headers=header_dict)]
        Case.set_vartree_inputs(self.top.driver, cases)
        self.top.driver.recorders = [ListCaseRecorder()]
        self.top.run()

        it = self.top.driver.recorders[0].get_iterator()
        case1 = it[0]
        self.assertEqual(case1.get_input('comp1.x'), 33.5)

    def test_inoutCSV_empty_inputs(self):
        from nose import SkipTest
        raise SkipTest("New case drivers don't execute without inputs.")
>>>>>>> 4b86c541

        # now create some Cases
        outputs = ['comp1.z']
        cases = []
        for i in range(10):
            cases.append(Case(inputs=[], outputs=outputs, label='case%s'%i))
<<<<<<< HEAD
        self.top.driver.iterator = ListCaseIterator(cases)

        self.top.recorders = [CSVCaseRecorder(filename=self.filename)]
        self.top.recorders[0].num_backups = 0
        self.top.run()

        # now use the CSV recorder as source of Cases
        self.top.driver.iterator = self.top.recorders[0].get_iterator()
=======
        self.top.driver.clear_parameters()
        Case.set_vartree_inputs(self.top.driver, cases)
        self.top.driver.clear_responses()
        self.top.driver.add_responses(outputs)

        self.top.driver.recorders = [CSVCaseRecorder(filename=self.filename)]
        self.top.driver.recorders[0].num_backups = 0
        self.top.run()

        # now use the CSV recorder as source of Cases
        cases = [case for case in self.top.driver.recorders[0].get_iterator()]
        Case.set_vartree_inputs(self.top.driver, cases)
>>>>>>> 4b86c541

        sout = StringIO.StringIO()
        self.top.recorders = [DumpCaseRecorder(sout)]
        self.top.run()
        expected = [
            'Case: ',
            '   uuid: ad4c1b76-64fb-11e0-95a8-001e8cf75fe',
            '   timestamp: 1383239019.152071',
            '   outputs:',
<<<<<<< HEAD
            '      comp1.z: 0.0',
            '      driver.workflow.itername: 9',
=======
            '      Response_0: 0.0',
>>>>>>> 4b86c541
            ]
        lines = sout.getvalue().split('\n')
        count = 0
        for index, line in enumerate(lines):
            if line.startswith('Case: '):
                count += 1
                if count != 9:
                    continue
                for i in range(len(expected)):
                    if expected[i].startswith('   uuid:'):
                        self.assertTrue(lines[index+i].startswith('   uuid:'))
                    elif expected[i].startswith('   timestamp:'):
                        self.assertTrue(lines[index+i].startswith('   timestamp:'))
                    else:
                        self.assertEqual(lines[index+i], expected[i])
                break
        else:
            self.fail("couldn't find the expected Case")

    def test_sorting(self):
        # Make sure outputs are sorted

        rec = CSVCaseRecorder(filename=self.filename)
        rec.num_backups = 0
        rec.startup()
        rec.record(Case(inputs=[('comp1.x', 2.0), ('comp1.y', 4.3),
                                ('comp2.x', 1.9)]))
        rec.close()

        outfile = open(self.filename, 'r')
        csv_data = outfile.readlines()
        outfile.close()

        line = '"timestamp","label","/INPUTS","comp1.x","comp1.y","comp2.x",' \
               '"/OUTPUTS","/METADATA","retries","max_retries","parent_uuid",' \
               '"msg"\r\n'
        self.assertEqual(csv_data[0], line)
        line = '"","",2.0,4.3,1.9,"","","","","",""\r\n'
        self.assertTrue(csv_data[1].endswith(line))

    def test_flatten(self):
        # create some Cases

        outputs = ['comp1.a_array', 'comp1.vt']
        inputs = [('comp1.x_array', array([2.0, 2.0, 2.0]))]
<<<<<<< HEAD
        self.top.driver.iterator = ListCaseIterator([Case(inputs=inputs,
                                                          outputs=outputs,
                                                          label='case1')])
        self.top.recorders = [CSVCaseRecorder(filename=self.filename)]
        self.top.recorders[0].num_backups = 0
        self.top.run()

        # now use the CSV recorder as source of Cases
        self.top.driver.iterator = self.top.recorders[0].get_iterator()
=======
        cases = [Case(inputs=inputs, outputs=outputs, label='case1')]
        self.top.driver.clear_parameters()
        Case.set_vartree_inputs(self.top.driver, cases)
        self.top.driver.clear_responses()
        self.top.driver.add_responses(outputs)
        self.top.driver.recorders = [CSVCaseRecorder(filename=self.filename)]
        self.top.driver.recorders[0].num_backups = 0
        self.top.run()

        # now use the CSV recorder as source of Cases
        cases = [case for case in self.top.driver.recorders[0].get_iterator()]
        self.top.driver.clear_parameters()
        Case.set_vartree_inputs(self.top.driver, cases)
>>>>>>> 4b86c541

        sout = StringIO.StringIO()
        self.top.recorders = [DumpCaseRecorder(sout)]
        self.top.run()
        expected = [
            'Case: ',
            '   uuid: ad4c1b76-64fb-11e0-95a8-001e8cf75fe',
            '   timestamp: 1383238593.781986',
            '   inputs:',
            '      comp1.x_array[0]: 2.0',
            '      comp1.x_array[1]: 2.0',
            '      comp1.x_array[2]: 2.0',
            '   outputs:',
            '      Response_0: [ 1.   3.   5.5]',
            '      Response_1: ignored',
            ]
#            "      comp1.a_array[0]: 1.0",
#            "      comp1.a_array[1]: 3.0",
#            "      comp1.a_array[2]: 5.5",
#            "      comp1.vt.v1: 1.0",
#            "      comp1.vt.v2: 2.0",
#            "      comp1.vt.vt2.vt3.a: 1.0",
#            "      comp1.vt.vt2.vt3.b: 12.0",
#            "      comp1.vt.vt2.x: -1.0",
#            "      comp1.vt.vt2.y: -2.0",
        lines = sout.getvalue().split('\n')
        for index, line in enumerate(lines):
            if line.startswith('Case: '):
                for i in range(len(expected)):
                    if expected[i].startswith('   uuid:'):
                        self.assertTrue(lines[index+i].startswith('   uuid:'))
                    elif expected[i].startswith('   timestamp:'):
                        self.assertTrue(lines[index+i].startswith('   timestamp:'))
                    elif expected[i].startswith('      Response_1:'):
                        continue  # Vartree not being flattened for some reason
                    else:
                        self.assertEqual(lines[index+i], expected[i])
                break
        else:
            self.fail("couldn't find the expected Case")
<<<<<<< HEAD

=======
>>>>>>> 4b86c541

    def test_CSVCaseRecorder_messages(self):
        rec = CSVCaseRecorder(filename=self.filename)
        rec.startup()
        rec.record(Case(inputs=[('comp1.x', 2.0), ('comp1.y', 4.3),
                                ('comp2.x', 1.9)]))
        try:
            rec.record(Case(inputs=[('comp1.x', 2.0), ('comp2.x', 1.9)]))
        except Exception as err:
            self.assertEqual(str(err), "number of data points doesn't match"
                                       " header size in CSV recorder")
        else:
            self.fail("Exception expected")
        finally:
            rec.close()

        ## BAN - took this test out because only types with a flattener function
        ##       will be returned by the Case, so incompatible types just won't
        ##       be seen by the CSVCaseRecorder at all.  Need to discuss with
        ##       users (and Ken) to see if this is reasonable.
        #self.top.comp2.add('a_slot', Slot(object, iotype='in'))
        #self.top.recorders = [CSVCaseRecorder(filename=self.filename)]

        #case = Case(inputs=[('comp2.a_slot', None)])
        #try:
            #self.top.recorders[0].record(case)
        #except ValueError, err:
            #msg = "CSV format does not support variables of type <type 'NoneType'>"
            #self.top.recorders[0].close()
            #self.assertEqual(msg, str(err))
        #else:
            #self.top.recorders[0].close()
            #self.fail('ValueError Expected')

    def test_close(self):
        self.top.recorders = [CSVCaseRecorder(filename=self.filename)]
        self.top.recorders[0].num_backups = 0
        self.top.run()
        outputs = [('comp1.z', 0), ('comp2.z', 0), ('comp1.a_string', 'world'),
                   ('comp1.a_array[2]', 0), ('driver.workflow.itername', '1')]
        inputs = [('comp1.x', 0.1), ('comp1.y', 2 + .1),
                  ('comp1.x_array[1]', 99.88), ('comp1.b_bool', True)]
        case = Case(inputs=inputs, outputs=outputs)
        assert_raises(self, 'self.top.recorders[0].record(case)',
                      globals(), locals(), RuntimeError,
                      'Attempt to record on closed recorder')

    def test_csvbackup(self):

        # Cleanup from any past failures
        parts = self.filename.split('.')
        backups = glob.glob(''.join(parts[:-1]) + '_*')
        for item in backups:
            os.remove(item)

<<<<<<< HEAD
        self.top.recorders = [CSVCaseRecorder(filename=self.filename)]
=======
        self.top.driver.recorders = [CSVCaseRecorder(filename=self.filename)]
>>>>>>> 4b86c541

        # Run twice, two backups.
        self.top.recorders[0].num_backups = 2
        self.top.run()
        # Granularity on timestamp is 1 second.
        time.sleep(1)
        self.top.run()
        backups = glob.glob(''.join(parts[:-1]) + '_*')
        self.assertEqual(len(backups), 2)

        # Set backups to 1 and rerun. Should delete down to 1 backup.
        self.top.recorders[0].num_backups = 1
        self.top.run()
        backups = glob.glob(''.join(parts[:-1]) + '_*')
        self.assertEqual(len(backups), 1)

        for item in backups:
            os.remove(item)
        backups = glob.glob(''.join(parts[:-1]) + '_*')

<<<<<<< HEAD
        self.top.recorders[0].num_backups = 0
=======
        self.top.driver.recorders[0].num_backups = 0
>>>>>>> 4b86c541

    def test_iterate_twice(self):

        self.top.recorders = [CSVCaseRecorder(filename=self.filename)]
        self.top.recorders[0].num_backups = 0
        self.top.run()

<<<<<<< HEAD
        data = self.top.recorders[0].get_iterator()
=======
        data = self.top.driver.recorders[0].get_iterator()
>>>>>>> 4b86c541

        for case in data:
            keys1 = case.keys()

        for case in data:
            keys2 = case.keys()

        self.assertEqual(keys1, keys2)

    def test_save(self):
        # Check that a recorder can be saved to an egg.
        self.top.recorders = [CSVCaseRecorder(filename=self.filename)]
        self.top.recorders[0].num_backups = 0
        self.top.recorders[0].startup()
        try:
            self.top.save_to_egg('top', '1')
        finally:
            for name in glob.glob('top*.egg'):
                os.remove(name)


if __name__ == '__main__':
    unittest.main()<|MERGE_RESOLUTION|>--- conflicted
+++ resolved
@@ -39,13 +39,9 @@
             inputs = [('comp1.x', i+0.1), ('comp1.y', i*2 + .1),
                       ('comp1.x_array[1]', 99.88), ('comp1.b_bool', True)]
             cases.append(Case(inputs=inputs, outputs=outputs, label='case%s'%i))
-<<<<<<< HEAD
-        driver.iterator = ListCaseIterator(cases)
-=======
 
         Case.set_vartree_inputs(driver, cases)
         driver.add_responses(sorted(outputs))
->>>>>>> 4b86c541
 
         self.filename = "openmdao_test_csv_case_iterator.csv"
 
@@ -62,22 +58,13 @@
         #pulled out of the CSV file by a CSVCaseIterator.  Finally the cases
         #are dumped to a string after being run for the second time.
 
-<<<<<<< HEAD
         self.top.recorders = [CSVCaseRecorder(filename=self.filename)]
         self.top.recorders[0].num_backups = 0
         self.top.run()
 
         # now use the CSV recorder as source of Cases
-        self.top.driver.iterator = self.top.recorders[0].get_iterator()
-=======
-        self.top.driver.recorders = [CSVCaseRecorder(filename=self.filename)]
-        self.top.driver.recorders[0].num_backups = 0
-        self.top.run()
-
-        # now use the CSV recorder as source of Cases
-        cases = [case for case in self.top.driver.recorders[0].get_iterator()]
-        Case.set_vartree_inputs(self.top.driver, cases)
->>>>>>> 4b86c541
+        cases = [case for case in self.top.recorders[0].get_iterator()]
+        Case.set_vartree_inputs(self.top.driver, cases)
 
         sout = StringIO.StringIO()
         self.top.recorders = [DumpCaseRecorder(sout)]
@@ -120,16 +107,9 @@
 
         #Repeat test above using semicolon delimiter and ' as quote char.
 
-<<<<<<< HEAD
         self.top.recorders = [CSVCaseRecorder(filename=self.filename,
                                               delimiter=';', quotechar="'")]
         self.top.recorders[0].num_backups = 0
-=======
-        self.top.driver.recorders = [CSVCaseRecorder(filename=self.filename,
-                                                     delimiter=';',
-                                                     quotechar="'")]
-        self.top.driver.recorders[0].num_backups = 0
->>>>>>> 4b86c541
         self.top.run()
 
         attrs = self.top.recorders[0].get_attributes()
@@ -155,11 +135,7 @@
 
 
         # now use the DB as source of Cases
-<<<<<<< HEAD
         self.top.driver.iterator = self.top.recorders[0].get_iterator()
-=======
-        self.top.driver.iterator = self.top.driver.recorders[0].get_iterator()
->>>>>>> 4b86c541
 
         sout = StringIO.StringIO()
         self.top.recorders = [DumpCaseRecorder(sout)]
@@ -215,15 +191,10 @@
 
 
         sout = StringIO.StringIO()
-<<<<<<< HEAD
-        self.top.driver.iterator = CSVCaseIterator(filename=self.filename)
-        self.top.recorders = [DumpCaseRecorder(sout)]
-=======
         cases = [case for case in CSVCaseIterator(filename=self.filename)]
         self.top.driver.clear_parameters()
         Case.set_vartree_inputs(self.top.driver, cases)
-        self.top.driver.recorders = [DumpCaseRecorder(sout)]
->>>>>>> 4b86c541
+        self.top.recorders = [DumpCaseRecorder(sout)]
         self.top.run()
 
         self.assertEqual(self.top.comp1.x, 3.14159)
@@ -232,12 +203,8 @@
 
         # Gui pane stuff
 
-<<<<<<< HEAD
-        attrs = self.top.driver.iterator.get_attributes()
-=======
         iterator = CSVCaseIterator(filename=self.filename)
         attrs = iterator.get_attributes()
->>>>>>> 4b86c541
         self.assertTrue("Inputs" in attrs.keys())
         self.assertTrue({'name': 'filename',
                          'type': 'str',
@@ -260,24 +227,14 @@
         outfile.writelines(csv_data)
         outfile.close()
 
-<<<<<<< HEAD
-        self.top.driver.iterator = CSVCaseIterator(filename=self.filename)
+        cases = [case for case in CSVCaseIterator(filename=self.filename)]
+        Case.set_vartree_inputs(self.top.driver, cases)
         self.top.recorders = [ListCaseRecorder()]
         self.top.run()
 
         it = self.top.recorders[0].get_iterator()
         case1 = it[0]
-        self.assertEqual(case1.label, 'case1')
-=======
-        cases = [case for case in CSVCaseIterator(filename=self.filename)]
-        Case.set_vartree_inputs(self.top.driver, cases)
-        self.top.driver.recorders = [ListCaseRecorder()]
-        self.top.run()
-
-        it = self.top.driver.recorders[0].get_iterator()
-        case1 = it[0]
         self.assertEqual(case1.get_input('comp1.x'), 33.5)
->>>>>>> 4b86c541
 
     def test_CSVCaseIterator_read_external_file_without_header(self):
 
@@ -293,28 +250,17 @@
 
         header_dict = {0 : "comp1.x",
                        1 : "comp1.y",
-<<<<<<< HEAD
-                       2 : "comp2.b_string",
-                       }
-=======
                        2 : "comp2.b_string"}
->>>>>>> 4b86c541
 
         self.top.comp2.add('b_string', Str("Hello',;','", iotype='in'))
 
 
         sout = StringIO.StringIO()
-<<<<<<< HEAD
-        self.top.driver.iterator = CSVCaseIterator(filename=self.filename,
-                                                   headers=header_dict)
-        self.top.recorders = [DumpCaseRecorder(sout)]
-=======
         cases = [case for case in CSVCaseIterator(filename=self.filename,
                                                   headers=header_dict)]
         self.top.driver.clear_parameters()
         Case.set_vartree_inputs(self.top.driver, cases)
-        self.top.driver.recorders = [DumpCaseRecorder(sout)]
->>>>>>> 4b86c541
+        self.top.recorders = [DumpCaseRecorder(sout)]
         self.top.run()
 
         self.assertEqual(self.top.comp1.x, 3.14159)
@@ -323,83 +269,48 @@
 
         # With a label column
 
-<<<<<<< HEAD
-        csv_data = ['"case1", 33.5, 76.2, "Hello There"\n'
-                    ]
-=======
         csv_data = ['"case1", 33.5, 76.2, "Hello There"\n']
->>>>>>> 4b86c541
 
         header_dict = {0 : "label",
                        1 : "comp1.x",
                        2 : "comp1.y",
-<<<<<<< HEAD
-                       3 : "comp2.b_string",
-                       }
-=======
                        3 : "comp2.b_string"}
->>>>>>> 4b86c541
 
         outfile = open(self.filename, 'w')
         outfile.writelines(csv_data)
         outfile.close()
 
-<<<<<<< HEAD
-        self.top.driver.iterator = CSVCaseIterator(filename=self.filename,
-                                                   headers=header_dict)
-        self.top.recorders = [ListCaseRecorder()]
-        self.top.run()
-
-        it = self.top.recorders[0].get_iterator()
-        case1 = it[0]
-        self.assertEqual(case1.label, 'case1')
-
-
-    def test_inoutCSV_empty_inputs(self):
-=======
         cases = [case for case in CSVCaseIterator(filename=self.filename,
                                                   headers=header_dict)]
         Case.set_vartree_inputs(self.top.driver, cases)
-        self.top.driver.recorders = [ListCaseRecorder()]
-        self.top.run()
-
-        it = self.top.driver.recorders[0].get_iterator()
+        self.top.recorders = [ListCaseRecorder()]
+        self.top.run()
+
+        it = self.top.recorders[0].get_iterator()
         case1 = it[0]
         self.assertEqual(case1.get_input('comp1.x'), 33.5)
 
     def test_inoutCSV_empty_inputs(self):
         from nose import SkipTest
         raise SkipTest("New case drivers don't execute without inputs.")
->>>>>>> 4b86c541
 
         # now create some Cases
         outputs = ['comp1.z']
         cases = []
         for i in range(10):
             cases.append(Case(inputs=[], outputs=outputs, label='case%s'%i))
-<<<<<<< HEAD
-        self.top.driver.iterator = ListCaseIterator(cases)
-
-        self.top.recorders = [CSVCaseRecorder(filename=self.filename)]
-        self.top.recorders[0].num_backups = 0
-        self.top.run()
-
-        # now use the CSV recorder as source of Cases
-        self.top.driver.iterator = self.top.recorders[0].get_iterator()
-=======
         self.top.driver.clear_parameters()
         Case.set_vartree_inputs(self.top.driver, cases)
         self.top.driver.clear_responses()
         self.top.driver.add_responses(outputs)
 
-        self.top.driver.recorders = [CSVCaseRecorder(filename=self.filename)]
-        self.top.driver.recorders[0].num_backups = 0
+        self.top.recorders = [CSVCaseRecorder(filename=self.filename)]
+        self.top.recorders[0].num_backups = 0
         self.top.run()
 
         # now use the CSV recorder as source of Cases
-        cases = [case for case in self.top.driver.recorders[0].get_iterator()]
-        Case.set_vartree_inputs(self.top.driver, cases)
->>>>>>> 4b86c541
+        cases = [case for case in self.top.recorders[0].get_iterator()]
+        Case.set_vartree_inputs(self.top.driver, cases)
 
         sout = StringIO.StringIO()
         self.top.recorders = [DumpCaseRecorder(sout)]
@@ -409,12 +320,8 @@
             '   uuid: ad4c1b76-64fb-11e0-95a8-001e8cf75fe',
             '   timestamp: 1383239019.152071',
             '   outputs:',
-<<<<<<< HEAD
-            '      comp1.z: 0.0',
+            '      Response_0: 0.0',
             '      driver.workflow.itername: 9',
-=======
-            '      Response_0: 0.0',
->>>>>>> 4b86c541
             ]
         lines = sout.getvalue().split('\n')
         count = 0
@@ -460,31 +367,19 @@
 
         outputs = ['comp1.a_array', 'comp1.vt']
         inputs = [('comp1.x_array', array([2.0, 2.0, 2.0]))]
-<<<<<<< HEAD
-        self.top.driver.iterator = ListCaseIterator([Case(inputs=inputs,
-                                                          outputs=outputs,
-                                                          label='case1')])
-        self.top.recorders = [CSVCaseRecorder(filename=self.filename)]
-        self.top.recorders[0].num_backups = 0
-        self.top.run()
-
-        # now use the CSV recorder as source of Cases
-        self.top.driver.iterator = self.top.recorders[0].get_iterator()
-=======
         cases = [Case(inputs=inputs, outputs=outputs, label='case1')]
         self.top.driver.clear_parameters()
         Case.set_vartree_inputs(self.top.driver, cases)
         self.top.driver.clear_responses()
         self.top.driver.add_responses(outputs)
-        self.top.driver.recorders = [CSVCaseRecorder(filename=self.filename)]
-        self.top.driver.recorders[0].num_backups = 0
+        self.top.recorders = [CSVCaseRecorder(filename=self.filename)]
+        self.top.recorders[0].num_backups = 0
         self.top.run()
 
         # now use the CSV recorder as source of Cases
-        cases = [case for case in self.top.driver.recorders[0].get_iterator()]
+        cases = [case for case in self.top.recorders[0].get_iterator()]
         self.top.driver.clear_parameters()
         Case.set_vartree_inputs(self.top.driver, cases)
->>>>>>> 4b86c541
 
         sout = StringIO.StringIO()
         self.top.recorders = [DumpCaseRecorder(sout)]
@@ -525,10 +420,6 @@
                 break
         else:
             self.fail("couldn't find the expected Case")
-<<<<<<< HEAD
-
-=======
->>>>>>> 4b86c541
 
     def test_CSVCaseRecorder_messages(self):
         rec = CSVCaseRecorder(filename=self.filename)
@@ -584,11 +475,7 @@
         for item in backups:
             os.remove(item)
 
-<<<<<<< HEAD
-        self.top.recorders = [CSVCaseRecorder(filename=self.filename)]
-=======
-        self.top.driver.recorders = [CSVCaseRecorder(filename=self.filename)]
->>>>>>> 4b86c541
+        self.top.recorders = [CSVCaseRecorder(filename=self.filename)]
 
         # Run twice, two backups.
         self.top.recorders[0].num_backups = 2
@@ -609,11 +496,7 @@
             os.remove(item)
         backups = glob.glob(''.join(parts[:-1]) + '_*')
 
-<<<<<<< HEAD
-        self.top.recorders[0].num_backups = 0
-=======
-        self.top.driver.recorders[0].num_backups = 0
->>>>>>> 4b86c541
+        self.top.recorders[0].num_backups = 0
 
     def test_iterate_twice(self):
 
@@ -621,11 +504,7 @@
         self.top.recorders[0].num_backups = 0
         self.top.run()
 
-<<<<<<< HEAD
         data = self.top.recorders[0].get_iterator()
-=======
-        data = self.top.driver.recorders[0].get_iterator()
->>>>>>> 4b86c541
 
         for case in data:
             keys1 = case.keys()
