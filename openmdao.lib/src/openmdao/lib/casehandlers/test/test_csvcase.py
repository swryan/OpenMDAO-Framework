--- conflicted
+++ resolved
@@ -234,15 +234,9 @@
         self.top.run()
 
         it = self.top.driver.recorders[0].get_iterator()
-<<<<<<< HEAD
-        case1 = it.pop()
+        case1 = it[0]
         self.assertEqual(case1.get_input('comp1.x'), 33.5)
 
-=======
-        case1 = it[0]
-        self.assertEqual(case1.label, 'case1')
-        
->>>>>>> 1164dd47
     def test_CSVCaseIterator_read_external_file_without_header(self):
 
         # Without a label column
@@ -294,16 +288,9 @@
         self.top.run()
 
         it = self.top.driver.recorders[0].get_iterator()
-<<<<<<< HEAD
-        case1 = it.pop()
+        case1 = it[0]
         self.assertEqual(case1.get_input('comp1.x'), 33.5)
 
-=======
-        case1 = it[0]
-        self.assertEqual(case1.label, 'case1')
-        
-        
->>>>>>> 1164dd47
     def test_inoutCSV_empty_inputs(self):
         from nose import SkipTest
         raise SkipTest("New case drivers don't execute without inputs.")
