import os
import tempfile
from jinja2 import Environment, FileSystemLoader
import networkx as nx

from openmdao.lib.casehandlers.api import CaseDataset

def caseset_query_to_html(query, filename='cases.html'):

    # Write query results to JSON file
    # Wish I could write to a string or JSON object
    tmpfile = tempfile.NamedTemporaryFile('w')
    query.write(tmpfile.name)
    with open(tmpfile.name, 'rt') as f:
        case_data = f.read()

    # Need to get at the depgraph data in this CaseDataSet file
    cds = CaseDataset(tmpfile.name, 'json')
    tmpfile = tempfile.NamedTemporaryFile('w')
    with open(tmpfile.name, "w") as f:
        f.write(cds.simulation_info['graph'])
    with open(tmpfile.name) as f:
        G = nx.readwrite.json_graph.load(f)

    # depgraph is supposed to be openmdao.main.depgraph.DependencyGraph
    # But what comes back from json_graph is networkx.classes.digraph.DiGraph
    # So cannot directly call this
    #plot_graph( depgraph, fmt='plain' )

    # Write the DiGraph to a dot file so we can get at the layout info
    dotfile = 'g.dot'
    dot_output_plain_formatted_file = 'g.plain'
    fmt = 'plain'
    nx.write_dot(G, dotfile)
    # TODO: Set the size of the output. See this
    #         http://stackoverflow.com/questions/14784405/how-to-set-the-output-size-in-graphviz-for-the-dot-format
    os.system("dot -T%s -o %s %s" % (fmt, dot_output_plain_formatted_file, dotfile))

    # read the graphviz layout info from the plain text file
    #   All units are in inches, represented by a floating point number
    with open(dot_output_plain_formatted_file, "r") as f:
      node_content = ''
      spline_data = []
      for i, line in enumerate(f):
        # Format of this line is: graph scale width height
        if line.startswith( "graph"):
<<<<<<< HEAD
            dummy, graph_scale, graph_width, graph_height = line.split()    
            #       
=======
            dummy, graph_scale, graph_width, graph_height = line.split()
>>>>>>> 6d4bd1b6
        elif line.startswith( "node"):
            # Format of this line is
            #     node name x y width height label style shape color fillcolor
            # shape can be ellipse, diamond, box or invhouse
            dummy, name, x, y, width, height, label, style, shape, color, fillcolor = line.split()
            if name.startswith('"'):
                name = name[1:-1]
            if label.startswith('"'):
                label = label[1:-1]
            node_content += '{ name: "%s", id:"%s", x:%s, y:%s, shape:"%s", fixed:true},\n' % ( label, name, x, y, shape )
        elif line.startswith( "edge"):
            # Format of this line is
            #     edge tail head n x1 y1 .. xn yn [label xl yl] style color
            dummy, tail, head, n = line.split()[:4]
            if tail.startswith('"'):
                tail = tail[1:-1]
            if head.startswith('"'):
                head = head[1:-1]
            control_points = []
            for i in range(int(n)):
                control_points.append( (line.split()[4+2*i], line.split()[5+2*i]) )
            spline_data.append( control_points )

    # clean up
    for graphviz_files in (dotfile, dot_output_plain_formatted_file):
        if os.path.exists(graphviz_files):
            os.remove(graphviz_files)


    # using the info on http://www.graphviz.org/content/how-convert-b-spline-bezier
    # also, using http://www.d3noob.org/2013/03/d3js-force-directed-graph-example-basic.html to add the arrowheads
    svg_path_edges = ''
    for control_points in spline_data:
        svg_path_edges += '''svg.append("svg:path")
                    .attr("d","'''

        svg_path_edges += 'M " + xscale(%s) + " " + yscale(%s) + " "' % control_points[0]
        num_bezier = ( len(control_points) - 1 ) / 3
        for ib in range(num_bezier):
            if ib == 0 :
                svg_path_edges += ' + "C " + xscale(%s) + " " + yscale(%s) + " " + xscale(%s) + " " + yscale(%s) + " " + xscale(%s) + " " + yscale(%s) ' % ( control_points[ 1 + 3 * ib ] + control_points[ 2 + 3 * ib ] + control_points[ 3 + 3 * ib ] )
            else:
                svg_path_edges += ' + " " + xscale(%s) + " " + yscale(%s) + " " + xscale(%s) + " " + yscale(%s) + " " + xscale(%s) + " " + yscale(%s) ' % ( control_points[ 1 + 3 * ib ] + control_points[ 2 + 3 * ib ] + control_points[ 3 + 3 * ib ] )
        svg_path_edges += ''')
                    .style("stroke-width", 2)
                    .style("stroke", "black")
                    .style("fill", "none")
                    .attr("class", "link")
                    .attr("marker-end", "url(#end)")
                    ;'''


    # Setup Jinja2 templating
    cds_visualizer_dir_path = os.path.join(
        os.path.dirname(__file__), 'visual_post_processing')
    env = Environment(loader=FileSystemLoader(cds_visualizer_dir_path))
    template = env.get_template('case_dataset_visualizer.html')

    if os.path.isfile(filename):
        os.remove(filename)

    # use the existing template to write out the html file
    outputText = template.render( case_data = case_data,
                        node_content=node_content,
                        svg_path_edges=svg_path_edges,
                        graph_width = graph_width,
                        graph_height = graph_height,
                         )
    with open(filename, "wb") as fh:
        fh.write(outputText)

if __name__ == "__main__":
    import sys

    if len(sys.argv) < 3:
        sys.exit('Usage: %s case_records_json_file output_html_file' % sys.argv[0])

    if not os.path.exists(sys.argv[1]):
        sys.exit('ERROR: Case records JSON file %s was not found!' % sys.argv[1])


    cds = CaseDataset(sys.argv[1], 'json')
    data = cds.data # results

    caseset_query_to_html(data, filename=sys.argv[2])<|MERGE_RESOLUTION|>--- conflicted
+++ resolved
@@ -44,12 +44,7 @@
       for i, line in enumerate(f):
         # Format of this line is: graph scale width height
         if line.startswith( "graph"):
-<<<<<<< HEAD
             dummy, graph_scale, graph_width, graph_height = line.split()    
-            #       
-=======
-            dummy, graph_scale, graph_width, graph_height = line.split()
->>>>>>> 6d4bd1b6
         elif line.startswith( "node"):
             # Format of this line is
             #     node name x y width height label style shape color fillcolor
