--- conflicted
+++ resolved
@@ -40,11 +40,10 @@
     # read the graphviz layout info from the plain text file
     #   All units are in inches, represented by a floating point number
     with open(dot_output_plain_formatted_file, "r") as f:
-<<<<<<< HEAD
         node_content = ''
         spline_data = []
         for i, line in enumerate(f):
-            # graph scale width height
+            # Format of this line is: graph scale width height
             if line.startswith( "graph"):
                 dummy, graph_scale, graph_width, graph_height = line.split()
             elif line.startswith( "node"):
@@ -69,36 +68,6 @@
                 for i in range(int(n)):
                     control_points.append( (line.split()[4+2*i], line.split()[5+2*i]) )
                 spline_data.append( control_points )
-=======
-      node_content = ''
-      spline_data = []
-      for i, line in enumerate(f):
-        # Format of this line is: graph scale width height
-        if line.startswith( "graph"):
-            dummy, graph_scale, graph_width, graph_height = line.split()    
-        elif line.startswith( "node"):
-            # Format of this line is
-            #     node name x y width height label style shape color fillcolor
-            # shape can be ellipse, diamond, box or invhouse
-            dummy, name, x, y, width, height, label, style, shape, color, fillcolor = line.split()
-            if name.startswith('"'):
-                name = name[1:-1]
-            if label.startswith('"'):
-                label = label[1:-1]
-            node_content += '{ name: "%s", id:"%s", x:%s, y:%s, shape:"%s", fixed:true},\n' % ( label, name, x, y, shape )
-        elif line.startswith( "edge"):
-            # Format of this line is
-            #     edge tail head n x1 y1 .. xn yn [label xl yl] style color
-            dummy, tail, head, n = line.split()[:4]
-            if tail.startswith('"'):
-                tail = tail[1:-1]
-            if head.startswith('"'):
-                head = head[1:-1]
-            control_points = []
-            for i in range(int(n)):
-                control_points.append( (line.split()[4+2*i], line.split()[5+2*i]) )
-            spline_data.append( control_points )
->>>>>>> 3a32f418
 
     # clean up
     for graphviz_files in (dotfile, dot_output_plain_formatted_file):
