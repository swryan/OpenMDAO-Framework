"""
Trait for numpy array variables, with optional units.
"""

#public symbols
__all__ = ["Array"]


# pylint: disable-msg=E0611,F0401
from numpy import array, ndarray, zeros

from enthought.traits.api import TraitError
from enthought.traits.api import Array as TraitArray
from openmdao.units import PhysicalQuantity

from openmdao.main.tvalwrapper import TraitValWrapper

class Array(TraitArray):
    """A variable wrapper for a numpy array with optional units.
    The unit applies to the entire array."""
    
    def __init__(self, default_value=None, dtype = None, shape = None,
                 iotype=None, desc=None, units=None, **metadata):
        
        # Determine default_value if unspecified
        if default_value is None:
            if shape is None or len(shape) == 1:
                default_value = array([])
            elif len(shape) == 2:
                default_value = array([[]])
            elif len(shape) == 3:
                default_value = array([[[]]])
                    
        elif isinstance(default_value, ndarray):
            pass
        elif isinstance(default_value, list):
            default_value = array(default_value)
        else:
            raise TraitError("Default value should be a numpy array, "
                             "not a %s." % type(default_value))
        
        # Put iotype in the metadata dictionary
        if iotype is not None:
            metadata['iotype'] = iotype
            
        # Put desc in the metadata dictionary
        if desc is not None:
            metadata['desc'] = desc
            
        # Put units in the metadata dictionary
        if units is not None:
            metadata['units'] = units
            
            # Since there are units, test them by creating a physical quantity
            try:
                pq = PhysicalQuantity(0., metadata['units'])
            except:
                raise TraitError("Units of '%s' are invalid" %
                                 metadata['units'])
            
        # Put shape in the metadata dictionary
        if shape is not None:
            metadata['shape'] = shape
            
            # Make sure default matches the shape.
            if default_value.shape != shape:
                msg = "Shape of the default value does not match the " \
                      "shape attribute."
                raise TraitError(msg)
            
        super(Array, self).__init__(dtype=dtype, value=default_value, \
                                    **metadata)


    def validate(self, obj, name, value):
        """ Validates that a specified value is valid for this trait.
        Units are converted as needed.
        """
        
        # pylint: disable-msg=E1101
        # If both source and target have units, we need to process differently
        if isinstance(value, TraitValWrapper):
            valunits = value.metadata.get('units')
            if self.units and valunits and self.units != valunits:
                return self._validate_with_metadata(obj, name, 
                                                    value.value, 
                                                    valunits)
            
            value = value.value
            
        try:
            return super(Array, self).validate(obj, name, value)
        except TraitError:
            self.error(obj, name, value)

    def error(self, obj, name, value):
        """Returns an informative and descriptive error string."""
        
        wtype = "value"
        wvalue = value
        info = "a numpy array"
        
        # pylint: disable-msg=E1101
        if self.shape and value.shape:
            if self.shape != value.shape:
                info += " of shape %s" % str(self.shape)
                wtype = "shape"
                wvalue = str(value.shape)
            
        vtype = type( value )
<<<<<<< HEAD
        msg = "Trait '%s' must be %s, but a value of %s %s was specified." % \
                               (name, info, value, vtype)
        if obj:
            obj.raise_exception(msg, TraitError)
        else:
            raise TraitError(msg)
=======
        msg = "Trait '%s' must be %s, but a %s of %s (%s) was specified." % \
                               (name, info, wtype, wvalue, vtype)
        obj.raise_exception(msg, TraitError)
>>>>>>> ea63fede

    def get_val_wrapper(self, value):
        """Return a TraitValWrapper object.  Its value attribute
        will be filled in by the caller.
        """
        # pylint: disable-msg=E1101
        return TraitValWrapper(value, units=self.units)
            
    def _validate_with_metadata(self, obj, name, value, src_units):
        """Perform validation and unit conversion using metadata from
        the source trait.
        """
        
        # pylint: disable-msg=E1101
        dst_units = self.units

        try:
            pq = PhysicalQuantity(1.0, src_units)
        except NameError:
            raise TraitError("while setting value of %s: undefined unit '%s'" %
                             (src_units, name))
        
        try:
            pq.convert_to_unit(dst_units)
        except NameError:
            raise TraitError("undefined unit '%s' for variable '%s'" %
                             (dst_units, name))
        except TypeError:
            msg = "%s: units '%s' are incompatible " % (name, src_units) + \
                   "with assigning units of '%s'" % (dst_units)
            raise TraitError(msg)
        
        try:
            value *= pq.value
            return super(Array, self).validate(obj, name, value)
        except TraitError:
            self.error(obj, name, value)<|MERGE_RESOLUTION|>--- conflicted
+++ resolved
@@ -64,11 +64,10 @@
             
             # Make sure default matches the shape.
             if default_value.shape != shape:
-                msg = "Shape of the default value does not match the " \
-                      "shape attribute."
-                raise TraitError(msg)
+                raise TraitError("Shape of the default value does not match "
+                                 "the shape attribute.")
             
-        super(Array, self).__init__(dtype=dtype, value=default_value, \
+        super(Array, self).__init__(dtype=dtype, value=default_value,
                                     **metadata)
 
 
@@ -106,20 +105,11 @@
                 info += " of shape %s" % str(self.shape)
                 wtype = "shape"
                 wvalue = str(value.shape)
-            
+
         vtype = type( value )
-<<<<<<< HEAD
-        msg = "Trait '%s' must be %s, but a value of %s %s was specified." % \
-                               (name, info, value, vtype)
-        if obj:
-            obj.raise_exception(msg, TraitError)
-        else:
-            raise TraitError(msg)
-=======
         msg = "Trait '%s' must be %s, but a %s of %s (%s) was specified." % \
                                (name, info, wtype, wvalue, vtype)
         obj.raise_exception(msg, TraitError)
->>>>>>> ea63fede
 
     def get_val_wrapper(self, value):
         """Return a TraitValWrapper object.  Its value attribute
