from openmdao.main.api import Component


class LazyComponent(Component): 
    """
    Base Component Class for situations where you want your component to calculate 
    only the output values that are connected to something else in the model. This 
    behavior makes the component "lazy" since some of its outputs won't be valid 
    even though it has executed. 

    The component provides an attribute which can be used in the 'execute' method
    called '_connected_outputs' which lists all the outputs that are connected to something
    in your model. You need not calculate any outputs that are not in that list, but 
    note that the list is not static and could change from run to run. So 
    you do need to make sure that you could potentially calculate all 
    your outputs if requested. 

    Note that there is some extra framework overhead associated with this base class. So you 
    should only use it in the case where you have outputs that are computationally expensive 
    and you wish to only calculate them when they are relevant to the current simulation. 
    """
    def __init__(self):
        super(LazyComponent, self).__init__()
        self._invalidation_type = 'partial'

    def _pre_execute(self, force=False): 
        super(LazyComponent, self)._pre_execute()
        self._connected_outputs = self.list_outputs(connected=True)
<<<<<<< HEAD
        
    def _post_execute(self): 
        super(LazyComponent, self)._post_execute()

        valids = self._valid_dict
        for name in self.list_outputs(): 
            if name in self._connected_outputs:
                valids[name.split('[',1)[0]] = True
            else:
                valids[name.split('[',1)[0]] = False    
=======

    def _input_updated(self, name, fullpath=None):
        self._call_execute = True
        outs = self.invalidate_deps([name])
        if outs and self.parent:
            self.parent.child_invalidated(self.name, outs)

    def _outputs_to_validate(self):
        return self._connected_outputs

    def connect(self, srcexpr, destexpr):
        super(LazyComponent, self).connect(srcexpr, destexpr)

        if str(destexpr).startswith('parent.'): # our output is being used externally
            self._call_execute = True

    def disconnect(self, srcpath, destpath):
        super(LazyComponent, self).disconnect(srcpath, destpath)
        # invalidate our disconnected output in the parent depgraph
        if destpath.startswith('parent.'): 
            self.parent._depgraph.node['.'.join([self.name,
                                                 srcpath])]['valid'] = False
>>>>>>> 1aaaf2e7
<|MERGE_RESOLUTION|>--- conflicted
+++ resolved
@@ -26,18 +26,6 @@
     def _pre_execute(self, force=False): 
         super(LazyComponent, self)._pre_execute()
         self._connected_outputs = self.list_outputs(connected=True)
-<<<<<<< HEAD
-        
-    def _post_execute(self): 
-        super(LazyComponent, self)._post_execute()
-
-        valids = self._valid_dict
-        for name in self.list_outputs(): 
-            if name in self._connected_outputs:
-                valids[name.split('[',1)[0]] = True
-            else:
-                valids[name.split('[',1)[0]] = False    
-=======
 
     def _input_updated(self, name, fullpath=None):
         self._call_execute = True
@@ -59,5 +47,4 @@
         # invalidate our disconnected output in the parent depgraph
         if destpath.startswith('parent.'): 
             self.parent._depgraph.node['.'.join([self.name,
-                                                 srcpath])]['valid'] = False
->>>>>>> 1aaaf2e7
+                                                 srcpath])]['valid'] = False