--- conflicted
+++ resolved
@@ -13,14 +13,7 @@
 from openmdao.main.interfaces import ISurrogate, ICaseRecorder, \
                                      IUncertainVariable
 from openmdao.main.mp_support import has_interface
-<<<<<<< HEAD
-
-from openmdao.main.datatypes.api import Instance, Slot, List, Str, Float, Int, \
-     Event, Dict, Bool
-
-=======
 from openmdao.main.vartree import VariableTree
->>>>>>> ddd42a16
 from openmdao.util.typegroups import int_types, real_types
 
 class MetaModel(Component):
@@ -88,109 +81,6 @@
         self._surrogate_output_names = responses
 
         self._train = True
-<<<<<<< HEAD
-        self._new_train_data = True
-
-    def _reset_training_data_fired(self):
-        self._training_input_history = []
-        self._const_inputs = {}
-        self._failed_training_msgs = []
-
-        # remove output history from training_data
-        for name in self._training_data:
-            self._training_data[name] = []
-
-    def _warm_start_data_changed(self, oldval, newval):
-        self.reset_training_data = True
-
-        # build list of inputs
-        for case in newval:
-            if self.recorder:
-                self.recorder.record(case)
-            inputs = []
-            for inp_name in self.surrogate_input_names():
-                var_name = '.'.join([self.name, inp_name])
-                try:
-                    inp_val = case[var_name]
-                except KeyError:
-                    pass
-                    #self.raise_exception('The variable "%s" was not '
-                                         #'found as an input in one of the cases provided '
-                                         #'for warm_start_data.' % var_name, ValueError)
-                else:
-                    if inp_val is not None:
-                        inputs.append(inp_val)
-            self._training_input_history.append(inputs)
-
-            for output_name in self.surrogate_output_names():
-                #grab value from case data
-                var_name = '.'.join([self.name, output_name])
-                try:
-                    val = case.get_output(var_name)
-                except KeyError:
-                    self.raise_exception('The output "%s" was not found '
-                                         'in one of the cases provided for '
-                                         'warm_start_data' % var_name,
-                                         ValueError)
-                else:  # save to training output history
-                    self._training_data[output_name].append(val)
-
-        self._new_train_data = True
-
-    def child_run_finished(self, childname, outs=None):
-        pass
-
-    def check_config(self):
-        '''Called as part of pre_execute.'''
-
-        # 1. model must be set
-        if self.model is None:
-            self.raise_exception("MetaModel object must have a model!",
-                                 RuntimeError)
-
-        # 2. can't have both includes and excludes
-        if self.excludes and self.includes:
-            self.raise_exception("includes and excludes are mutually exclusive",
-                                 RuntimeError)
-
-        # 3. the includes and excludes must match actual inputs and outputs
-        #    of the model
-        flattener = flatteners[VariableTree]
-        input_names = []
-        for name in self.model._alltraits(iotype='in').keys():
-            obj = self.model.get(name)
-            if isinstance(obj, VariableTree):
-                for subname, _ in flattener(name, obj):
-                    input_names.append(subname)
-            else:
-                input_names.append(name)
-        output_names = []
-        for name in self.model._alltraits(iotype='out').keys():
-            obj = self.model.get(name)
-            if isinstance(obj, VariableTree):
-                for subname, _ in flattener(name, obj):
-                    output_names.append(subname)
-            else:
-                output_names.append(name)
-        input_and_output_names = input_names + output_names
-
-        for include in self.includes:
-            if include not in input_and_output_names:
-                self.raise_exception('The include "%s" is not one of the '
-                                     'model inputs or outputs ' % include,
-                                     ValueError)
-        for exclude in self.excludes:
-            if exclude not in input_and_output_names:
-                self.raise_exception('The exclude "%s" is not one of the '
-                                     'model inputs or outputs ' % exclude,
-                                     ValueError)
-
-        # 4. Either there are no surrogates set and no default surrogate
-        #    ( just do passthrough )
-        #        or
-        #    all outputs must have surrogates assigned either explicitly
-        #    or through the default surrogate
-=======
 
         # keeps track of which sur_<name> slots are full
         self._surrogate_overrides = set()
@@ -220,19 +110,13 @@
         # Either there are no surrogates set and no default surrogate (just
         # do passthrough ) or all outputs must have surrogates assigned
         # either explicitly or through the default surrogate
->>>>>>> ddd42a16
         if self.default_surrogate is None:
             no_sur = []
             for name in self._surrogate_output_names:
                 if name not in self.surrogates or \
                                self.surrogates[name] is None:
                     no_sur.append(name)
-<<<<<<< HEAD
-            if len(no_sur) > 0 and \
-               len(no_sur) != len(self._surrogate_output_names):
-=======
             if len(no_sur) > 0:
->>>>>>> ddd42a16
                 self.raise_exception("No default surrogate model is defined and"
                                      " the following outputs do not have a"
                                      " surrogate model: %s. Either specify"
@@ -240,166 +124,13 @@
                                      " surrogate model for all outputs." %
                                      no_sur, RuntimeError)
 
-<<<<<<< HEAD
-        # 5. All the explicitly set surrogates[] should match actual outputs
-        #    of the model
-        for surrogate_name in self.surrogates.keys():
-            if surrogate_name not in output_names:
-                self.raise_exception('The surrogate "%s" does not match one of'
-                                     ' the model outputs ' % surrogate_name,
-                                     ValueError)
-
-=======
->>>>>>> ddd42a16
     def execute(self):
         """If the training flag is set, train the metamodel. Otherwise,
         predict outputs.
         """
-<<<<<<< HEAD
-        if self._train:
-            try:
-                inputs = self.update_model_inputs()
-                self.model.run(force=True)
-
-            except Exception as err:
-                if self.report_errors:
-                    raise err
-                else:
-                    self._failed_training_msgs.append(str(err))
-            else:  # if no exceptions are generated, save the data
-
-                self._training_input_history.append(inputs)
-                self.update_outputs_from_model()
-                case_outputs = []
-
-                for name, output_history in self._training_data.items():
-                    case_outputs.append(('.'.join([self.name, name]),
-                                         output_history[-1]))
-                # save the case, making sure to add out name to the local input
-                # name since this Case is scoped to our parent Assembly
-                case_inputs = [('.'.join([self.name, name]), val)
-                               for name, val in zip(self.surrogate_input_names(),
-                                                    inputs)]
-                if self.recorder:
-                    self.recorder.record(Case(inputs=case_inputs,
-                                              outputs=case_outputs))
-
-            self._train = False
-        else:
-            # NO surrogates defined. just run model and get outputs
-            if self.default_surrogate is None and not self._surrogate_overrides:
-                inputs = self.update_model_inputs()
-                self.model.run()
-                self.update_outputs_from_model()
-                return
-
-            if self._new_train_data:
-                if len(self._training_input_history) < 2:
-                    self.raise_exception("ERROR: need at least 2 training"
-                                         " points!", RuntimeError)
-
-                # figure out if we have any constant training inputs
-                tcases = self._training_input_history
-                in_hist = tcases[0][:]
-                # start off assuming every input is constant
-                idxlist = range(len(in_hist))
-                self._const_inputs = dict(zip(idxlist, in_hist))
-                for i in idxlist:
-                    val = in_hist[i]
-                    for case in range(1, len(tcases)):
-                        if val != tcases[case][i]:
-                            del self._const_inputs[i]
-                            break
-
-                if len(self._const_inputs) == len(in_hist):
-                    self.raise_exception("ERROR: all training inputs are"
-                                         " constant.", RuntimeError)
-                elif len(self._const_inputs) > 0:
-                    # some inputs are constant, so we have to remove them
-                    # from the training set
-                    training_input_history = []
-                    for inputs in self._training_input_history:
-                        training_input_history.append([val for i, val in enumerate(inputs)
-                                                       if i not in self._const_inputs])
-                else:
-                    training_input_history = self._training_input_history
-                for name, output_history in self._training_data.items():
-                    surrogate = self._get_surrogate(name)
-                    if surrogate is not None:
-                        surrogate.train(training_input_history, output_history)
-
-                self._new_train_data = False
-
-            inputs = []
-            for i, name in enumerate(self.surrogate_input_names()):
-                val = self.get(name)
-                cval = self._const_inputs.get(i, _missing)
-                if cval is _missing:
-                    inputs.append(val)
-
-                elif val != cval:
-                    self.raise_exception("ERROR: training input '%s' was a"
-                                         " constant value of (%s) but the value"
-                                         " has changed to (%s)." %
-                                         (name, cval, val), ValueError)
-
-            for name in self._training_data:
-                surrogate = self._get_surrogate(name)
-                # copy output to boundary
-                if surrogate is None:
-                    self._set_output(name, self.model.get(name))
-                else:
-                    self._set_output(name, surrogate.predict(inputs))
-
-    def _set_output(self, path, value):
-        """
-        Since the set method of container does not allow setting
-        of variables with iotype of out, this method needed to be written.
-        """
-
-        # get the leaf object
-        names = path.split('.')
-        obj = self
-        for name in names[:-1]:
-            obj = getattr(obj, name)
-        setattr(obj, names[-1], value)
-
-    def _post_run(self):
-        self._train = False
-        super(MetaModelBase, self)._post_run()
-
-    def invalidate_deps(self, compname=None, varnames=None, force=False):
-        # we were called from our model, which expects to be in an Assembly
-        if compname:
-            return
-        super(MetaModelBase, self).invalidate_deps(varnames=varnames)
-
-    def exec_counts(self, compnames):
-        # we force the run on our model, so it doesn't matter what we tell it
-        # the exec counts are
-        return [0 for n in compnames]
-
-    def _model_changed(self, oldmodel, newmodel):
-        """called whenever the model variable is set or when includes/excludes
-        change."""
-        # TODO: check for pre-connected traits on the new model
-        # TODO: disconnect traits corresponding to old modeli
-        #       (or leave them if the new model has the same ones?)
-        # TODO: check for nested MMs?  Is this a problem?
-        # TODO: check for name collisions between MetaModel class traits
-        #       and traits from model
-
-        if newmodel is not None and not has_interface(newmodel, IComponent):
-            self.raise_exception('model of type %s does not implement the'
-                                 ' IComponent interface'
-                                 % type(newmodel).__name__, TypeError)
-
-        self.reset_training_data = True
-=======
 
         # Train first
         if self._train:
->>>>>>> ddd42a16
 
             input_data = self._param_data
             if self.warm_restart is False:
@@ -439,31 +170,7 @@
                 if surrogate is not None:
                     surrogate.train(input_data, output_data)
 
-<<<<<<< HEAD
-    def _surrogate_updated(self, obj, name, old, new):
-        """Called when self.surrogates is updated."""
-
-        # if surrogate set to be None
-           # put copies of the default surrogate
-           # remove that surrogate name from the list of overrides
-        if new.changed:
-            varname = new.changed.keys()[0]
-            if self.surrogates[varname] is None:
-                if self.default_surrogate:
-                    self._default_surrogate_copies[varname] = \
-                        deepcopy(self.default_surrogate)
-                if varname in self._surrogate_overrides:
-                    self._surrogate_overrides.remove(varname)
-            else:
-                self._surrogate_overrides.add(varname)
-                self._add_var_for_surrogate(self.surrogates[varname], varname)
-                if name in self._default_surrogate_copies:
-                    del self._default_surrogate_copies[name]
-
-        self.config_changed()
-=======
             self._train = False
->>>>>>> ddd42a16
 
         # Now Predict for current inputs
 
@@ -486,252 +193,6 @@
 
         return surrogate
 
-<<<<<<< HEAD
-    def update_outputs_from_model(self):
-        """Copy output values from the model into the MetaModel's outputs and
-        if training, save the output associated with surrogate.
-        """
-
-        for name in self.surrogate_output_names():
-
-            out = self.model.get(name)
-            surrogate = self._get_surrogate(name)
-            if surrogate is None:
-                self._set_output(name, out)
-            else:
-                self._set_output(name, surrogate.get_uncertain_value(out))
-
-            if self._train:
-                # save to training output history
-                self._training_data[name].append(out)
-
-    def _add_input(self, name):
-        """Adds the specified input variable."""
-
-        if "." not in name:  # non vartree variable
-            self.add_trait(name, self._clone_trait(name))
-            setattr(self, name, getattr(self.model, name))
-        else:
-            vartreename, subvarname = name.split(".")
-
-            if not hasattr(self, vartreename):
-                self.add_trait(vartreename,
-                               _clone_trait(self.model.trait(vartreename)))
-                setattr(self, vartreename, copy(getattr(self.model, vartreename)))
-
-            metamodel_vartree_node = self.get(vartreename)
-            model_vartree_node = self.model.get(vartreename)
-            metamodel_vartree_node.add_trait(subvarname,
-                                             _clone_trait(model_vartree_node.trait(subvarname)))
-            metamodel_vartree_node.set(subvarname,
-                                       model_vartree_node.get(subvarname))
-
-    def _add_output(self, name):
-        """Adds the specified output variable and its associated surrogate
-        Slot."""
-
-        if "." not in name:  # non vartree variable
-            self.surrogates[name] = None
-            if self.default_surrogate is not None:
-                surrogate = deepcopy(self.default_surrogate)
-                self._default_surrogate_copies[name] = surrogate
-                self._add_var_for_surrogate(surrogate, name)
-            else:
-                self.add_trait(name, self._clone_trait(name))
-        else:
-            self.surrogates[name] = None
-            vartreename = name.split(".")[0]
-            subvarname = name.split(".")[1]
-            if not hasattr(self, vartreename):
-                self.add_trait(vartreename,
-                               _clone_trait(self.model.trait(vartreename)))
-                setattr(self, vartreename, copy(getattr(self.model, vartreename)))
-
-            if self.default_surrogate is not None:
-                surrogate = deepcopy(self.default_surrogate)
-                self._default_surrogate_copies[name] = surrogate
-                self._add_var_for_surrogate(surrogate, name)
-            else:
-                metamodel_vartree_node = self.get(vartreename)
-                model_vartree_node = self.model.get(vartreename)
-                metamodel_vartree_node.add_trait(subvarname,
-                                                 _clone_trait(model_vartree_node.trait(subvarname)))
-
-        self._training_data[name] = []
-
-    def _clone_trait(self, name):
-        """ Return valid new trait for model trait `name`. """
-        trait = self.model.trait(name)
-        if hasattr(trait, 'get'):  # Property trait -- don't use normal clone.
-            val = getattr(self.model, name)
-            metadata = {}
-            for attr in ('iotype', 'desc', 'low', 'high',
-                         'exclude_low', 'exclude_high', 'units'):
-                try:
-                    metadata[attr] = getattr(trait, attr)
-                except AttributeError:
-                    pass
-            if metadata['iotype'] == 'in':
-                metadata['default_value'] = val
-            if isinstance(val, float):
-                trait = Float(**metadata)
-            else:
-                trait = Int(**metadata)
-        else:
-            trait = _clone_trait(trait)
-        return trait
-
-    def _remove_input(self, name):
-        """Removes the specified input variable.
-        Assumes one level of vartree.
-        """
-
-        if self.parent:
-            self.parent.disconnect('.'.join([self.name, name]))
-
-        if "." in name:  # vartree
-            vartreename = name.split(".")[0]
-            subvarname = name.split(".")[1]
-            self.get(vartreename).remove_trait(subvarname)
-        else:
-            self.remove_trait(name)
-
-    def _remove_output(self, name):
-        """Removes the specified output variable and its associated surrogate.
-        Assuming that there is only one level of vartrees and that users can
-        only exclude entire vartrees, not sub parts."""
-
-        if self.parent:
-            self.parent.disconnect('.'.join([self.name, name]))
-
-        if "." in name:  # vartree
-            del self.surrogates[name]
-            if name in self._training_data:
-                del self._training_data[name]
-
-            vartreename = name.split(".")[0]
-            subvarname = name.split(".")[1]
-            self.get(vartreename).remove_trait(subvarname)
-
-        else:
-            del self.surrogates[name]
-            self.remove_trait(name)
-            if name in self._training_data:
-                del self._training_data[name]
-
-    def surrogate_input_names(self):
-        """Return the list of names of public inputs that correspond
-        to model inputs.
-        """
-
-        if self._surrogate_input_names is None:
-            if self.model:
-                flattener = flatteners[VariableTree]
-                self._surrogate_input_names = []
-                for name in self.model._alltraits(iotype='in').keys():
-                    obj = self.model.get(name)
-                    if not isinstance(obj, VariableTree):
-                        if self._eligible(name) and \
-                           name not in self._mm_class_traitnames:
-                            self._check_type(name, 'inputs')
-                            self._surrogate_input_names.append(name)
-                    else:
-                        for subname, _ in flattener(name, obj):
-                            if self._eligible(subname) and \
-                               name not in self._mm_class_traitnames:
-                                self._check_type(subname, 'inputs')
-                                self._surrogate_input_names.append(subname)
-            else:
-                return []
-        return self._surrogate_input_names
-
-    def surrogate_output_names(self):
-        """Return the list of names of public outputs that correspond
-        to model outputs.
-        """
-
-        if self._surrogate_output_names is None:
-            if self.model:
-                flattener = flatteners[VariableTree]
-                self._surrogate_output_names = []
-                for name in self.model._alltraits(iotype='out').keys():
-                    obj = self.model.get(name)
-                    if not isinstance(obj, VariableTree):
-                        if self._eligible(name) and \
-                           name not in self._mm_class_traitnames:
-                            self._check_type(name, 'outputs')
-                            self._surrogate_output_names.append(name)
-                    else:
-                        for subname, _ in flattener(name, obj):
-                            if self._eligible(subname) and \
-                               name not in self._mm_class_traitnames:
-                                self._check_type(subname, 'outputs')
-                                self._surrogate_output_names.append(subname)
-            else:
-                return []
-
-        return self._surrogate_output_names
-
-    def _check_type(self, name, iotype):
-        """ Raise execption if `name` is not a supported type. """
-        typ = type(self.model.get(name))
-        if typ not in (float, int):
-            self.raise_exception("Metamodel only supports int and float %s,"
-                                 " %s is %s" % (iotype, name, typ),
-                                 RuntimeError)
-
-    def _update_surrogate_list(self):
-
-        old_in = set()
-        if self._surrogate_input_names is not None:
-            old_in.update(self._surrogate_input_names)
-        old_out = set()
-        if self._surrogate_output_names is not None:
-            old_out.update(self._surrogate_output_names)
-
-        self._surrogate_input_names = None
-        self._surrogate_output_names = None
-
-        new_in = set(self.surrogate_input_names())
-        new_out = set(self.surrogate_output_names())
-
-        added_outs = new_out - old_out
-        added_ins = new_in - old_in
-
-        removed_outs = old_out - new_out
-        removed_ins = old_in - new_in
-
-        if added_outs or added_ins or removed_ins:
-            self.reset_training_data = True
-
-        for name in removed_ins:
-            self._remove_input(name)
-        for name in added_ins:
-            self._add_input(name)
-
-        for name in removed_outs:
-            self._remove_output(name)
-        for name in added_outs:
-            self._add_output(name)
-
-    def _includes_changed(self, old, new):
-        for name in new:
-            if "." in name:
-                self.raise_exception("Can only include top level variable"
-                                     " trees, not leaves", RuntimeError)
-        self._update_surrogate_list()
-        self.config_changed()
-
-    def _excludes_changed(self, old, new):
-        for name in new:
-            if "." in name:
-                self.raise_exception("Can only exclude top level variable"
-                                     " trees, not leaves", RuntimeError)
-        self._update_surrogate_list()
-        self.config_changed()
-
-=======
->>>>>>> ddd42a16
     def _default_surrogate_changed(self, old_obj, new_obj):
         """Callback whenever the default_surrogate model is changed."""
 
@@ -741,17 +202,10 @@
         if new_obj:
             new_obj.on_trait_change(self._def_surrogate_trait_modified)
 
-<<<<<<< HEAD
-            # due to the way "add" works, container will always remove the old
-            # before it adds the new one. So you actually get this method called
-            # twice on a replace. You only do this update when the new one gets
-            # set
-=======
             # due to the way "add" works, container will always remove the
             # old before it adds the new one. So you actually get this method
             # called twice on a replace. You only do this update when the new
             # one gets set
->>>>>>> ddd42a16
 
             for name in self._surrogate_output_names:
                 if name not in self._surrogate_overrides:
@@ -767,10 +221,6 @@
         # replace all of the default copies
 
         for name in self._default_surrogate_copies:
-<<<<<<< HEAD
-            self._default_surrogate_copies[name] = \
-                deepcopy(self.default_surrogate)
-=======
             surr_copy = deepcopy(self.default_surrogate)
             self._default_surrogate_copies[name] = surr_copy
 
@@ -795,7 +245,6 @@
                     del self._default_surrogate_copies[name]
 
                 self._update_var_for_surrogate(surr, varname)
->>>>>>> ddd42a16
 
         self.config_changed()
         self._train = True
