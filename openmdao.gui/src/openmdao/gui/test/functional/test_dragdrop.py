"""
Tests of overall workspace functions.
"""

import pkg_resources
import time

from nose.tools import eq_ as eq
from nose.tools import with_setup

from selenium.webdriver.common.action_chains import ActionChains
from selenium.webdriver.common.by import By

from util import main, setup_server, teardown_server, generate, \
                 startup, closeout
from util import slot_drop, slot_reset, \
                 get_dataflow_fig_in_assembly_editor, put_assembly_on_grid, \
                 put_element_on_grid, get_pathname, ensure_names_in_workspace, \
                 drag_element_to, release, check_highlighting, getDropableElements, \
                 replace_driver

from pageobjects.component import NameInstanceDialog
from pageobjects.util import ArgsPrompt


@with_setup(setup_server, teardown_server)
def test_generator():
    for _test, browser in generate(__name__):
        yield _test, browser


def _test_drop_on_driver(browser):
    project_dict, workspace_page = startup(browser)

    # replace the 'top' assembly driver with a CONMINdriver
    replace_driver(workspace_page, 'top', 'CONMINdriver')

    # Check to see that the content area for the driver is now CONMINdriver
    driver_element = workspace_page.get_dataflow_figure('driver')
    eq(driver_element('content_area').find_element_by_xpath('center/i').text,
        'CONMINdriver', "Dropping CONMINdriver onto existing driver did not replace it")

    closeout(project_dict, workspace_page)


def _test_workspace_dragdrop(browser):
    project_dict, workspace_page = startup(browser)

    #find and get the 'assembly', and 'top' objects
    assembly = workspace_page.find_library_button('Assembly')
    top = workspace_page.get_dataflow_figure('top')

    names = []
    for div in getDropableElements(top):
        chain = drag_element_to(browser, assembly, div, False)
        check_highlighting(top('content_area').element, True,
                           "Top's content_area")
        release(chain)

        #deal with the modal dialog
        name = NameInstanceDialog(workspace_page).create_and_dismiss()
        names.append(name)

    ensure_names_in_workspace(workspace_page, names,
        "Dragging 'assembly' to 'top' in one of the drop areas did not "
        "produce a new element on page")

    # now test to see if all the new elements are children of 'top'

    # generate what the pathnames SHOULD be
    guess_pathnames = ["top." + name for name in names]

    # get the actual pathnames
    figs = workspace_page.get_dataflow_figures()
    pathnames = [get_pathname(browser, fig) for fig in figs]

    # see if they match up! (keeping in mind that there are more elements
    # we have pathnames for than we put there)
    for path in guess_pathnames:
        eq(path in pathnames, True, "An element did not drop into 'top' when "
           "dragged onto one of its drop areas.\nIt was created somewhere else")

    closeout(project_dict, workspace_page)


def _test_drop_on_grid(browser):
    project_dict, workspace_page = startup(browser)

    #other tests also need to put an assembly on the grid, so put in seperate method
    put_assembly_on_grid(workspace_page)

    closeout(project_dict, workspace_page)


def _test_drop_on_existing_assembly(browser):
    project_dict, workspace_page = startup(browser)

    assembly = workspace_page.find_library_button('Assembly')

    outer_name = put_assembly_on_grid(workspace_page)
    outer_figure = workspace_page.get_dataflow_figure(outer_name)
    outer_path = outer_figure.pathname

    eq(outer_path, outer_name, "Assembly did not produce an instance on the grid")

    div = getDropableElements(outer_figure)[0]
    chain = drag_element_to(browser, assembly, div, False)
    check_highlighting(outer_figure('content_area').element, True,
                       "Assembly's content_area")
    release(chain)

    middle_name = NameInstanceDialog(workspace_page).create_and_dismiss()
    middle_figure = workspace_page.get_dataflow_figure(middle_name)
    middle_path = middle_figure.pathname

    eq(middle_path, outer_path + '.' + middle_name,
        "Assembly did not produce an instance inside outer Assembly")

    div = getDropableElements(middle_figure)[0]
    chain = drag_element_to(browser, assembly, div, True)
    check_highlighting(middle_figure('content_area').element, True,
                       "Assembly's content_area")
    release(chain)

    inner_name = NameInstanceDialog(workspace_page).create_and_dismiss()
    #expand the middle div so that the inner one shows up in the workspace.
    middle_figure('top_right').element.click()
    inner_figure = workspace_page.get_dataflow_figure(inner_name)
    inner_path = inner_figure.pathname

    eq(inner_path, middle_path + '.' + inner_name,
        "Assembly did not produce an instance inside of the middle Assembly")

    ensure_names_in_workspace(workspace_page, [outer_name, middle_name, inner_name],
        "Dragging Assembly onto Assembly did not create a new instance on page")

    closeout(project_dict, workspace_page)


def _test_drop_on_component_editor(browser):
    project_dict, workspace_page = startup(browser)

    #find and get the 'assembly', and 'top' objects
    workspace_page.set_library_filter('Assembly')   # put Assembly at top of lib
    assembly = workspace_page.find_library_button('Assembly')
    top = workspace_page.get_dataflow_figure('top', '')
    editor = top.editor_page(double_click=False, base_type='Assembly')
    editor.show_dataflow()

    #in order to get the elements in the editor workflow, we must
    #distinguish them from the elements in the main workflow
    editor_top = get_dataflow_fig_in_assembly_editor(workspace_page, 'top')
    # sort through these to find the correct 'top'
    names = []
    for div in getDropableElements(editor_top)[:-1]:
        chain = drag_element_to(browser, assembly, div, False)
        check_highlighting(editor_top('content_area').element, True,
                           "Top in component editor's content_area")
        release(chain)

        #deal with the modal dialog
        name = NameInstanceDialog(workspace_page).create_and_dismiss()
        names.append(name)

    ensure_names_in_workspace(workspace_page, names,
        "Dragging 'assembly' to 'top' (in component editor) in one of the "
        "drop areas did not produce a new element on page")

    #now test to see if all the new elements are children of 'top'

    #generate what the pathnames SHOULD be
    guess_pathnames = ["top." + name for name in names]

    #get the actual pathnames
    figs = workspace_page.get_dataflow_figures()
    pathnames = [get_pathname(browser, fig) for fig in figs]

    # see if they match up! (keeping in mind that there are more elements
    # we have pathnames for than we put there)
    for path in guess_pathnames:
        eq(path in pathnames, True,
           "An element did not drop into 'top' (in component editor) when "
           "dragged onto one of its drop areas.\nIt was created somewhere else")

    closeout(project_dict, workspace_page)


def _test_drop_on_component_editor_grid(browser):
    project_dict, workspace_page = startup(browser)
    #find and get the 'assembly', and 'top' objects
    workspace_page.set_library_filter('Assembly')   # put Assembly at top of lib
    assembly = workspace_page.find_library_button('Assembly')

    top = workspace_page.get_dataflow_figure('top', '')
    editor = top.editor_page(double_click=False, base_type='Assembly')
    editor.show_dataflow()

    editor_top = get_dataflow_fig_in_assembly_editor(workspace_page, 'top')

    # sort through these to find the correct 'top'

    chain = ActionChains(browser)
    chain.click_and_hold(assembly)
    chain.move_to_element(editor_top('header').find_element_by_xpath("..")).perform()
    chain.move_by_offset(200, 1).perform()
    release(chain)

    # don't bother checking to see if it appeared,
    # the UI box will appear and screw the test if it did

    closeout(project_dict, workspace_page)


def _test_slots(browser):
    project_dict, workspace_page = startup(browser)

    editor, metamodel, caseiter, caserec, comp, meta_name = slot_reset(workspace_page)

    execcomp = workspace_page.find_library_button('ExecComp')

    ##################################################
    # First part of test: Drag and drop ExecComp from the Library
    # onto the recorder slot of a MetaModel. This should fail.
    ##################################################
    #drag one success and one failure onto slots
    #failure:
    slot_drop(browser, execcomp, caserec, False, 'Component')

    slot_id = 'SlotFigure-%s-%s'

    #refresh
    time.sleep(1.0)  # give it a second to update the figure
    caserec = browser.find_element(By.ID, slot_id % (meta_name, 'recorder'))

    #check for class change
    eq(False, ("filled" in caserec.get_attribute('class')),
        "Component dropped into CaseRecorder (should not have)")

    ##################################################
    # Second part of test: Drag and drop ExecComp from the Library onto the
    # model (IComponent) slot of a MetaModel.
    ##################################################
    slot_drop(browser, execcomp, comp, True, 'Component')
    args_page = ArgsPrompt(workspace_page.browser, workspace_page.port)
    args_page.click_ok()

    #refresh
    time.sleep(1.0)  # give it a second to update the figure
    comp = browser.find_element(By.ID, slot_id % (meta_name, 'model'))

    #check for class change
    eq(True, ("filled" in comp.get_attribute('class')),
        "Component did not drop into Component slot")

    #for the future:
    """
    # get the objects we need for the test
    # setup a data structure explaining which things can be dropped where
    # element, dropOnCaseIter, dropOnCaseRec, dropOnComp
    dropdata = [('CSVCaseIterator', True, False, False),\
                 ('CSVCaseRecorder', False, True, False),\
                 ('ExecComp', False, False, True),\
                 ('Assembly', False, False, True)]

    drop_elements = [(workspace_page.find_library_button(ele[0]), ele[1], ele[2], ele[3]) for ele in dropdata]

    #now loop through each dropable item, and see what happens when it lands on the target
    for ele in drop_elements:
        #drop on caseiter
        slot_drop(browser, ele[0].element, caseiter, ele[1], 'CaseIterator')
    #TODO: REFRESH THE SLOTS, CHECK THEIR FONT COLOR
        #drop on caserec
        slot_drop(browser, ele[0].element, caserec, ele[2], 'CaseRecorder')
    #TODO: REFRESH THE SLOTS, CHECK THEIR FONT COLOR
        #drop on comp
        slot_drop(browser, ele[0].element, comp, ele[3], 'Component')
    #TODO: REFRESH THE SLOTS, CHECK THEIR FONT COLOR

        editor, metamodel, caseiter, caserec, comp = slot_reset(workspace_page, editor, metamodel, True)
    """

    closeout(project_dict, workspace_page)


def _test_list_slot(browser):
    project_dict, workspace_page = startup(browser)

    # replace the 'top' assembly driver with a DOEdriver
    # (this additionally verifies that an issue with DOEdriver slots is fixed)
    replace_driver(workspace_page, 'top', 'DOEdriver')

    # open the object editor dialog for the driver
    driver = workspace_page.get_dataflow_figure('driver', 'top')
    editor = driver.editor_page(False)
    editor.move(-200, 0)
    editor.show_slots()

    # get the generator slot figure
    slot_id = 'SlotFigure-%s-%s' % ('top-driver', 'DOEgenerator')
    generator_slot = browser.find_element(By.ID, slot_id)

    # check that slot is not filled
    eq(False, ("filled" in generator_slot.get_attribute('class')),
        "generator slot is showing as filled when it should not be")

    # drop a FullFactorial onto the generator slot
    generator = workspace_page.find_library_button('FullFactorial')
    slot_drop(browser, generator, generator_slot, True, 'generator')
    args_page = ArgsPrompt(workspace_page.browser, workspace_page.port)
    args_page.click_ok()

    # refresh
    time.sleep(1.0)  # give it a second to update the figure
    generator_slot = browser.find_element(By.ID, slot_id)

    # check for class change (should now be filled)
    eq(True, ("filled" in generator_slot.get_attribute('class')),
        "FullFactorial did not drop into generator slot")

    # get the recorders slot figure
    slot_id = 'SlotFigure-%s-%s' % ('top-driver', 'recorders')
    recorders_slot = browser.find_element(By.ID, slot_id)

    # check that slot is not filled
    eq(False, ("filled" in recorders_slot.get_attribute('class')),
        "recorders slot is showing as filled when it should not be")

    # set center pane to workflow to make sure workflow doesn't steal drops
    workspace_page('workflow_tab').click()

    # drop a DumpCaseRecorder onto the recorders slot
    case_recorder = workspace_page.find_library_button('DumpCaseRecorder')
    slot_drop(browser, case_recorder, recorders_slot, True, 'recorders')
    args_page = ArgsPrompt(workspace_page.browser, workspace_page.port)
    args_page.click_ok()

    # refresh
    time.sleep(1.0)  # give it a second to update the figure
    recorders_slot = browser.find_element(By.ID, slot_id)

    # check for class change (should now be filled)
    eq(True, ("filled" in recorders_slot.get_attribute('class')),
        "DumpCaseRecorder did not drop into recorders slot")

    # check that recorders fig now has one filled and one empty rect
    rects = recorders_slot.find_elements_by_css_selector('rect')
    eq(len(rects), 2)
    eq(True, ('stroke: #0b93d5' in rects[0].get_attribute('style')),
        "Filled slot element should be outlined in blue")
    eq(True, ('stroke: #808080' in rects[1].get_attribute('style')),
        "Unfilled slot element should be outlined in gray")

    klass = recorders_slot.find_elements_by_css_selector('text#klass')
    eq(klass[0].text, 'DumpCaseRecorder',
        "Filled slot element should show the correct type (DumpCaseRecorder)")
    eq(klass[1].text, 'ICaseRecorder',
        "Unfilled slot element should show the correct klass (ICaseRecorder)")

    # drop another CaseRecorder onto the recorders slot
    case_recorder = workspace_page.find_library_button('CSVCaseRecorder')
    slot_drop(browser, case_recorder, recorders_slot, True, 'recorders')
    args_page = ArgsPrompt(workspace_page.browser, workspace_page.port)
    args_page.click_ok()

    # refresh
    time.sleep(1.0)  # give it a second to update the figure
    recorders_slot = browser.find_element(By.ID, slot_id)

    # check for class change (it should not change... still filled)
    eq(True, ("filled" in recorders_slot.get_attribute('class')),
        "CSVCaseRecorder did not drop into recorders slot")

    # check that recorders fig now has two filled and one empty rect
    rects = recorders_slot.find_elements_by_css_selector('rect')
    eq(len(rects), 3)
    eq(True, ('stroke: #0b93d5' in rects[0].get_attribute('style')),
        "Filled slot element should be outlined in blue")
    eq(True, ('stroke: #0b93d5' in rects[1].get_attribute('style')),
        "Filled slot element should be outlined in blue")
    eq(True, ('stroke: #808080' in rects[2].get_attribute('style')),
        "Unfilled slot element should be outlined in gray")

    klass = recorders_slot.find_elements_by_css_selector('text#klass')
    eq(klass[0].text, 'DumpCaseRecorder',
        "Filled slot element should show the correct type (DumpCaseRecorder)")
    eq(klass[1].text, 'CSVCaseRecorder',
        "Filled slot element should show the correct type (CSVCaseRecorder)")
    eq(klass[2].text, 'ICaseRecorder',
        "Unfilled slot element should show the correct klass (ICaseRecorder)")

    # drop another CaseRecorder onto the recorders slot
    case_recorder = workspace_page.find_library_button('DBCaseRecorder')
    slot_drop(browser, case_recorder, recorders_slot, True, 'recorders')
    args_page = ArgsPrompt(workspace_page.browser, workspace_page.port)
    args_page.click_ok()

    # refresh
    time.sleep(1.0)  # give it a second to update the figure
    recorders_slot = browser.find_element(By.ID, slot_id)

    # check that recorders fig now has four total rects
    rects = recorders_slot.find_elements_by_css_selector('rect')
    eq(len(rects), 4)

    # remove an item from the list (the only context menu option)
    menu_item_remove = recorders_slot.find_element_by_css_selector('ul li')
    chain = ActionChains(browser)
    chain.move_to_element_with_offset(recorders_slot, 25, 25)
    chain.context_click(recorders_slot).perform()
    menu_item_remove.click()

    # refresh
    time.sleep(1.0)  # give it a second to update the figure
    recorders_slot = browser.find_element(By.ID, slot_id)

    # check that recorders fig now has only three rect
    # TODO: check that the correct one was removed
    rects = recorders_slot.find_elements_by_css_selector('rect')
    eq(len(rects), 3)

    # Clean up.
    closeout(project_dict, workspace_page)


<<<<<<< HEAD
# Note, I removed the component_to_simple_workflow because it provides nothing
# that this test does not. Also, I removed library_to_workflow because that
# operation is unsupported in the new workflow. -- KTM
=======
def _test_simple_component_to_workflow(browser):
    project_dict, workspace_page = startup(browser)

    # Get file paths
    file1_path = pkg_resources.resource_filename('openmdao.examples.simple',
                                                 'paraboloid.py')

    # add first file from workspace
    workspace_page.add_file(file1_path)

    # Drag element into top dataflow figure
    top = workspace_page.get_dataflow_figure('top')
    paraboloid = workspace_page.find_library_button('Paraboloid')
    chain = drag_element_to(browser, paraboloid, top('content_area').element, False)
    release(chain)
    #deal with the modal dialog
    paraboloid_name = NameInstanceDialog(workspace_page).create_and_dismiss()

    # View the Workflow Pane.
    workspace_page('workflow_tab').click()

    # Show the top level workflow
    workspace_page.show_workflow('top')
    eq(len(workspace_page.get_workflow_component_figures()), 1)

    # Drop the paraboloid component from the component tree onto the workflow for top
    workspace_page.expand_object('top')
    paraboloid_component = workspace_page.find_object_button('top.' + paraboloid_name)
    top = workspace_page.get_workflow_figure('top.driver')
    chain = drag_element_to(browser, paraboloid_component, top.flow, False)
    assert top.highlighted
    release(chain)

    eq(len(workspace_page.get_workflow_component_figures()), 2)

    # Confirm that the paraboloid has been added to the top workflow
    assert paraboloid_name in top.component_names

    # Clean up.
    closeout(project_dict, workspace_page)


def _test_library_to_workflow(browser):
    project_dict, workspace_page = startup(browser)

    # Get file paths
    file1_path = pkg_resources.resource_filename('openmdao.examples.simple',
                                                 'paraboloid.py')

    # add first file from workspace
    workspace_page.add_file(file1_path)

    # View the Workflow Pane.
    workspace_page('workflow_tab').click()

    # Show the top level workflow
    workspace_page.show_workflow('top')
    time.sleep(0.5)  # Just so we can see it.

    eq(len(workspace_page.get_workflow_component_figures()), 1)

    # Drop the paraboloid component from the library onto the workflow for top
    top = workspace_page.get_workflow_figure('top.driver')
    paraboloid = workspace_page.find_library_button('Paraboloid')
    chain = drag_element_to(browser, paraboloid, top.flow, True)
    chain.move_by_offset(int(paraboloid.value_of_css_property('width')[:-2]) / 3, 1).perform()
    assert top.highlighted
    release(chain)
    #deal with the modal dialog
    paraboloid_name = NameInstanceDialog(workspace_page).create_and_dismiss()

    time.sleep(0.5)  # Just so we can see it.

    eq(len(workspace_page.get_workflow_component_figures()), 2)

    # Confirm that the paraboloid has been added to the top workflow
    assert paraboloid_name in top.component_names

    # Clean up.
    closeout(project_dict, workspace_page)

>>>>>>> cc3aeaef

def _test_component_to_complex_workflow(browser):
    project_dict, workspace_page = startup(browser)

    # Add paraboloid and vehicle_threesim files
    file1_path = pkg_resources.resource_filename('openmdao.examples.simple',
                                                 'paraboloid.py')
    file2_path = pkg_resources.resource_filename('openmdao.examples.enginedesign',
                                                 'vehicle_threesim.py')
    workspace_page.add_file(file1_path)
    workspace_page.add_file(file2_path)

    # create an instance of VehicleSim2
    sim_name = put_element_on_grid(workspace_page, "VehicleSim2")

    # Drag paraboloid element into sim dataflow figure
    sim = workspace_page.get_dataflow_figure(sim_name)
    paraboloid = workspace_page.find_library_button('Paraboloid')
    chain = drag_element_to(browser, paraboloid, sim('content_area').element, False)
    release(chain)
    paraboloid_name = NameInstanceDialog(workspace_page).create_and_dismiss()
    paraboloid_pathname = sim_name + "." + paraboloid_name

    # Switch to Workflow pane and show the sim workflow
    workspace_page('workflow_tab').click()
    workspace_page.show_workflow(sim_name)

    # See how many workflow component figures there are before we add to it
    eq(len(workspace_page.get_workflow_component_figures()), 16)

    ############################################################################
    # Drop paraboloid component onto the top level workflow for sim
    ############################################################################
    workspace_page('dataflow_tab').click()
    workspace_page.expand_object(sim_name)
    workspace_page.add_object_to_workflow(paraboloid_pathname, sim_name)    

    # Confirm that there is one more workflow component figure
    workspace_page('workflow_tab').click()
    eq(len(workspace_page.get_workflow_component_figures()), 17)

    # Confirm that the paraboloid has been added to the sim workflow by trying
    # to access it.
    obj = workspace_page.find_object_button(sim_name + "." + paraboloid_name)

    ############################################################################
    # Drop paraboloid component onto the sim_acc workflow under sim
    ############################################################################
    workspace_page('dataflow_tab').click()
    simsim_name = sim_name + '.sim_acc'
    workspace_page.add_object_to_workflow(paraboloid_pathname, simsim_name)
    
    # Confirm that there is one more workflow component figure
    workspace_page('workflow_tab').click()
    eq(len(workspace_page.get_workflow_component_figures()), 18)

    # Confirm that the paraboloid has been added to the sim workflow by trying
    # to access it.
    obj = workspace_page.find_object_button(sim_name + "." + paraboloid_name)

    ############################################################################
    # Drop paraboloid component onto the vehicle workflow under sim_acc
    # This should NOT work since the paraboloid is not in the vehicle assembly
    ############################################################################
    
    # These error messages are tested in SequentialFlow, though we may want
    # to have one test that makes sure that the error dialog makes it through.
    
    #workspace_page('dataflow_tab').click()
    #workspace_page.expand_object(simsim_name)
    #simsimsim_name = simsim_name + '.vehicle'
    #workspace_page.add_object_to_workflow(paraboloid_pathname, simsimsim_name)
    #message = NotifierPage.wait(workspace_page)
    #eq(message, "x")
    
    # Confirm that there is NOT a new workflow component figure
    #workspace_page('workflow_tab').click()
    #eq(len(workspace_page.get_workflow_component_figures()), 18)

    # Clean up.
    closeout(project_dict, workspace_page)


<<<<<<< HEAD
def _test_Adrop_onto_layered_div(browser):
    projects_page, project_info_page, project_dict, workspace_page = startup(browser)
=======
def _test_drop_onto_layered_div(browser):
    project_dict, workspace_page = startup(browser)
>>>>>>> cc3aeaef

    # Add paraboloid and vehicle_threesim files
    file1_path = pkg_resources.resource_filename('openmdao.examples.simple',
                                                'paraboloid.py')
    file2_path = pkg_resources.resource_filename('openmdao.examples.enginedesign',
                                                            'vehicle_threesim.py')
    workspace_page.add_file(file1_path)
    workspace_page.add_file(file2_path)

    # add VehicleSim2 to the globals
    sim_name = put_element_on_grid(workspace_page, 'VehicleSim2')

    # add Paraboloid to VehicleSim dataflow assembly
    sim = workspace_page.get_dataflow_figure(sim_name)
    paraboloid = workspace_page.find_library_button('Paraboloid')
    chain = drag_element_to(browser, paraboloid,
                            sim('content_area').element, False)
    release(chain)
    paraboloid_name = NameInstanceDialog(workspace_page).create_and_dismiss()
    paraboloid_pathname = sim_name + "." + paraboloid_name

    # Open up the component editor for the sim_EPA_city inside the vehicle sim
    sim_EPA_city_driver = workspace_page.get_dataflow_figure('sim_EPA_city',
                                                             sim_name)
    driver_editor = sim_EPA_city_driver.editor_page(base_type='Driver')
    driver_editor.move(-200, 0)
    driver_editor.show_workflow()

    # Confirm expected number of workflow component figures before adding one
    eq(len(driver_editor.get_workflow_component_figures()), 5)
    eq(len(workspace_page.get_workflow_component_figures()), 22)

    # Drop onto the object editor's workflow figure is no longer supported.
    # -- KTM

    # Drag paraboloid component into sim_EPA_city workflow
    #workspace_page('dataflow_tab').click()
    #workspace_page.expand_object(sim_name)
    #simsim_name = sim_name + '.' + 'sim_EPA_city'
    #workspace_page.add_object_to_workflow(paraboloid_pathname, simsim_name)
    
    ## Confirm there is one more workflow component figure in the editor
    #workspace_page('workflow_tab').click()
    #eq(len(driver_editor.get_workflow_component_figures()), 6)

    ## Confirm two more workflow component figures in the workspace as a whole
    #eq(len(workspace_page.get_workflow_component_figures()), 24)

    ## Confirm that the paraboloid has been added to the sim_EPA_city workflow
    ## by trying to access it.
    #obj = workspace_page.find_object_button(simsim_name + "." + paraboloid_name)    

    # Don't see the reason to verfiy again that you can't add something to an 
    # out-of-scope workflow. -- KTM
    
    ## Try dragging paraboloid component into vehicle workflow under sim_EPA_city
    ## should NOT add to the list of workflow component figures
    #workspace_page.expand_object(sim_name)
    #paraboloid_component = workspace_page.find_object_button(paraboloid_pathname)
    #vehicle_workflow_figure = workspace_page.get_workflow_figure("vehicle.driver")
    #chain = drag_element_to(browser, paraboloid_component,
                            #vehicle_workflow_figure.components[0], True)
    #assert not vehicle_workflow_figure.highlighted
    #release(chain)

    ## Confirm that there is NOT a new workflow component figure in either place
    #eq(len(driver_editor.get_workflow_component_figures()), 6)
    #eq(len(workspace_page.get_workflow_component_figures()), 24)

    ## Confirm that the paraboloid has NOT been added to the vehicle workflow
    #assert paraboloid_name not in vehicle_workflow_figure.component_names

    # Clean up.
    closeout(project_dict, workspace_page)


if __name__ == '__main__':
    main()<|MERGE_RESOLUTION|>--- conflicted
+++ resolved
@@ -422,93 +422,9 @@
     closeout(project_dict, workspace_page)
 
 
-<<<<<<< HEAD
 # Note, I removed the component_to_simple_workflow because it provides nothing
 # that this test does not. Also, I removed library_to_workflow because that
 # operation is unsupported in the new workflow. -- KTM
-=======
-def _test_simple_component_to_workflow(browser):
-    project_dict, workspace_page = startup(browser)
-
-    # Get file paths
-    file1_path = pkg_resources.resource_filename('openmdao.examples.simple',
-                                                 'paraboloid.py')
-
-    # add first file from workspace
-    workspace_page.add_file(file1_path)
-
-    # Drag element into top dataflow figure
-    top = workspace_page.get_dataflow_figure('top')
-    paraboloid = workspace_page.find_library_button('Paraboloid')
-    chain = drag_element_to(browser, paraboloid, top('content_area').element, False)
-    release(chain)
-    #deal with the modal dialog
-    paraboloid_name = NameInstanceDialog(workspace_page).create_and_dismiss()
-
-    # View the Workflow Pane.
-    workspace_page('workflow_tab').click()
-
-    # Show the top level workflow
-    workspace_page.show_workflow('top')
-    eq(len(workspace_page.get_workflow_component_figures()), 1)
-
-    # Drop the paraboloid component from the component tree onto the workflow for top
-    workspace_page.expand_object('top')
-    paraboloid_component = workspace_page.find_object_button('top.' + paraboloid_name)
-    top = workspace_page.get_workflow_figure('top.driver')
-    chain = drag_element_to(browser, paraboloid_component, top.flow, False)
-    assert top.highlighted
-    release(chain)
-
-    eq(len(workspace_page.get_workflow_component_figures()), 2)
-
-    # Confirm that the paraboloid has been added to the top workflow
-    assert paraboloid_name in top.component_names
-
-    # Clean up.
-    closeout(project_dict, workspace_page)
-
-
-def _test_library_to_workflow(browser):
-    project_dict, workspace_page = startup(browser)
-
-    # Get file paths
-    file1_path = pkg_resources.resource_filename('openmdao.examples.simple',
-                                                 'paraboloid.py')
-
-    # add first file from workspace
-    workspace_page.add_file(file1_path)
-
-    # View the Workflow Pane.
-    workspace_page('workflow_tab').click()
-
-    # Show the top level workflow
-    workspace_page.show_workflow('top')
-    time.sleep(0.5)  # Just so we can see it.
-
-    eq(len(workspace_page.get_workflow_component_figures()), 1)
-
-    # Drop the paraboloid component from the library onto the workflow for top
-    top = workspace_page.get_workflow_figure('top.driver')
-    paraboloid = workspace_page.find_library_button('Paraboloid')
-    chain = drag_element_to(browser, paraboloid, top.flow, True)
-    chain.move_by_offset(int(paraboloid.value_of_css_property('width')[:-2]) / 3, 1).perform()
-    assert top.highlighted
-    release(chain)
-    #deal with the modal dialog
-    paraboloid_name = NameInstanceDialog(workspace_page).create_and_dismiss()
-
-    time.sleep(0.5)  # Just so we can see it.
-
-    eq(len(workspace_page.get_workflow_component_figures()), 2)
-
-    # Confirm that the paraboloid has been added to the top workflow
-    assert paraboloid_name in top.component_names
-
-    # Clean up.
-    closeout(project_dict, workspace_page)
-
->>>>>>> cc3aeaef
 
 def _test_component_to_complex_workflow(browser):
     project_dict, workspace_page = startup(browser)
@@ -592,13 +508,8 @@
     closeout(project_dict, workspace_page)
 
 
-<<<<<<< HEAD
-def _test_Adrop_onto_layered_div(browser):
-    projects_page, project_info_page, project_dict, workspace_page = startup(browser)
-=======
 def _test_drop_onto_layered_div(browser):
     project_dict, workspace_page = startup(browser)
->>>>>>> cc3aeaef
 
     # Add paraboloid and vehicle_threesim files
     file1_path = pkg_resources.resource_filename('openmdao.examples.simple',
