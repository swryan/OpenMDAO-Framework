"""
Tests of overall workspace functions.
"""

import sys
import time

import pkg_resources

from nose.tools import eq_ as eq
from nose.tools import with_setup

from unittest import TestCase

if sys.platform != 'win32':  # No testing on Windows yet.
    from selenium.common.exceptions import TimeoutException
    from util import main, setup_server, teardown_server, generate, \
                     begin, new_project
    from pageobjects.util import NotifierPage

    @with_setup(setup_server, teardown_server)
    def test_generator():
        for _test, browser in generate(__name__):
            yield _test, browser


def _test_console(browser):
    print "running _test_console..."
    # Check basic console functionality.
    projects_page = begin(browser)
    project_info_page, project_dict = new_project(projects_page.new_project())
    workspace_page = project_info_page.load_project()

    workspace_page.do_command("print 'blah'")
    expected = ">>> print 'blah'\nblah"
    eq(workspace_page.history, expected)

    # Clean up.
    projects_page = workspace_page.close_workspace()
    project_info_page = projects_page.edit_project(project_dict['name'])
    project_info_page.delete_project()
    print "_test_console complete."


def _test_editfile(browser):
    print "running _test_editfile..."
    # Check ability to open code editor by double clicking on file in workspace.
    projects_page = begin(browser)
    project_info_page, project_dict = new_project(projects_page.new_project())
    workspace_page = project_info_page.load_project()

    # create a couple of files
    file1 = 'test1.py'
    dlg = workspace_page.new_file_dialog()
    dlg.set_text(file1)
    dlg.click_ok()
    time.sleep(0.5)
    file2 = 'test2.py'
    dlg = workspace_page.new_file_dialog()
    dlg.set_text(file2)
    dlg.click_ok()
    time.sleep(1.0)

    # verify file is opened in code editor by double clicking
    workspace_window = browser.current_window_handle
    editor_page = workspace_page.edit_file(file1)
    eq(str(editor_page.editor_label), file1)

    # verify different file is opened in code editor by double clicking
    browser.switch_to_window(workspace_window)
    editor_page = workspace_page.edit_file(file2)
    eq(str(editor_page.editor_label), file2)

    # Back to workspace.
    browser.close()
    browser.switch_to_window(workspace_window)

    # verify code editor can be re-opened by double clicking on file
    workspace_window = browser.current_window_handle
    editor_page = workspace_page.edit_file(file1)
    eq(str(editor_page.editor_label), file1)

    # Back to workspace.
    browser.close()
    browser.switch_to_window(workspace_window)

    # Clean up.
    projects_page = workspace_page.close_workspace()
    project_info_page = projects_page.edit_project(project_dict['name'])
    project_info_page.delete_project()
    print "_test_editfile complete."


def _test_palette_update(browser):
    print "running _test_palette_update..."
    # Import some files and add components from them.
    projects_page = begin(browser)
    project_info_page, project_dict = new_project(projects_page.new_project())
    workspace_page = project_info_page.load_project()

    # View the Workflow Pane.
    workspace_page('workflow_tab').click()
    time.sleep(0.5)  # Just so we can see it.

    # View dataflow.
    workspace_page('dataflow_tab').click()

    # Get file paths
    file1_path = pkg_resources.resource_filename('openmdao.examples.simple',
                                                'paraboloid.py')
    file2_path = pkg_resources.resource_filename('openmdao.examples.simple',
                                                'optimization_unconstrained.py')

    # add first file from workspace
    workspace_page('files_tab').click()
    workspace_page.add_file(file1_path)
    
    # Open code editor.and add second file from there
    workspace_window = browser.current_window_handle
    editor_page = workspace_page.open_editor()
    time.sleep(0.5)
    editor_page.add_file(file2_path)

    # Check code editor to make sure the files were added.
    time.sleep(0.5)
    file_names = editor_page.get_files()
    expected_file_names = ['optimization_unconstrained.py', 'paraboloid.py']
    if sorted(file_names) != sorted(expected_file_names):
        raise TestCase.failureException(
            "Expected file names, '%s', should match existing file names, '%s'"
            % (expected_file_names, file_names))

    # Back to workspace.
    browser.close()
    browser.switch_to_window(workspace_window)

    # Check workspace to make sure the files also show up there.
    time.sleep(0.5)
    file_names = workspace_page.get_files()
    expected_file_names = ['optimization_unconstrained.py', 'paraboloid.py']
    if sorted(file_names) != sorted(expected_file_names):
        raise TestCase.failureException(
            "Expected file names, '%s', should match existing file names, '%s'"
            % (expected_file_names, file_names))

    # Make sure there are only two dataflow figures (top & driver)
    workspace_page.show_dataflow('top')
    time.sleep(1)
    eq(len(workspace_page.get_dataflow_figures()), 2)

    # view library
    workspace_page.show_library()

    # Drag element into workspace.
    paraboloid_name = 'parab'
    workspace_page.add_library_item_to_dataflow('paraboloid.Paraboloid',
                                                paraboloid_name)
    # Now there should be three.
    eq(len(workspace_page.get_dataflow_figures()), 3)

    # Make sure the item added is there with the name we gave it.
    component_names = workspace_page.get_dataflow_component_names()
    if paraboloid_name not in component_names:
        raise TestCase.failureException(
            "Expected component name, '%s', to be in list of existing"
            " component names, '%s'" % (paraboloid_name, component_names))

    workspace_page.save_project()
    projects_page = workspace_page.close_workspace()

    # Now try to re-open that project to see if items are still there.
    project_info_page = projects_page.edit_project(project_dict['name'])
    workspace_page = project_info_page.load_project()

    # Check to see that the added files are still there.
    workspace_window = browser.current_window_handle
    editor_page = workspace_page.open_editor()
    file_names = editor_page.get_files()
    if sorted(file_names) != sorted(expected_file_names):
        raise TestCase.failureException(
            "Expected file names, '%s', should match existing file names, '%s'"
            % (expected_file_names, file_names))
    browser.close()
    browser.switch_to_window(workspace_window)

    # Now modify the parabola.py file and save the project again.  Pickling will fail
    # and we'll fall back to using the saved macro

    # Clean up.
    projects_page = workspace_page.close_workspace()
    project_info_page = projects_page.edit_project(project_dict['name'])
    project_info_page.delete_project()
    print "_test_palette_update complete."


def _test_menu(browser):
    print "running _test_menu..."
    # Just click on various main menu buttons.
    projects_page = begin(browser)
    project_info_page, project_dict = new_project(projects_page.new_project())
    workspace_page = project_info_page.load_project()

    # Project-Run.
    workspace_page.run()
    expected = 'Executing...\nExecution complete.'
    eq(workspace_page.history, expected)
    top_figure = workspace_page.get_dataflow_figure('top')
    eq(top_figure.border, '1px solid rgb(0, 255, 0)')

    #FIXME: These need to verify that the request has been performed.
    # View menu.
    for item in ('console', 'library', 'objects', 'files',
                 'properties', 'workflow', 'dataflow', 'refresh'):
        workspace_page('view_menu').click()
        workspace_page('%s_button' % item).click()
        time.sleep(0.5)  # Just so we can see it.

    # Clean up.
    projects_page = workspace_page.close_workspace()
    project_info_page = projects_page.edit_project(project_dict['name'])
    project_info_page.delete_project()
    print "_test_menu complete."


def _test_newfile(browser):
    print "running _test_newfile..."
    # Creates a file in the GUI.
    projects_page = begin(browser)
    project_info_page, project_dict = new_project(projects_page.new_project())
    workspace_page = project_info_page.load_project()

    # Open code editor.
    workspace_window = browser.current_window_handle
    editor_page = workspace_page.open_editor()

    # test the 'ok' and 'cancel' buttons on the new file dialog
    dlg = editor_page.new_file_dialog()
    dlg.set_text('ok_file1')
    dlg.click_ok()
    time.sleep(1.0)

    dlg = editor_page.new_file_dialog()
    dlg.set_text('cancel_file')
    dlg.click_cancel()
    time.sleep(1.0)

    dlg = editor_page.new_file_dialog()
    dlg.set_text('ok_file2')
    dlg.click_ok()
    time.sleep(1.0)

    file_names = editor_page.get_files()
    expected_file_names = ['ok_file1', 'ok_file2']
    if sorted(file_names) != sorted(expected_file_names):
        raise TestCase.failureException(
            "Expected file names, '%s', should match existing file names, '%s'"
            % (expected_file_names, file_names))

    # Create the file (code editor automatically indents).
    editor_page.new_file('plane.py', """
from openmdao.main.api import Component
from openmdao.lib.datatypes.api import Float

class Plane(Component):

    x1 = Float(0.0, iotype='in')
# subsequent lines will be auto-indented by ace editor
x2 = Float(0.0, iotype='in')
x3 = Float(0.0, iotype='in')

f_x = Float(0.0, iotype='out')
""")

    # Back to workspace.
    browser.close()
    browser.switch_to_window(workspace_window)

    # Drag over Plane.
    workspace_page.show_dataflow('top')
    workspace_page.show_library()
    workspace_page.library_search = 'In Project\n'
    time.sleep(2)
    workspace_page.find_library_button('Plane').click()
    workspace_page.add_library_item_to_dataflow('plane.Plane', 'plane')

    # Clean up.
    projects_page = workspace_page.close_workspace()
    project_info_page = projects_page.edit_project(project_dict['name'])
    project_info_page.delete_project()
    print "_test_newfile complete."


def _test_macro(browser):
    print "running _test_macro..."
    # Creates a file in the GUI.
    projects_page = begin(browser)
    project_info_page, project_dict = new_project(projects_page.new_project())
    workspace_page = project_info_page.load_project()

    # Open code editor.
    workspace_window = browser.current_window_handle
    editor_page = workspace_page.open_editor()

    # Create a file (code editor automatically indents).
    editor_page.new_file('foo.py', """
from openmdao.main.api import Component
from openmdao.lib.datatypes.api import Float

class Foo(Component):

    a = Float(0.0, iotype='in')
# subsequent lines will be auto-indented by ace editor
b = Float(0.0, iotype='in')
c = Float(0.0, iotype='out')
d = Float(0.0, iotype='out')

""")
    time.sleep(1)
    # Back to workspace.
    browser.close()
    browser.switch_to_window(workspace_window)

    # Drag over Plane.
    workspace_page.show_dataflow('top')
    workspace_page.show_library()
    workspace_page.library_search = 'In Project\n'

    workspace_page.find_library_button('Foo').click()
    workspace_page.add_library_item_to_dataflow('foo.Foo', 'comp1')
    workspace_page.add_library_item_to_dataflow('foo.Foo', 'comp2')

    comp1 = workspace_page.get_dataflow_figure('comp1', 'top')
    comp2 = workspace_page.get_dataflow_figure('comp2', 'top')
    conn_page = workspace_page.connect(comp1, comp2)
    conn_page.connect_vars('comp1.c', 'comp2.a')
    time.sleep(1)  # Wait for display update.
    conn_page.close()

    workspace_page.save_project()

    editor_page = workspace_page.open_editor()
    editor_window = browser.current_window_handle
    editor_page.edit_file('foo.py', dclick=False)
    editor_page.add_text_to_file('#just a comment\n')
    editor_page.save_document(overwrite=True)

    browser.close()
    browser.switch_to_window(workspace_window)
    workspace_page.save_project()  # the pickle should fail here because an imported file has been modified

    time.sleep(3)
    projects_page = workspace_page.close_workspace()

    workspace_page = projects_page.open_project(project_dict['name'])
    workspace_page.show_dataflow('top')
    time.sleep(0.5)
    eq(sorted(workspace_page.get_dataflow_component_names()),
       ['comp1', 'comp2', 'driver', 'top'])

    # Clean up.
    projects_page = workspace_page.close_workspace()
    project_info_page = projects_page.edit_project(project_dict['name'])
    project_info_page.delete_project()
    print "_test_macro complete."


def _test_addfiles(browser):
    print "running _test_addfiles..."
    # Adds multiple files to the project.
    projects_page = begin(browser)
    project_info_page, project_dict = new_project(projects_page.new_project())
    workspace_page = project_info_page.load_project()

    # Opens code editor
    workspace_window = browser.current_window_handle
    editor_page = workspace_page.open_editor()
    editor_window = browser.current_window_handle

    # Get path to  paraboloid file.
    paraboloidPath = pkg_resources.resource_filename('openmdao.examples.simple',
                                                     'paraboloid.py')

    # Get path to optimization_unconstrained file.
    optPath = pkg_resources.resource_filename('openmdao.examples.simple',
                                              'optimization_unconstrained.py')

    # Add the files
    # would like to test adding multiple files but Selenium doesn't support it
    #editor_page.add_files(paraboloidPath, optPath)
    editor_page.add_file(paraboloidPath)
    editor_page.add_file(optPath)

    # Check to make sure the files were added.
    time.sleep(1)
    file_names = editor_page.get_files()
    expected_file_names = ['optimization_unconstrained.py', 'paraboloid.py']
    if sorted(file_names) != sorted(expected_file_names):
        raise TestCase.failureException(
            "Expected file names, '%s', should match existing file names, '%s'"
            % (expected_file_names, file_names))

    # Clean up.
    browser.switch_to_window(workspace_window)
    projects_page = workspace_page.close_workspace()
    project_info_page = projects_page.edit_project(project_dict['name'])
    project_info_page.delete_project()
    print "_test_addfiles complete."


def _test_properties(browser):
    print "running _test_properties..."
    # Checks right-hand side properties display.
    projects_page = begin(browser)
    project_info_page, project_dict = new_project(projects_page.new_project())
    workspace_page = project_info_page.load_project()

    # Check default 'top'.
    workspace_page.select_object('top')
    time.sleep(0.5)
    eq(workspace_page.props_header, 'Assembly: top')
    inputs = workspace_page.props_inputs
    eq(inputs.value, [['directory',     ''],
                      ['force_execute', 'False']])

    # Check default 'top.driver'.
    workspace_page.expand_object('top')
    workspace_page.select_object('top.driver')
    time.sleep(0.5)
    eq(workspace_page.props_header, 'Run_Once: top.driver')
    inputs = workspace_page.props_inputs
    eq(inputs.value, [['directory',     ''],
                      ['force_execute', 'True'],
                      ['printvars',     '[]']])
    # Clean up.
    projects_page = workspace_page.close_workspace()
    project_info_page = projects_page.edit_project(project_dict['name'])
    project_info_page.delete_project()
    print "_test_properties complete."


def _test_objtree(browser):
    print "running _test_objtree..."
    # Toggles maxmimize/minimize button on assemblies.
    projects_page = begin(browser)
    project_info_page, project_dict = new_project(projects_page.new_project())
    workspace_page = project_info_page.load_project()

    # Add maxmin.py to project
    workspace_window = browser.current_window_handle
    editor_page = workspace_page.open_editor()
    file_path = pkg_resources.resource_filename('openmdao.gui.test.functional',
                                                'maxmin.py')
    editor_page.add_file(file_path)
    browser.close()
    browser.switch_to_window(workspace_window)

    # Add MaxMin to 'top'.
    workspace_page.show_dataflow('top')
    time.sleep(1)
    workspace_page.show_library()
    time.sleep(1)
    workspace_page.find_library_button('MaxMin').click()
    workspace_page.add_library_item_to_dataflow('maxmin.MaxMin', 'maxmin')

    # Maximize 'top' and 'top.maxmin'
    visible = workspace_page.get_objects_attribute('path', True)
    eq(visible, ['top'])
    workspace_page.expand_object('top')
    visible = workspace_page.get_objects_attribute('path', True)
    eq(visible, ['top', 'top.driver', 'top.maxmin'])
    workspace_page.expand_object('top.maxmin')
    visible = workspace_page.get_objects_attribute('path', True)
    eq(visible, ['top', 'top.driver', 'top.maxmin',
                 'top.maxmin.driver', 'top.maxmin.sub'])

    workspace_page.add_library_item_to_dataflow('maxmin.MaxMin', 'maxmin2')
    visible = workspace_page.get_objects_attribute('path', True)
    eq(visible, ['top', 'top.driver', 'top.maxmin',
                 'top.maxmin.driver', 'top.maxmin.sub', 'top.maxmin2'])

    # Clean up.
    projects_page = workspace_page.close_workspace()
    project_info_page = projects_page.edit_project(project_dict['name'])
    project_info_page.delete_project()
    print "_test_objtree complete."


def _test_editable_inputs(browser):
    print "running _test_editable_inputs..."
    projects_page = begin(browser)
    project_info_page, project_dict = new_project(projects_page.new_project())
    workspace_page = project_info_page.load_project()

    # Import vehicle_singlesim
    workspace_window = browser.current_window_handle
    editor_page = workspace_page.open_editor()
    file_path = pkg_resources.resource_filename('openmdao.examples.enginedesign',
                                                'vehicle_singlesim.py')
    editor_page.add_file(file_path)
    browser.close()
    browser.switch_to_window(workspace_window)

    # Replace 'top' with Vehicle ThreeSim  top.
    top = workspace_page.get_dataflow_figure('top')
    top.remove()
    workspace_page.show_library()
    workspace_page.find_library_button('VehicleSim').click()
    assembly_name = "sim"
    workspace_page.add_library_item_to_dataflow('vehicle_singlesim.VehicleSim',
            assembly_name)

    # Get component editor for transmission.
    workspace_page.expand_object(assembly_name)
    workspace_page.show_dataflow(assembly_name + ".vehicle")
    transmission = workspace_page.get_dataflow_figure('transmission',
            assembly_name + '.vehicle')

    component_editor = transmission.editor_page()

    # Find rows in inputs table
    # for transmission for single sim vehicle
    # that are editable.
    elements = component_editor.browser.find_elements_by_xpath(\
            "//div[@id='Inputs_props']")[1]
            #/div[@class='slick-viewport']")
            #/div[@id='grid-canvas']\
            #/div[@row='1'] | div[@row='3']")

    elements = elements.find_elements_by_xpath(\
            "div[@class='slick-viewport']\
            /div[@class='grid-canvas']\
            /div[@row='1' or @row='3']\
            /div[contains(@class, 'ui-state-editable')]")

    # Verify that the rows are highlighted
    for element in elements:
        assert("rgb(255, 255, 255)" == element.value_of_css_property("background-color"))
        assert("rgb(0, 0, 0)" == element.value_of_css_property("color"))

    component_editor.close()

    # Clean up.
    projects_page = workspace_page.close_workspace()
    project_info_page = projects_page.edit_project(project_dict['name'])
    project_info_page.delete_project()
    print "_test_editable_inputs complete."


def _test_console_errors(browser):
    print "running _test_console_errors..."
    projects_page = begin(browser)
    project_info_page, project_dict = new_project(projects_page.new_project())
    workspace_page = project_info_page.load_project()

    # Set input to illegal value.
    top = workspace_page.get_dataflow_figure('top', '')
    editor = top.editor_page(double_click=False)
    inputs = editor.get_inputs()
    inputs[1][2] = '42'  # force_execute
    message = NotifierPage.wait(editor)
    eq(message, "TraitError: The 'force_execute' trait of an Assembly instance"
                " must be a boolean, but a value of 42 <type 'int'> was"
                " specified.")
    editor.close()

    # Save file with syntax error.
    workspace_window = browser.current_window_handle
    editor_page = workspace_page.open_editor()
    editor_page.new_file('bug.py', """
from openmdao.main.api import Component
class Bug(Component):
def execute(self)
    pass
""", check=False)

    message = NotifierPage.wait(editor_page, base_id='file-error')
    eq(message, 'invalid syntax (bug.py, line 6)')
    NotifierPage.wait(editor_page)  # Save complete.
    browser.close()
    browser.switch_to_window(workspace_window)

    # Load file with instantiation error.
    workspace_window = browser.current_window_handle
    editor_page = workspace_page.open_editor()
    editor_page.new_file('bug2.py', """
from openmdao.main.api import Component
from nowhere import nothing
class Bug2(Component):
pass
""")
    browser.close()
    browser.switch_to_window(workspace_window)
    workspace_page.show_library()
    workspace_page.library_search = 'In Project\n'
    time.sleep(0.5)
    workspace_page.find_library_button('Bug2').click()
    workspace_page.add_library_item_to_dataflow('bug2.Bug2', 'bug', check=False)
    message = NotifierPage.wait(workspace_page)
    eq(message, "NameError: unable to create object of type 'bug2.Bug2'")

    # Clean up.
    projects_page = workspace_page.close_workspace()
    project_info_page = projects_page.edit_project(project_dict['name'])
    project_info_page.delete_project()
    print "_test_console_errors complete."


if __name__ == '__main__':
<<<<<<< HEAD
    main()
=======
    main()
>>>>>>> 0647ba09
<|MERGE_RESOLUTION|>--- conflicted
+++ resolved
@@ -261,10 +261,10 @@
 from openmdao.main.api import Component
 from openmdao.lib.datatypes.api import Float
 
+# lines will be auto-indented by ace editor
 class Plane(Component):
 
-    x1 = Float(0.0, iotype='in')
-# subsequent lines will be auto-indented by ace editor
+x1 = Float(0.0, iotype='in')
 x2 = Float(0.0, iotype='in')
 x3 = Float(0.0, iotype='in')
 
@@ -306,10 +306,10 @@
 from openmdao.main.api import Component
 from openmdao.lib.datatypes.api import Float
 
+# lines will be auto-indented by ace editor
 class Foo(Component):
 
-    a = Float(0.0, iotype='in')
-# subsequent lines will be auto-indented by ace editor
+a = Float(0.0, iotype='in')
 b = Float(0.0, iotype='in')
 c = Float(0.0, iotype='out')
 d = Float(0.0, iotype='out')
@@ -606,8 +606,4 @@
 
 
 if __name__ == '__main__':
-<<<<<<< HEAD
     main()
-=======
-    main()
->>>>>>> 0647ba09
