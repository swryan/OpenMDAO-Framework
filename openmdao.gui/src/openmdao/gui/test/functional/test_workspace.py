--- conflicted
+++ resolved
@@ -305,18 +305,11 @@
         from util import setup_chrome, setup_firefox
         setup_server(virtual_display=False)
         browser = setup_chrome()
-<<<<<<< HEAD
-       # _test_console(browser)
-       # _test_import(browser)
-       # _test_menu(browser)
-       # _test_newfile(browser)
-=======
         _test_console(browser)
         _test_import(browser)
         _test_menu(browser)
         _test_newfile(browser)
         _test_maxmin(browser)
->>>>>>> cf431c50
         _test_addfiles(browser)
         teardown_server()
     else:
