--- conflicted
+++ resolved
@@ -215,11 +215,7 @@
         raise RuntimeError('Timeout trying to connect to localhost:%d' % port)
 
     # If running headless, setup the virtual display.
-<<<<<<< HEAD
-    if sys.platform != 'win32' and sys.platform != 'darwin' and virtual_display:
-=======
     if sys.platform.startswith("linux") and virtual_display:
->>>>>>> fe8b542b
         _display = Display(size=(1280, 1024))
         _display.start()
     _display_set = True
