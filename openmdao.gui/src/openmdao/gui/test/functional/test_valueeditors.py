--- conflicted
+++ resolved
@@ -9,8 +9,6 @@
 from nose.tools import with_setup
 from unittest import TestCase
 from selenium.webdriver import ActionChains
-
-from unittest import TestCase
 
 from util import main, setup_server, teardown_server, generate, \
                  startup, closeout
@@ -186,11 +184,7 @@
         pass
     else:
         raise TestCase.failureException(
-<<<<<<< HEAD
-            'Exception expected: Slot value should not be settable on inputs.')
-=======
             'Exception expected: VarTree value should not be settable on inputs.')
->>>>>>> 6d999a99
 
     # Contract first vartree
     inputs.rows[0].cells[1].click()
