import logging
import time

from selenium.webdriver import ActionChains
from selenium.webdriver.common.by import By

from selenium.common.exceptions import StaleElementReferenceException

from basepageobject import BasePageObject, TMO
from elements import ButtonElement

from util import Color, Style

class WorkflowFigure(BasePageObject):
    """ Represents elements within a workflow figure. """

    # Context menu.
    flip_button  = ButtonElement((By.XPATH, "./ul/li[text()='Flip Workflow']"))
    clear_button = ButtonElement((By.XPATH, "./ul/li[text()='Clear Workflow']"))

    def __init__(self, browser, port, root):
        super(WorkflowFigure, self).__init__(browser, port, root)
        self._pathname = None

    @property
    def pathname(self):
        """ Pathname of this component. """
        return self._pathname

    @pathname.setter
    def pathname(self, path):
        self._pathname = path

    @property
    def driver(self):
        """ Driver figure for this workflow. """
        children = self.root.find_elements_by_xpath('./*')
        return children[0]

    @property
    def flow(self):
        """ Flow div for this workflow. """
        children = self.root.find_elements_by_xpath('./*')
        return children[1]

    @property
    def components(self):
        """ Component figures for this workflow. """
        components = self.flow.find_elements_by_xpath('./*')
        return components

    @property
    def component_names(self):
        """ Names of the Component in this workflow. """
        components = self.flow.find_elements_by_xpath('./*')
        names = []
        for component in components:
            svg = component.find_elements_by_css_selector('svg')
            if len(svg) > 0:
                # WorkflowComponentFigure, get name from svg text
                names.append(svg[0].find_element_by_css_selector('text').text)
            else:
                # WorkflowFigure, get driver name
                children = component.find_elements_by_css_selector('.WorkflowComponentFigure')
                if len(children) > 0:
                    driver_fig = children[0]
                    driver_name = driver_fig.find_element_by_css_selector('svg text').text
                    names.append(driver_name)
        return names

    def collapse(self):
        """ Collapse the flow div. """
        self.flow.find_element_by_css_selector('.ui-icon-maximized').click()

    @property
    def collapsed(self):
        """ True if the flow div is collapsed. """
        return len(self.flow.find_elements_by_css_selector('.ui-icon-minimized')) > 0

    def expand(self):
        """ Expand the flow div. """
        self.flow.find_element_by_css_selector('.ui-icon-minimized').click()

    @property
    def expanded(self):
        """ True if the flow div is expanded. """
        return len(self.flow.find_elements_by_css_selector('.ui-icon-maximized')) > 0

    @property
    def highlighted(self):
        """ True if the flow div background is highlighted. """
        bg_image = self.flow.value_of_css_property('background-image')
        return bg_image.find('highlight') > 0

    @property
    def horizontal(self):
        """ True if the components in the flow div are arranged horizontally. """
        for component in self.components:
            svg = component.find_elements_by_css_selector('svg')
            if len(svg) > 0:
                if not 'clear: none' in component.get_attribute('style').lower():
                    return False
        return True

    def flip(self):
        """ Flip the workflow from horizontal to vertical or vice versa. """
        chain = ActionChains(self.browser)
        chain.move_to_element_with_offset(self.flow, 5, 5)
        chain.context_click(None)
        chain.perform()
        time.sleep(0.5)
        self('flip_button').click()

    def clear(self):
        """ Clear the workflow. """
        chain = ActionChains(self.browser)
        chain.move_to_element_with_offset(self.flow, 5, 5)
        chain.context_click(None)
        chain.perform()
        time.sleep(0.5)
        self('clear_button').click()


def find_workflow_figures(page):
    """ Returns workflow figure elements in `page`. """
    time.sleep(0.5)  # Pause for stable display.
    root = page.root or page.browser
    return root.find_elements_by_class_name('WorkflowFigure')


def find_workflow_figure(page, name, prefix=None, retries=5):
    """ Return :class:`WorkflowFigure` for `name`. """
    root = page.root or page.browser
    for retry in range(retries):
        time.sleep(0.5)  # Pause for stable display.
        figures = root.find_elements_by_class_name('WorkflowFigure')
        if not figures:
            continue
        driver_name = None
        for figure in figures:
            page.browser.implicitly_wait(1)
            try:
                children = figure.find_elements_by_xpath('./*')
                driver_fig = children[0]
                driver_name = driver_fig.find_element_by_css_selector('svg text').text
            except StaleElementReferenceException:
                logging.warning('get_workflow_figure:'
                                ' StaleElementReferenceException')
            else:
                if driver_name == name:
                    fig = WorkflowFigure(page.browser, page.port, figure)
                    if prefix is not None:
                        if prefix:
                            fig.pathname = '%s.%s' % (prefix, name)
                        else:
                            fig.pathname = name
                    return fig
            finally:
                page.browser.implicitly_wait(TMO)
    return None


class WorkflowComponentFigure(BasePageObject):
    """ Represents elements within a workflow figure. """

    # Context menu.
    edit_button       = ButtonElement((By.XPATH, "./ul/li[text()='Edit']"))
    properties_button = ButtonElement((By.XPATH, "./ul/li[text()='Properties']"))
    run_button        = ButtonElement((By.XPATH, "./ul/li[text()='Run']"))
    evaluate_button   = ButtonElement((By.XPATH, "./ul/li[text()='Evaluate']"))
    remove_button     = ButtonElement((By.XPATH, "./ul/li[text()='Remove from Workflow']"))

    @property
    def pathname(self):
        """ Pathname of this component. """
        return self._pathname

    @pathname.setter
    def pathname(self, path):
        self._pathname = path

    @property
    def state(self):
        """ Exec state of this component. """
        rect = self.root.find_element_by_css_selector('rect')
<<<<<<< HEAD
        style = rect.get_attribute('style').lower()
        if ('stroke: #ff0000' in style) or ('stroke: rgb(255, 0, 0)' in style):
            return 'INVALID'
        elif ('stroke: #00ff00' in style) or ('stroke: rgb(0, 255, 0)' in style):
            return 'VALID'
        elif ('stroke: #0000ff' in style) or ('stroke: rgb(0, 0, 255)' in style):
=======
        style = Style(rect.get_attribute('style'))
        stroke = Color.from_string(style.stroke)

        #red stroke
        if(stroke == Color(255, 0, 0)):
            return 'INVALID'

        #green stroke
        if(stroke == Color(0, 255, 0)):
            return 'VALID'

        #blue stroke
        if(stroke == Color(0, 0, 255)):
>>>>>>> 15e4473d
            return 'RUNNING'

        return 'UNKNOWN'

    def evaluate(self):
        """ Evaluate this component. (only available for ImplicitComponent) """
        rect = self.root.find_element_by_css_selector('rect')
        chain = ActionChains(self.browser)
        chain.move_to_element_with_offset(rect, 15, 15)
        chain.context_click(None)
        chain.perform()
        time.sleep(0.5)
        self('evaluate_button').click()

    def run(self):
        """ Run this component. """
        rect = self.root.find_element_by_css_selector('rect')
        chain = ActionChains(self.browser)
        chain.move_to_element_with_offset(rect, 15, 15)
        chain.context_click(None)
        chain.perform()
        time.sleep(0.5)
        self('run_button').click()


def find_workflow_component_figures(page):
    """ Returns workflow component figure elements in `page`. """
    time.sleep(0.5)  # Pause for stable display.
    root = page.root or page.browser
    return root.find_elements_by_class_name('WorkflowComponentFigure')


def find_workflow_component_figure(page, name, prefix=None, retries=5):
    """ Returns :class:`WorkflowComponentFigure` for `name`. """
    root = page.root or page.browser
    for retry in range(retries):
        time.sleep(0.5)  # Pause for stable display.
        figures = root.find_elements_by_class_name('WorkflowComponentFigure')
        if not figures:
            continue
        component_name = None
        for figure in figures:
            page.browser.implicitly_wait(1)
            component_name = figure.find_element_by_css_selector('svg text').text
            if component_name == name:
                fig = WorkflowComponentFigure(page.browser, page.port, figure)
                if prefix is not None:
                    if prefix:
                        fig.pathname = '%s.%s' % (prefix, name)
                    else:
                        fig.pathname = name
                return fig
    return None<|MERGE_RESOLUTION|>--- conflicted
+++ resolved
@@ -183,14 +183,6 @@
     def state(self):
         """ Exec state of this component. """
         rect = self.root.find_element_by_css_selector('rect')
-<<<<<<< HEAD
-        style = rect.get_attribute('style').lower()
-        if ('stroke: #ff0000' in style) or ('stroke: rgb(255, 0, 0)' in style):
-            return 'INVALID'
-        elif ('stroke: #00ff00' in style) or ('stroke: rgb(0, 255, 0)' in style):
-            return 'VALID'
-        elif ('stroke: #0000ff' in style) or ('stroke: rgb(0, 0, 255)' in style):
-=======
         style = Style(rect.get_attribute('style'))
         stroke = Color.from_string(style.stroke)
 
@@ -204,7 +196,6 @@
 
         #blue stroke
         if(stroke == Color(0, 0, 255)):
->>>>>>> 15e4473d
             return 'RUNNING'
 
         return 'UNKNOWN'
