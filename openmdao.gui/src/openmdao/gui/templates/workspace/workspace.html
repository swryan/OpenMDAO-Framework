{% extends "base.html" %}

{% block title %} OpenMDAO: {{ current_user }} {% end %}

{% block head %}
    <script src="/static/js/openmdao/main.js" type="text/javascript"></script>
{% end %}

{% block body %}
    <!-- ================================= -->
    <!-- basic components of the workspace -->
    <!-- ================================= -->

    <nav id="menu" class="ui-layout-north"
         onmouseover="layout.allowOverflow('north')" >
    </nav>

    <div id="leftcol" class="ui-layout-west">
        <dl id="leftcol_tabs">
            <dt id="otree_tab" target="otree_pane">Objects</dt>
            <dd id="otree_pane">
                <div id="otree"></div>
            </dd>
        </dl>
    </div>

    <div id="central" class="ui-layout-center">
        <dl id="central_tabs">
            <dt id="dataflow_tab" target="dataflow_pane">Dataflow</dt>
            <dd id="dataflow_pane">
                <div id="dataflow"></div>
            </dd>
            <dt id="workflow_tab" target="workflow_pane">Workflow</dt>
            <dd id="workflow_pane">
                <div id="workflow"></div>
            </dd>
<<<<<<< HEAD
            <dt id="code_tab" target="code_pane">Code</dt>
            <dd id="code_pane">
                <div id="code"></div>
            </dd>
=======
>>>>>>> 12c3ec3e
        </dl>
        <div id="central_label"></div>
    </div>

    <div id="rightcol" class="ui-layout-east">
        <dl id="rightcol_tabs">
            <dt id="properties_tab" target="properties_pane">Properties</dt>
            <dd id="properties_pane">
                <div id="propertieseditor"></div>
            </dd>
            <dt id="palette_tab" target="palette_pane">Libraries</dt>
            <dd id="palette_pane">
                <div id="palette" ></div>
            </dd>
        </dl>
    </div>

    <div id="console" class="ui-layout-south">
    </div>
{% end %}
<|MERGE_RESOLUTION|>--- conflicted
+++ resolved
@@ -1,63 +1,56 @@
-{% extends "base.html" %}
-
-{% block title %} OpenMDAO: {{ current_user }} {% end %}
-
-{% block head %}
-    <script src="/static/js/openmdao/main.js" type="text/javascript"></script>
-{% end %}
-
-{% block body %}
-    <!-- ================================= -->
-    <!-- basic components of the workspace -->
-    <!-- ================================= -->
-
-    <nav id="menu" class="ui-layout-north"
-         onmouseover="layout.allowOverflow('north')" >
-    </nav>
-
-    <div id="leftcol" class="ui-layout-west">
-        <dl id="leftcol_tabs">
-            <dt id="otree_tab" target="otree_pane">Objects</dt>
-            <dd id="otree_pane">
-                <div id="otree"></div>
-            </dd>
-        </dl>
-    </div>
-
-    <div id="central" class="ui-layout-center">
-        <dl id="central_tabs">
-            <dt id="dataflow_tab" target="dataflow_pane">Dataflow</dt>
-            <dd id="dataflow_pane">
-                <div id="dataflow"></div>
-            </dd>
-            <dt id="workflow_tab" target="workflow_pane">Workflow</dt>
-            <dd id="workflow_pane">
-                <div id="workflow"></div>
-            </dd>
-<<<<<<< HEAD
-            <dt id="code_tab" target="code_pane">Code</dt>
-            <dd id="code_pane">
-                <div id="code"></div>
-            </dd>
-=======
->>>>>>> 12c3ec3e
-        </dl>
-        <div id="central_label"></div>
-    </div>
-
-    <div id="rightcol" class="ui-layout-east">
-        <dl id="rightcol_tabs">
-            <dt id="properties_tab" target="properties_pane">Properties</dt>
-            <dd id="properties_pane">
-                <div id="propertieseditor"></div>
-            </dd>
-            <dt id="palette_tab" target="palette_pane">Libraries</dt>
-            <dd id="palette_pane">
-                <div id="palette" ></div>
-            </dd>
-        </dl>
-    </div>
-
-    <div id="console" class="ui-layout-south">
-    </div>
-{% end %}
+{% extends "base.html" %}
+
+{% block title %} OpenMDAO: {{ current_user }} {% end %}
+
+{% block head %}
+    <script src="/static/js/openmdao/main.js" type="text/javascript"></script>
+{% end %}
+
+{% block body %}
+    <!-- ================================= -->
+    <!-- basic components of the workspace -->
+    <!-- ================================= -->
+
+    <nav id="menu" class="ui-layout-north"
+         onmouseover="layout.allowOverflow('north')" >
+    </nav>
+
+    <div id="leftcol" class="ui-layout-west">
+        <dl id="leftcol_tabs">
+            <dt id="otree_tab" target="otree_pane">Objects</dt>
+            <dd id="otree_pane">
+                <div id="otree"></div>
+            </dd>
+        </dl>
+    </div>
+
+    <div id="central" class="ui-layout-center">
+        <dl id="central_tabs">
+            <dt id="dataflow_tab" target="dataflow_pane">Dataflow</dt>
+            <dd id="dataflow_pane">
+                <div id="dataflow"></div>
+            </dd>
+            <dt id="workflow_tab" target="workflow_pane">Workflow</dt>
+            <dd id="workflow_pane">
+                <div id="workflow"></div>
+            </dd>
+        </dl>
+        <div id="central_label"></div>
+    </div>
+
+    <div id="rightcol" class="ui-layout-east">
+        <dl id="rightcol_tabs">
+            <dt id="properties_tab" target="properties_pane">Properties</dt>
+            <dd id="properties_pane">
+                <div id="propertieseditor"></div>
+            </dd>
+            <dt id="palette_tab" target="palette_pane">Libraries</dt>
+            <dd id="palette_pane">
+                <div id="palette" ></div>
+            </dd>
+        </dl>
+    </div>
+
+    <div id="console" class="ui-layout-south">
+    </div>
+{% end %}