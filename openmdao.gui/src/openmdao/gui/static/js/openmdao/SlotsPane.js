--- conflicted
+++ resolved
@@ -49,104 +49,7 @@
                 openmdao.SlotDictFigure(slotsDiv, model, pathname+'.'+slot.name, slot);
             }
             else {
-<<<<<<< HEAD
-                if ( slot.containertype === 'dict' ) {
-                    // create a new slot figure for each item in the dict
-                    // Need to build a new slot object for the specific
-                    //  item in the dict
-                    
-                    var lbraceSVG = '<svg height="60" width="35">'
-                        + '    <text x="0" y="45" font-size="60" style="fill:gray">{</text>'
-                        + '</svg>',
-                        commSVG = '<svg height="60" width="20">'
-                        + '    <text x="0" y="45" font-size="60" style="fill:gray">,</text>'
-                        + '</svg>',
-                        rbraceSVG = '<svg height="60" width="30">' 
-                        + '    <text x="0" y="45" font-size="60" style="fill:gray">}</text>'
-                        + '</svg>' ;
-                    var slotDictDiv = '<div style="margin:10px; clear:both;" />';
-
-                    slotsDiv.append(slotDictDiv);
-                    slotsDiv.append(lbraceSVG);
-                    jQuery.each( slot.filled, function( idx, slot_in_dict_info ) {
-                        var dict_key = slot_in_dict_info[ "py/tuple" ][0] ;
-                        var dict_value = slot_in_dict_info[ "py/tuple" ][1] ;
-                        if ( dict_value ) {
-                            dict_value = dict_value[ "py/object" ] ;
-                        }
-                        var slot_in_dict = {
-                            containertype: "singleton",
-                            desc: slot.desc + " for " + dict_key,
-                            filled: dict_value,
-                            klass: "ISurrogate",
-                            name: dict_key
-                        };
-                        var fig = openmdao.SlotFigure(model, pathname+'.'+slot.name+"." + dict_key, 
-                                                      slot_in_dict, true ),
-                        figMenu = fig.getContextMenu();
-
-                        var options = {} ;
-
-                        figures[slot.name+"."+dict_key] = fig;
-
-                        slotsDiv.append(fig);
-
-                        // It is only at this point where we can get at the
-                        // size of the text in the slots so that the 
-                        // bounding oval can be resized
-                        var name_text = fig.find( '#name' )[0] ;
-                        var klass_text = fig.find( '#klass' )[0] ;
-                        var name_width = name_text.getBBox().width ;
-                        var klass_width = klass_text.getBBox().width ;
-                        var rect_width = Math.max( name_width, klass_width ) ;
-                        if ( rect_width === 0 ) {
-                            rect_width = 100;
-                        }
-                        var svg = fig.find( "svg" )[0] ;
-                        var rect = fig.find( "rect" )[0] ;
-                        svg.setAttribute( "width", rect_width + 40 ) ;
-                        rect.setAttribute( "width", rect_width + 40 ) ;
-                        name_text.setAttribute( "x", ( rect_width + 40 ) / 2 ) ;
-                        klass_text.setAttribute( "x", ( rect_width + 40 ) / 2 ) ;
-                        fig.width( rect_width + 45 ) ;
-
-                        if ( idx < slot.filled.length - 1 ) {
-                            slotsDiv.append(commSVG);
-                        }
-                        ContextMenu.set(figMenu.attr('id'), fig.attr('id'));
-                    } ) ;
-                    slotsDiv.append(rbraceSVG);
-                }
-                else {
-                    // create a new slot figure
-                    var fig = openmdao.SlotFigure(model, pathname+'.'+slot.name, slot, false),
-                    figMenu = fig.getContextMenu();
-                    figures[slot.name] = fig;
-                    slotsDiv.append(fig);
-                    // It is only at this point where we can get at the
-                    // size of the text in the slots so that the 
-                    // bounding oval can be resized
-                    if ( slot.containertype === 'singleton' ) {
-                        var name_text = fig.find( '#name' )[0] ;
-                        var klass_text = fig.find( '#klass' )[0] ;
-                        var name_width = name_text.getBBox().width ;
-                        var klass_width = klass_text.getBBox().width ;
-                        var rect_width = Math.max( name_width, klass_width ) ;
-                        if ( rect_width === 0 ) {
-                            rect_width = 100;
-                        }
-                        var svg = fig.find( "svg" )[0] ;
-                        var rect = fig.find( "rect" )[0] ;
-                        svg.setAttribute( "width", rect_width + 40 ) ;
-                        rect.setAttribute( "width", rect_width + 40 ) ;
-                        name_text.setAttribute( "x", ( rect_width + 40 ) / 2 ) ;
-                        klass_text.setAttribute( "x", ( rect_width + 40 ) / 2 ) ;
-                    }
-                    ContextMenu.set(figMenu.attr('id'), fig.attr('id'));
-                }
-=======
                 openmdao.SlotFigure(slotsDiv, model, pathname+'.'+slot.name, slot);
->>>>>>> f0c71bd2
             }
         });
     }
