--- conflicted
+++ resolved
@@ -32,7 +32,7 @@
         self.elm.append(tabbed_pane);
         tabbed_pane.append(tabs);
 
-        var tabcount = 0;
+        var tabcount = 0, selected = 0;
 
         jQuery.each(properties,function (name,val) {
             if (name === 'type') {
@@ -41,8 +41,6 @@
                 }
             }
             else {
-                tabcount = tabcount + 1;
-
                 if (name.length > 10) {
                     tabname = name.substr(0,10);
                 }
@@ -58,21 +56,19 @@
                 tabs.append(tab);
                 tabbed_pane.append(contentPane);
                 getContent(contentPane,name,val);
+                if (self.initiallySelected == name) {
+                    selected = tabcount;
+                }
+                tabcount = tabcount + 1;
             }
         });
 
-<<<<<<< HEAD
-        self.elm.width((tabcount+1)*75);
-
-        openmdao.TabbedPane(self.id);
-        var selectID = '#'+self.id+'_'+self.initiallySelected+'_tab';
-        jQuery(selectID).click();
-        openmdao.Util.notify(self.pathname+' loaded');
-=======
         self.elm.height(400);
         self.elm.width(600);
-        jQuery('#'+self.id).tabs();
->>>>>>> 2cbea42c
+        jQuery('#'+self.id).tabs({selected: selected});
+        if (typeof openmdao_test_mode != 'undefined') {
+            openmdao.Util.notify(self.pathname+' loaded');
+        }
     }
 
     /** populate content pane appropriately for the content */
