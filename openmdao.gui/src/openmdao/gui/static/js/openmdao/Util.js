
var openmdao = (typeof openmdao == "undefined" || !openmdao ) ? {} : openmdao ; 

// TODO: may try es5 compat lib like https://bitbucket.org/JustinLove/es5/

/**
 * this is for older browsers (e.g. ffox 3.x) that don't implement ECMAScript5 create()
 * @see http://javascript.crockford.com/prototypal.html
 */
 if (typeof Object.create !== 'function') {
    //alert("You are using an older browser that is not supported.  We'll try anyway, but please upgrade to Chrome or Firefox 5...")
    Object.create = function (o) {
        function F() {}
        F.prototype = o;
        return new F();
    };
}

/** 
 * this is for older browsers (e.g. ffox 3.x) that don't implement ECMAScript5 Object.keys()
 * @see https://developer.mozilla.org/en/JavaScript/Reference/Global_Objects/Object/keys
 */
if(!Object.keys) Object.keys = function(o){
    if (o !== Object(o))
        throw new TypeError('Object.keys called on non-object');
    var ret=[],p;
    for(p in o) if(Object.prototype.hasOwnProperty.call(o,p)) ret.push(p);
    return ret;
}

/**
 * utility functions used in the openmdao gui
 */ 
openmdao.Util = {

    /**
     * function to toggle visibility of an element 
     * 
     * id:   id of the element to hide/show
     */
    toggle_visibility: function(id) {
        var e = document.getElementById(id);
        if (e.style.display == 'block')
            e.style.display = 'none';
        else
            e.style.display = 'block';
    },
       
    /**
     * function to block all input on the page 
     * (by covering it with a semi-transparnet div)
     */
    toggle_screen: function() {
        var id = '_smokescreen_',
            el = document.getElementById(id);
        if (el == null) {
            el = document.createElement('div');
            el.setAttribute('id',id);
            el.style.cssText='position:fixed;top:0px;left:0px;'+
                             'height:100%;width:100%;'+
                             'background:#EEE;opacity:.4;' +
                             'z-index:999;display:none';
            document.body.appendChild(el);
        }
        if (el.style.display == 'block')
            el.style.display = 'none';
        else
            el.style.display = 'block';
    },
       
    /**
     * open a popup window to view a URL
     *
     * url:     the url to open in the new window
     * title:   the title of the window (FIXME: doesn't work)
     * h:       the height of the window
     * w:       the width of the window
     */
    popupWindow: function(url,title,h,w) {
        LeftPosition = (screen.width) ? (screen.width-w)/2 : 10;
        TopPosition = (screen.height) ? (screen.height-h)/2 : 10;
        var settings = 'height='+h+',width='+w+',top='+TopPosition+',left='+LeftPosition+
                       ',resizable=no,scrollbars=no,toolbar=no,menubar=no'+
                       ',location=no,directories=no,status=no';
        return window.open(url,title,settings);
    },

    /**
     * open a popup window to view HTML
     *
     * url:     the url to open in the new window
     * title:   the title of the window (FIXME: doesn't work)
     * h:       the height of the window
     * w:       the width of the window
     */
    htmlWindow: function(html,name,h,w) {
        h = h || 600;
        w = w || 800;
        var win =  window.open('',name,'width='+w+',height='+h);
        win.document.open();
        win.document.write(html);
        win.document.close();
    },

    /**
     * open a popup window initialized by the given script
     *
     * title:   the title of the window
     * script:  script to initialize the window
     * h:       the height of the window
     * w:       the width of the window
     */
    popupScript: function (title,init_script,h,w) {
        h = h || 600;
        w = w || 800;
        return openmdao.Util.popupWindow("/workspace/base?head_script='"+init_script+"'",title,h,w);
    },
    
    
    /**
     *  escape anything in the text that might look like HTML, etc. 
     */
    escapeHTML: function(text) {
        var result = "";
        for(var i = 0; i < text.length; i++){
            if(text.charAt(i) == "&" 
                  && text.length-i-1 >= 4 
                  && text.substr(i, 4) != "&amp;"){
                result = result + "&amp;";
            } else if(text.charAt(i)== "<"){
                result = result + "&lt;";
            } else if(text.charAt(i)== ">"){
                result = result + "&gt;";
            } else if(text.charAt(i)== " "){
                result = result + "&nbsp;";
            } else {
                result = result + text.charAt(i);
            }
        }
        return result
    },

    /**
     * add a handler to the onload event
     * ref: http://simonwillison.net/2004/May/26/addLoadEvent/
     *
     * func:    the function to add
     */
    addLoadEvent: function(func) {
        var oldonload = window.onload;
        if (typeof window.onload != 'function') {
            window.onload = func;
        }
        else {
            window.onload = function() {
                if (oldonload) {
                    oldonload();
                }
                func();
            }
        }
    },

    /**
     * function to scroll to the bottom of an element (FIXME: doesn't work)
     *
     * el:      the element to scroll
     */
    scrollToBottom: function(el) {
        el.scrollTop = el.scrollHeight;
        el.scrollTop = el.scrollHeight - el.clientHeight;     
    },

    /**
     * prompt for a value
     *
     * prompt:      prompt string
     * callback:    the function to call with the provided value
     * baseId:      optional id, default ``get-value``, used for element ids
     */
    promptForValue: function(prompt, callback, baseId) {
        baseId = baseId || 'get-value';

        // if the user didn't specify a callback, just return
        if (typeof callback != 'function') {
            return;
        }

        var promptId = baseId+'-prompt',
            inputId = baseId+'-input',
            okId = baseId+'-ok',
            element = document.getElementById(baseId),
            win = null;
            userInput = null;

        if (element == null) {
            // Build dialog markup
            win = jQuery('<div id="'+baseId+'"><p id="'+promptId+'"></p></div>');
            userInput = jQuery('<input type="text" id="'+inputId+'" style="width:100%"></input>');
            userInput.appendTo(win);
            win.dialog({
                autoOpen: false,
                modal: true,
                buttons: [
                    {
                        text: 'Ok',
                        id: okId,
                        // click is defined below.
                    },
                    {
                        text: 'Cancel',
                        id: baseId+'-cancel',
                        click: function() {
                            win.dialog('close');
                        }
                    },
                ],
            });
        }
        else {
            win = jQuery('#'+baseId);
            userInput = jQuery('#'+inputId);
        }

        // Update for current invocation.
        jQuery('#'+promptId).text(prompt+':');
        jQuery('#'+inputId).keypress(function(e) {
            if (e.which == 13) {
                win.dialog('close');
                callback(userInput.val());
            }
        });
        jQuery('#'+okId).click(function() {
            win.dialog('close');
            callback(userInput.val());
        });

        win.dialog('open');
    },

    /**
     * Notify user with `msg`.  Typically used when testing to catch
     * completion of 'background' processing.
     *
     * msg:     message to display.
     * title:   optional title, default ``Note:``.
     * baseId:  optional id, default ``notify``, used for element ids.
     */
    notify: function(msg, title, baseId) {
        title = title || 'Note:';
        baseId = baseId || 'notify';

        var msgId = baseId+'-msg',
            element = document.getElementById(msgId),
            win = null;

        if (element == null) {
            win = jQuery('<div id="'+msgId+'"></div>');
            win.dialog({
                autoOpen: false,
                modal: true,
                title: title,
                buttons: [
                    {
                        text: 'Ok',
                        id: baseId+'-ok',
                        click: function() {
                            win.dialog('close');
                        },
                    },
                ],
            });
        }
        else
            win = jQuery('#'+msgId);

        win.text(msg);
        win.dialog('open');
    },

    /**
     * show the properties of an object on the log (debug only)
     *
     * obj:     the object for which properties are to be displayed
     */
    dumpProps: function(obj) {
        for (var prop in obj) {
            debug.log(prop + ": " + obj[prop]);
        }
    },
    
    /**
     * close the browser window
     */
    closeWindow: function() {
        jQuery('body').html('<center><b>Thank you for using OpenMDAO, You may close your browser now!');
        window.open('','_self');
        window.close();
    },
    
    /**
     * The purge function takes a reference to a DOM element as an argument. It loops through the
     * element's attributes. If it finds any functions, it nulls them out. This breaks the cycle,
     * allowing memory to be reclaimed. It will also look at all of the element's descendent
     * elements, and clear out all of their cycles as well. The purge function is harmless on
     * Mozilla and Opera. It is essential on IE. The purge function should be called before removing
     * any element, either by the removeChild method, or by setting the innerHTML property.  
     *
     * http://www.crockford.com/javascript/memory/leak.html
     */
    purge: function(d) {
        var a = d.attributes, i, l, n;
        if (a) {
            l = a.length;
            for (i = 0; i < l; i += 1) {
                n = a[i].name;
                if (typeof d[n] === 'function') {
                    d[n] = null;
                }
            }
        }
        a = d.childNodes;
        if (a) {
            l = a.length;
            for (i = 0; i < l; i += 1) {
                purge(d.childNodes[i]);
            }
        }
    },
   
    /**
     * refresh n times (for debugging memory leak)
     */
    refreshX: function(n) {
        if (n > 0) {
            model.updateListeners();
            n = n-1;
            setTimeout( "openmdao.Util.refreshX("+n+")", 2000 );
        }
    },

    /** get the path from the pathname */
    getPath: function(pathname) {
        path = '';
        if (pathname) {
            var lastdot = pathname.lastIndexOf('.');
            if (lastdot > 0) {
                path = pathname.substring(0,lastdot);
            }
        }
        return path;
    },
   
    /** get the name from the pathname */
    getName: function(pathname) {
        var name = pathname,
            tok = pathname.split('.');
        if (tok.length > 1) {
            name = tok[tok.length-1];
        }
        return name;
    },
    
    /** find the element with the highest z-index of those specified by the jQuery selector */
    getHighest: function (selector) {
        var elems = jQuery(selector);
        var highest_elm = null;
        var highest_idx = 0;
        for (var i = 0; i < elems.length; i++)  {
            var elem = elems[i][0];
            var zindex = document.defaultView.getComputedStyle(elem,null).getPropertyValue("z-index");
            if ((zindex > highest_idx) && (zindex != 'auto')) {
                highest_elm = elem;
                highest_idx = zindex;
            }
        }
        return highest_elm;
    },
    
    /** rotate the page */
    rotatePage: function (x) {
        x = parseInt(x);
        var rotateCSS = ' -moz-transform: rotate('+x+'deg); -moz-transform-origin: 50% 50%;'
                      + ' -webkit-transform: rotate('+x+'deg);-webkit-transform-origin: 50% 50%;'
                      + ' -o-transform: rotate('+x+'deg); -o-transform-origin: 50% 50%;'
                      + ' -ms-transform: rotate('+x+'deg); -ms-transform-origin: 50% 50%;'
                      + ' transform: rotate('+x+'deg); transform-origin: 50% 50%;';
        document.body.setAttribute('style',rotateCSS);
    },$doabarrelroll:function(){for(i=0;i<=360;i++){setTimeout("openmdao.Util.rotatePage("+i+")",i*40);}; return;},

    /** connect to websocket at specified address */
    openWebSocket: function(addr,handler,errHandler,retry,delay) {
        // if retry is true and connection fails, try again to connect after delay
        retry = typeof retry !== 'undefined' ? retry : true;
        delay = typeof delay !== 'undefined' ? delay : 2000;
        
        var socket = null;
        if (!openmdao.sockets)
            openmdao.sockets = [];
        
        function connect_after_delay() {
            tid = setTimeout(connect, delay);
        }
        
        function connect() {
        	if (socket == null || socket.readyState > 0) {
	        	socket = new WebSocket(addr);
                        openmdao.sockets.push(socket);
	            socket.onopen = function (e) {
	                debug.info('websocket opened',socket,e);
	            };
	            socket.onclose = function (e) {
	                debug.info('websocket closed',socket,e);
<<<<<<< HEAD
                        index = openmdao.sockets.indexOf(this);
                        if (index >= 0) {
                            openmdao.sockets.splice(index, 1);
//                            if (typeof openmdao_test_mode != 'undefined') {
//                                if (openmdao.sockets.length == 0)
//                                    openmdao.Util.notify('WebSockets closed');
//                            }
                        }
                        else
                            debug.info('websocket not found!');
	                if ((e.code == 1006) && (retry == true)) {
                            // See RFC 6455 for error code definitions.
	                    connect_after_delay();
	                }
=======
	                if ((e.code == 1006) && (retry == true)) {
	                	connect_after_delay();
	                };                
>>>>>>> 94506777
	            };
	            socket.onmessage = function(e) {
	                handler(e.data);
	            };            
	            socket.onerror = function (e) {
	                if (typeof errHandler === 'function') {
	                    errHandler(e);
	                }
	                else {
	                    debug.error('websocket error',socket,e);
	                }
	            };
        	}
        }
        
<<<<<<< HEAD
        setTimeout(connect, 2000);
//        if (typeof openmdao_test_mode == 'undefined') {
//            connect();
//        } else {
//            setTimeout(connect, 2000);
//        }
    },

    /** Close all WebSockets. */
    closeWebSockets: function() {
       if (openmdao.sockets) {
          for (var i = 0 ; i < openmdao.sockets.length ; ++i) {
             openmdao.sockets[i].close();
          }
       }
    },
=======
        connect();
        
        return socket;
    }
>>>>>>> 94506777

};<|MERGE_RESOLUTION|>--- conflicted
+++ resolved
@@ -411,7 +411,6 @@
 	            };
 	            socket.onclose = function (e) {
 	                debug.info('websocket closed',socket,e);
-<<<<<<< HEAD
                         index = openmdao.sockets.indexOf(this);
                         if (index >= 0) {
                             openmdao.sockets.splice(index, 1);
@@ -426,11 +425,6 @@
                             // See RFC 6455 for error code definitions.
 	                    connect_after_delay();
 	                }
-=======
-	                if ((e.code == 1006) && (retry == true)) {
-	                	connect_after_delay();
-	                };                
->>>>>>> 94506777
 	            };
 	            socket.onmessage = function(e) {
 	                handler(e.data);
@@ -446,28 +440,22 @@
         	}
         }
         
-<<<<<<< HEAD
         setTimeout(connect, 2000);
 //        if (typeof openmdao_test_mode == 'undefined') {
 //            connect();
 //        } else {
 //            setTimeout(connect, 2000);
 //        }
+        return socket;
     },
 
     /** Close all WebSockets. */
-    closeWebSockets: function() {
+    closeWebSockets: function(reason) {
        if (openmdao.sockets) {
           for (var i = 0 ; i < openmdao.sockets.length ; ++i) {
-             openmdao.sockets[i].close();
+             openmdao.sockets[i].close(1000, reason);
           }
        }
     },
-=======
-        connect();
-        
-        return socket;
-    }
->>>>>>> 94506777
 
 };