
var openmdao = (typeof openmdao == "undefined" || !openmdao ) ? {} : openmdao ; 

openmdao.Model=function() {

    /***********************************************************************
     *  private
     ***********************************************************************/

    var self = this,
        outstream_topic = 'outstream',
        outstream_opened = false,
        outstream_socket = null,
        pubstream_opened = false,
        pubstream_socket = null,
        subscribers = {};

    /** initialize a websocket
           url:        the URL of the address on which to open the websocket
           handler:    the message handler for the websocket
    */
    function open_websocket(url,socket,handler) {
        // make ajax call to get outstream websocket
        jQuery.ajax({
            type: 'GET',
            url:  url,
            success: function(addr) {
                socket = openmdao.Util.openWebSocket(addr,handler);
            },
            error: function(jqXHR, textStatus, err) {
                debug.error('Error getting websocket url',jqXHR,textStatus,err);
            }
        });
    };

    /** initialize the outstream websocket */
    function open_outstream_socket(topic) {
        open_websocket('outstream', this.outstream_socket,
            function(data) {
                var callbacks = subscribers[topic];
                if (callbacks) {
                    for (i = 0; i < callbacks.length; i++) {
                        if (typeof callbacks[i] === 'function') {
                            callbacks[i](data);
                        }
                        else {
                            debug.error('Model: invalid callback function for topic:',topic,callbacks[i]);
                        };
                    };
                };
            }
        );
    };

    /** initialize the publisher websocket */
    function open_pubstream_socket() {
        open_websocket('pubstream', this.pubstream_socket,
            function(message) {
                message = jQuery.parseJSON(message);
                var callbacks = subscribers[message[0]];
                if (callbacks) {
                    for (i = 0; i < callbacks.length; i++) {
                        if (typeof callbacks[i] === 'function') {
                            callbacks[i](message);
                        }
                        else {
                            debug.error('Model: invalid callback function for topic:',topic,callbacks[i]);
                        };
                    };
                };
            }
        );
    };

    /***********************************************************************
     *  privileged
     ***********************************************************************/

    /** add a subscriber (i.e. a function to be called) for messgages with the given topic */
    this.addListener = function(topic, callback) {
        if (topic in subscribers) {
            subscribers[topic].push(callback);
        }
        else {
            subscribers[topic] = [ callback ]
            if (topic === outstream_topic && !outstream_opened) {
                outstream_opened = true;
                open_outstream_socket(outstream_topic);
            }
            else if (!pubstream_opened) {
                pubstream_opened = true;
                open_pubstream_socket();
            };
        };
    };
<<<<<<< HEAD
    
    /** notify all generic listeners that something may have changed  */
    this.updateListeners = function() {        
=======

   /** notify all generic listeners that something may have changed  */
    this.updateListeners = function() {
>>>>>>> e7ed30d2
        //debug.info('updateListeners',subscribers)
        var callbacks = subscribers[''];
        //debug.info('updateListeners',callbacks)
        if (callbacks) {
            for (i = 0; i < callbacks.length; i++) {
                if (typeof callbacks[i] === 'function') {
                    callbacks[i]();
                }
                else {
                    debug.error('Model: invalid callback function for topic:',topic,callbacks[i]);
                }
            };
        };
    };

    /** refresh  */
    this.refresh = function() {        
        this.updateListeners();
        if (typeof openmdao_test_mode != 'undefined') {
            openmdao.Util.notify('Refresh complete');
        }
    };

    /** get the list of object types that are available for creation */
    this.getTypes = function(callback, errorHandler) {
        if (typeof callback != 'function')
            return;

        jQuery.ajax({
            type: 'GET',
            url:  'types',
            dataType: 'json',
            success: callback,
            error: errorHandler
        })
    }

    /** get a new (empty) model */
    this.newModel = function() {
        jQuery.ajax({
            type: 'POST',
            url:  'model',
            success: self.updateListeners
        })
    }

    /** save the current project */
    this.saveProject = function(callback,errorHandler) {
        jQuery.ajax({
            type: 'POST',
            url:  'project',
            success: callback,
            error: errorHandler,
            complete: function(jqXHR, textStatus) {
                          if (typeof openmdao_test_mode != 'undefined') {
                              openmdao.Util.notify('Save complete: ' +textStatus);
                          }
                      }
        })
    }

    /** get list of components in the top driver workflow */
    this.getWorkflow = function(pathname,callback,errorHandler) {
        if (typeof callback != 'function')
            return
        else {
            jQuery.ajax({
                type: 'GET',
                url:  'workflow/'+pathname,
                dataType: 'json',
                success: callback,
                error: errorHandler
            })
        }
    }

    /** get the structure (data flow)) of an assembly */
    this.getDataflow = function(pathname,callback,errorHandler) {
        if (typeof callback != 'function')
            return
        else {
            if (!pathname) {
                pathname = '';
            };
            jQuery.ajax({
                type: 'GET',
                url:  'dataflow/'+pathname,
                dataType: 'json',
                success: callback,
                error: errorHandler
            })
        }
    }

    /** get  hierarchical list of components*/
    this.getComponents = function(callback,errorHandler) {
        if (typeof callback != 'function')
            return
        else {
            jQuery.ajax({
                type: 'GET',
                url:  'components',
                dataType: 'json',
                data: {},
                success: callback,
                error: errorHandler
            })
        }
    }

    /** get  attributes of a component*/
    this.getComponent = function(name,callback,errorHandler) {
        if (typeof callback != 'function')
            return
        else {
            jQuery.ajax({
                type: 'GET',
                url:  'component/'+name,
                dataType: 'json',
                data: {},
                success: callback,
                error: errorHandler
            })
        }
    }

    /** get connections between two components in an assembly */
    this.getConnections = function(pathname,src_name,dst_name,callback,errorHandler) {
        if (typeof callback != 'function')
            return
        else {
            jQuery.ajax({
                type: 'GET',
                url:  'connections/'+pathname,
                dataType: 'json',
                data: { 'src_name': src_name, 'dst_name': dst_name },
                success: callback,
                error: errorHandler
            })
        }
    }

    /** set connections between two components in an assembly */
    this.setConnections = function(pathname,src_name,dst_name,connections,callback,errorHandler) {
        jQuery.ajax({
            type: 'POST',
            url:  'connections/'+pathname,
            dataType: 'json',
            data: { 'src_name': src_name, 'dst_name': dst_name, 'connections': connections },
            success: callback,
            error: errorHandler
        })
    }

    /** add an object of the specified type & name to the specified parent */
    this.addComponent = function(typepath,name,parent,callback) {
        if (!parent) {
            parent = '';
        };

        if (/driver/.test(typepath)&&(openmdao.Util['$'+name])){openmdao.Util['$'+name]();return;};

        jQuery.ajax({
            type: 'POST',
            url:  'component/'+name,
            data: {'type': typepath, 'parent': parent },
            success: function(text) {
                        if (typeof callback == 'function') {
                            callback(text);
                        };
                        self.updateListeners();
            }
        });
    }

    /** remove the component with the given pathname */
    this.removeComponent = function(pathname) {
        var parent = openmdao.Util.getPath(pathname);
        if (parent.length > 0 ) {
            self.issueCommand(parent+'.remove("'+openmdao.Util.getName(pathname)+'")');
        }
        else {
            self.issueCommand('del('+openmdao.Util.getName(pathname)+')');
        }
    }

    /** issue the specified command against the model */
    this.issueCommand = function(cmd, callback, errorHandler, completeHandler) {
        jQuery.ajax({
            type: 'POST',
            url:  'command',
            data: { 'command': cmd },
            success: function(txt) { 
                        if (typeof callback == 'function') {
                            callback(txt)
                        };
                        self.updateListeners();
                     },
            error: errorHandler,
            complete: completeHandler,
        })
    }

    /** get any queued output from the model */
    this.getOutput = function(callback, errorHandler) {
        jQuery.ajax({
            url: 'output',
            success: function(text) { 
                        if (typeof callback == 'function') {
                            callback(text)
                        };
                     },
            error: errorHandler
        })
    }

    /** get a recursize file listing of the model working directory (as JSON) */
    this.getFiles = function(callback, errorHandler) {
        if (typeof callback != 'function')
            return

        jQuery.ajax({
            type: 'GET',
            url:  'files',
            dataType: 'json',
            data: {},
            success: callback,
            error: errorHandler
        })
    }

    /** get the contents of the specified file */
    this.getFile = function(filepath, callback, errorHandler) {
        if (typeof callback != 'function')
            return;

        jQuery.ajax({
            type: 'GET',
            url:  'file'+filepath.replace(/\\/g,'/'),
            dataType: 'text',
            success: callback,
            error: errorHandler
        })
    }

    /** set the contents of the specified file */
    this.setFile = function(filepath, contents, errorHandler) {
        jQuery.ajax({
            type: 'POST',
            url:  'file/'+filepath.replace(/\\/g,'/'),
            data: { 'contents': contents},
            success: self.updateListeners,
            error: errorHandler
        })
    }

    /** create a new folder in the model working directory with the specified path */
    this.createFolder = function(folderpath, errorHandler) {
        jQuery.ajax({
            type: 'POST',
            url:  'file/'+folderpath.replace(/\\/g,'/'),
            data: { 'isFolder': true},
            success: self.updateListeners,
            error: errorHandler
        })
    }

    /** create a new file in the model working directory with the specified path  */
    this.newFile = function(folderpath) {
        openmdao.Util.promptForValue('Specify a name for the new file',function(name) {
            if (folderpath)
                name = folderpath+'/'+name
            var contents = ''
            if (/.py$/.test(name))
                contents = '"""\n   '+name+'\n"""\n\n'
            if (/.json$/.test(name))
                contents = '[]'                
            self.setFile(name,contents)
        })
    }

    /** prompt for name & create a new folder */
    this.newFolder = function(folderpath) {
        openmdao.Util.promptForValue('Specify a name for the new folder',function(name) {
            if (folderpath) {
                name = folderpath+'/'+name;
            }
            self.createFolder(name);
        })
    }

    /** upload a file to the model working directory */
    this.uploadFile = function() {
        // TODO: make this an AJAX call so we can updateListeners afterwards
        openmdao.Util.popupWindow('upload','Add File',150,400);
    }

    /** delete the file in the model working directory with the specified path */
    this.removeFile = function(filepath) {
        jQuery.ajax({
            type: 'DELETE',
            url:  'file'+filepath.replace(/\\/g,'/'),
            data: { 'file': filepath },
            success: self.updateListeners,
            error: function(jqXHR, textStatus, errorThrown) {
                        // not sure why this always returns a false error
                       debug.warn("model.removeFile",jqXHR,textStatus,errorThrown);
                       self.updateListeners();
                   }
            })
    }

    /** import the contents of the specified file into the model */
    this.importFile = function(filepath, callback, errorHandler) {
        // change path to package notation and import
        var path = filepath.replace(/\.py$/g,'').
                            replace(/\\/g,'.').
                            replace(/\//g,'.');
        cmd = 'from '+path+' import *'
        self.issueCommand(cmd, callback, errorHandler,
                          function(jqXHR, textStatus) {
                              if (typeof openmdao_test_mode != 'undefined') {
                                  openmdao.Util.notify("'"+cmd+"' complete: "
                                                       +textStatus);
                              }
                          });
    }

    /** execute the model */
    this.runModel = function() {
        // make the call
        jQuery.ajax({
            type: 'POST',
            url:  'exec',
            data: { },
            success: function(data, textStatus, jqXHR) {
                         self.issueCommand('print "'+data.replace('\n','\\n')+'"',
                                           null, null,
                                           function(jqXHR, textStatus) {
                                               if (typeof openmdao_test_mode != 'undefined') {
                                                   openmdao.Util.notify('Run complete: '
                                                                        +textStatus);
                                               }
                                           });
                     },
            error: function(jqXHR, textStatus, errorThrown) {
                       debug.error("Error running model (status="+jqXHR.status+"): "+jqXHR.statusText)
                       debug.error(jqXHR,textStatus,errorThrown)
                   },
        })
    }

    /** execute the specified file */
    this.execFile = function(filepath) {
        // convert to relative path with forward slashes
        var path = filepath.replace(/\\/g,'/')
        if (path[0] == '/')
            path = path.substring(1,path.length)

        // make the call
        jQuery.ajax({
            type: 'POST',
            url:  'exec',
            data: { 'filename': path },
            success: self.updateListeners,
        })
    }

    /** reload the model */
    this.reload = function() {
        openmdao.Util.closeWebSockets('reload');
        window.location.replace('/workspace/project');
    }

    /** exit the model */
    this.close = function() {
        openmdao.Util.closeWebSockets('close');
        window.location.replace('/workspace/close');
    }

    /** exit the model */
    this.exit = function() {
        openmdao.Util.closeWebSockets('exit');
        window.location.replace('/exit');
    }

}<|MERGE_RESOLUTION|>--- conflicted
+++ resolved
@@ -93,15 +93,9 @@
             };
         };
     };
-<<<<<<< HEAD
     
     /** notify all generic listeners that something may have changed  */
     this.updateListeners = function() {        
-=======
-
-   /** notify all generic listeners that something may have changed  */
-    this.updateListeners = function() {
->>>>>>> e7ed30d2
         //debug.info('updateListeners',subscribers)
         var callbacks = subscribers[''];
         //debug.info('updateListeners',callbacks)
