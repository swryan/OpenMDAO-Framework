
var openmdao = (typeof openmdao === "undefined" || !openmdao ) ? {} : openmdao ;

openmdao.PropertiesPane = function(elm,model,pathname,name,editable,meta) {
    var self = this,
        props,
        dataView,
        propsDiv = jQuery("<div id='"+name+"_props' class='slickgrid' style='overflow:none;'>"),
        columns = [
            {id:"name",  name:"Name",  field:"name",  width:80,  formatter:VarTableFormatter  },
            {id:"value", name:"Value", field:"value", width:80, editor:openmdao.ValueEditor},
            //{id:"valid", name:"Valid", field:"valid", width:60},
        ],
        options = {
            asyncEditorLoading: false,
            multiSelect: false,
            enableAddRow: true,
            enableCellNavigation: true,
            enableTextSelectionOnCells: true
        },
        _collapsed = {};

    self.pathname = pathname;
    if (editable) {
        options.editable = true;
        options.autoEdit = true;
    }

    if (meta) {
        options.autoHeight = false;
        propsDiv = jQuery("<div id='"+name+"_props' class='slickgrid' style='overflow:none; height:360px; width:620px'>"),
        columns = [
            {id:"name",      name:"Name",        field:"name",      width:100,  formatter:VarTableFormatter },
            {id:"type",      name:"Type",        field:"type",      width:60 },
            {id:"value",     name:"Value",       field:"value",     width:100 , editor:openmdao.ValueEditor },
            {id:"units",     name:"Units",       field:"units",     width:60  },
            {id:"valid",     name:"Valid",       field:"valid",     width:60 },
            {id:"desc",      name:"Description", field:"desc",      width:120 },
            {id:"connected", name:"Connected To",   field:"connected", width:100 },
            {id:"implicit", name:"Implicitly Connected To",   field:"implicit", width:100 },
        ];
    }

    elm.append(propsDiv);
<<<<<<< HEAD
    dataView = new Slick.Data.DataView({ inlineFilters: false });
    props = new Slick.Grid(propsDiv, dataView, columns, options);

    function VarTableFormatter(row,cell,value,columnDef,dataContext) {
        var spacer = "<span style='display:inline-block;height:1px;width:" + (15 * dataContext["indent"]) + "px'></span>";
        var idx = dataView.getIdxById(dataContext.id);
        var nextline = dataView.getItemByIdx(idx+1)
        if (nextline && nextline.indent > dataContext.indent) {
            if (_collapsed[dataContext.id]) {
                return spacer + " <span class='toggle expand'></span>&nbsp;" + value;
            } else {
                return spacer + " <span class='toggle collapse'></span>&nbsp;" + value;
            }
        } else {
            return spacer + "<span class='toggle'></span>" + value;
        }
    }
    
    props.onBeforeEditCell.subscribe(function(row,cell) {
        if (props.getDataItem(cell.row).connected.length > 0) {
            return false;
=======
    SetupTable()
    
    function SetupTable() {
        dataView = new Slick.Data.DataView({ inlineFilters: false });
        props = new Slick.Grid(propsDiv, dataView, columns, options);
    
        props.onBeforeEditCell.subscribe(function(row,cell) {
            if (props.getDataItem(cell.row).connected.length > 0) {
                return false;
            }
    
            else {
                return true;
            }
        });
    
        props.onClick.subscribe(function (e) {
            var cell = props.getCellFromEvent(e);
            if (cell.cell==0) {
                var item = dataView.getItem(cell.row);
                if (item.hasOwnProperty("vt")) {
                    if (!_collapsed[item.id]) {
                        _collapsed[item.id] = true;
                    } else {
                        _collapsed[item.id] = false;
                    }
                    // dataView needs to know to update.
                    dataView.updateItem(item.id, item);
                }
                e.stopImmediatePropagation();
            }
        });
    
        props.onCellChange.subscribe(function (e, args) {
            dataView.updateItem(args.item.id, args.item);
        });
      
        // wire up model events to drive the grid
        dataView.onRowCountChanged.subscribe(function (e, args) {
            props.resizeCanvas();
        });
        
        dataView.onRowsChanged.subscribe(function (e, args) {
            props.invalidateRows(args.rows);
            props.resizeCanvas();
        });    
        
        if (editable) {
            props.onCellChange.subscribe(function(e,args) {
                // TODO: better way to do this (e.g. model.setProperty(path,name,value)
                model.setVariableValue(self.pathname + '.' + args.item.name, 
                                       args.item.value, args.item.type );
                // Need to clear mouse selection so that slickgrid doesn't launch
                // the editor for the next variable down (a la Excel)
                e.stopImmediatePropagation();
            });
>>>>>>> 147f5cd0
        }
    }

    function VarTableFormatter(row,cell,value,columnDef,dataContext) {
        var spacer = "<span style='display:inline-block;height:1px;width:" + (15 * dataContext["indent"]) + "px'></span>";
        var idx = dataView.getIdxById(dataContext.id);
        var nextline = dataView.getItemByIdx(idx+1)
        if (nextline && nextline.indent > dataContext.indent) {
            if (_collapsed[dataContext.id]) {
                return spacer + " <span class='toggle expand'></span>&nbsp;" + value;
            } else {
                return spacer + " <span class='toggle collapse'></span>&nbsp;" + value;
            }
        } else {
            return spacer + "<span class='toggle'></span>" + value;
        }
    }
        
    /* Function that returns false for collapsed rows, and true for the rest.
    Used by Slickgrid */
    this.filter = function myFilter(item) {
        var idx, parent;
        if (item.parent != null) {
            idx = dataView.getIdxById(item.parent);
            parent = dataView.getItemByIdx(idx)
            while (parent) {
                if (_collapsed[parent.id]) {
                    return false;
                }
                idx = dataView.getIdxById(parent.parent);
                parent = dataView.getItemByIdx(idx)
            }
        }
        return true;
    }

<<<<<<< HEAD
    props.onClick.subscribe(function (e) {
        var cell = props.getCellFromEvent(e);
        if (cell.cell==0) {
            var item = dataView.getItem(cell.row);
            if (item.hasOwnProperty("vt")) {
                if (!_collapsed[item.id]) {
                    _collapsed[item.id] = true;
                } else {
                    _collapsed[item.id] = false;
                }
                // dataView needs to know to update.
                dataView.updateItem(item.id, item);
            }
            e.stopImmediatePropagation();
        }
    });

    props.onCellChange.subscribe(function (e, args) {
      dataView.updateItem(args.item.id, args.item);
    });
  
    // wire up model events to drive the grid
    dataView.onRowCountChanged.subscribe(function (e, args) {
      props.updateRowCount();
      props.render();
    });
    
    dataView.onRowsChanged.subscribe(function (e, args) {
      props.invalidateRows(args.rows);
      props.render();
    });    
    
    if (editable) {
        props.onCellChange.subscribe(function(e,args) {
            // TODO: better way to do this (e.g. model.setProperty(path,name,value)
            model.setVariableValue(self.pathname + '.' + args.item.name, 
                                   args.item.value, args.item.type );
        });
    }

    /* Function that returns false for collapsed rows, and true for the rest.
    Used by Slickgrid */
    this.filter = function myFilter(item) {
        var idx, parent;
        if (item.parent != null) {
            idx = dataView.getIdxById(item.parent);
            parent = dataView.getItemByIdx(idx)
            while (parent) {
                if (_collapsed[parent.id]) {
                    return false;
                }
                idx = dataView.getIdxById(parent.parent);
                parent = dataView.getItemByIdx(idx)
            }
        }
        return true;
    }
=======
    propsDiv.bind('resizeCanvas', function() {
        props.resizeCanvas();
    });
>>>>>>> 147f5cd0

    /** load the table with the given properties */
    this.loadData = function(properties) {
        //variable to track cells that need to be highlighted
        var editableCells = {};

        if (properties) {
            // Sort by name
            properties.sort(function(a, b) {
                var nameA=a.id.toLowerCase(),
                    nameB=b.id.toLowerCase();
                if (nameA < nameB) { //sort string ascending
                    return -1;
                }
                if (nameA > nameB) {
                    return 1;
                }
                return 0; //default return value (no sorting)
            });

            jQuery.each(properties, function(index, value) {
                if (value.hasOwnProperty("connected")) {
                    var nameStyle = '',
                        valueStyle = '';
                    if (options.editable && (value.connected.length === 0) && (value.ttype != 'slot')) {
                        valueStyle += " cell-editable";
                    }
                    if (value.hasOwnProperty("implicit") && (value.implicit.length > 0)) {
                        //need a css class for highlighting implicitly connected inputs
                        if (name === "Inputs") {
                            nameStyle += " parameter";
                            valueStyle += " parameter";
                        }
                        else if (name === "Outputs") {
                            nameStyle += " objective";
                            valueStyle += " objective";
                        }
                    }
                    var css = {};
                    if (nameStyle !== '') {
                        css['name'] = nameStyle;
                    }
                    if (valueStyle !== '') {
                        css['value'] = valueStyle;
                    }
                    if (css !== {}) {
                        editableCells[index] = css;
                    }
                }
                if (value.hasOwnProperty("parent")) {
                    if ( !_collapsed.hasOwnProperty(value.id) ) {
                        _collapsed[value.id] = true; 
                        _collapsed[value.parent] = true;
                    }
                }
            });

<<<<<<< HEAD
            //props.setData(properties);
=======
            // We need to recreate the table if we reuse this pane for another
            // component (which is what the properties panel does.)
            // The data view manages the data otherwise.
            if (!meta) {
                SetupTable()
            }
            
>>>>>>> 147f5cd0
            dataView.beginUpdate();
            dataView.setItems(properties);
            dataView.setFilter(this.filter);
            dataView.endUpdate();

        }
        else {
            props.setData([]);
            alert('Error getting properties for '+self.pathname+' ('+name+')');
            debug.info(self.pathname,properties);
        }
        props.setCellCssStyles("highlight", editableCells);
        props.resizeCanvas();
    };
};<|MERGE_RESOLUTION|>--- conflicted
+++ resolved
@@ -14,8 +14,7 @@
         options = {
             asyncEditorLoading: false,
             multiSelect: false,
-            enableAddRow: true,
-            enableCellNavigation: true,
+            autoHeight: true,
             enableTextSelectionOnCells: true
         },
         _collapsed = {};
@@ -42,29 +41,6 @@
     }
 
     elm.append(propsDiv);
-<<<<<<< HEAD
-    dataView = new Slick.Data.DataView({ inlineFilters: false });
-    props = new Slick.Grid(propsDiv, dataView, columns, options);
-
-    function VarTableFormatter(row,cell,value,columnDef,dataContext) {
-        var spacer = "<span style='display:inline-block;height:1px;width:" + (15 * dataContext["indent"]) + "px'></span>";
-        var idx = dataView.getIdxById(dataContext.id);
-        var nextline = dataView.getItemByIdx(idx+1)
-        if (nextline && nextline.indent > dataContext.indent) {
-            if (_collapsed[dataContext.id]) {
-                return spacer + " <span class='toggle expand'></span>&nbsp;" + value;
-            } else {
-                return spacer + " <span class='toggle collapse'></span>&nbsp;" + value;
-            }
-        } else {
-            return spacer + "<span class='toggle'></span>" + value;
-        }
-    }
-    
-    props.onBeforeEditCell.subscribe(function(row,cell) {
-        if (props.getDataItem(cell.row).connected.length > 0) {
-            return false;
-=======
     SetupTable()
     
     function SetupTable() {
@@ -121,7 +97,6 @@
                 // the editor for the next variable down (a la Excel)
                 e.stopImmediatePropagation();
             });
->>>>>>> 147f5cd0
         }
     }
 
@@ -158,69 +133,9 @@
         return true;
     }
 
-<<<<<<< HEAD
-    props.onClick.subscribe(function (e) {
-        var cell = props.getCellFromEvent(e);
-        if (cell.cell==0) {
-            var item = dataView.getItem(cell.row);
-            if (item.hasOwnProperty("vt")) {
-                if (!_collapsed[item.id]) {
-                    _collapsed[item.id] = true;
-                } else {
-                    _collapsed[item.id] = false;
-                }
-                // dataView needs to know to update.
-                dataView.updateItem(item.id, item);
-            }
-            e.stopImmediatePropagation();
-        }
-    });
-
-    props.onCellChange.subscribe(function (e, args) {
-      dataView.updateItem(args.item.id, args.item);
-    });
-  
-    // wire up model events to drive the grid
-    dataView.onRowCountChanged.subscribe(function (e, args) {
-      props.updateRowCount();
-      props.render();
-    });
-    
-    dataView.onRowsChanged.subscribe(function (e, args) {
-      props.invalidateRows(args.rows);
-      props.render();
-    });    
-    
-    if (editable) {
-        props.onCellChange.subscribe(function(e,args) {
-            // TODO: better way to do this (e.g. model.setProperty(path,name,value)
-            model.setVariableValue(self.pathname + '.' + args.item.name, 
-                                   args.item.value, args.item.type );
-        });
-    }
-
-    /* Function that returns false for collapsed rows, and true for the rest.
-    Used by Slickgrid */
-    this.filter = function myFilter(item) {
-        var idx, parent;
-        if (item.parent != null) {
-            idx = dataView.getIdxById(item.parent);
-            parent = dataView.getItemByIdx(idx)
-            while (parent) {
-                if (_collapsed[parent.id]) {
-                    return false;
-                }
-                idx = dataView.getIdxById(parent.parent);
-                parent = dataView.getItemByIdx(idx)
-            }
-        }
-        return true;
-    }
-=======
     propsDiv.bind('resizeCanvas', function() {
         props.resizeCanvas();
     });
->>>>>>> 147f5cd0
 
     /** load the table with the given properties */
     this.loadData = function(properties) {
@@ -278,9 +193,6 @@
                 }
             });
 
-<<<<<<< HEAD
-            //props.setData(properties);
-=======
             // We need to recreate the table if we reuse this pane for another
             // component (which is what the properties panel does.)
             // The data view manages the data otherwise.
@@ -288,7 +200,6 @@
                 SetupTable()
             }
             
->>>>>>> 147f5cd0
             dataView.beginUpdate();
             dataView.setItems(properties);
             dataView.setFilter(this.filter);
