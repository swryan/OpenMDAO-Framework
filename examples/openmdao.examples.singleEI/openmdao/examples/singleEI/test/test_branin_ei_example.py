"""
Test for single criteria EI example.
"""
import unittest
import random
import os

from numpy import random as numpy_random
from numpy import pi

from pyevolve import Selectors

from openmdao.main.api import set_as_top
from openmdao.examples.singleEI.branin_ei_example import Analysis, Iterator
from openmdao.lib.doegenerators.full_factorial import FullFactorial
from openmdao.util.plot import case_db_to_dict


class EITest(unittest.TestCase):
    """Test to make sure the EI sample problem works as it should"""
    
    def test_EI(self): 
        # pyevolve does some caching that causes failures during our
        # complete unit tests due to stale values in the cache attributes
        # below, so reset them here
        Selectors.GRankSelector.cachePopID = None
        Selectors.GRankSelector.cacheCount = None
        Selectors.GRouletteWheel.cachePopID = None
        Selectors.GRouletteWheel.cacheWheel = None
        
        random.seed(10)
        numpy_random.seed(10)
        
        analysis = Analysis()
        set_as_top(analysis)
        analysis.DOE_trainer.DOEgenerator = FullFactorial(2, 2)
        analysis.iterations = 1
        analysis.run()
        
        # This test looks for the presence of at least one point close to
        # each optimum.
        
        data_EI = case_db_to_dict(os.path.join(analysis._tdir,'retrain.db'),
                                ['branin_meta_model.x',
                                 'branin_meta_model.y'])
        
        true_optima = [(-pi, 12.275), (pi, 2.275), (9.42478, 2.745)]
        num_close_points = [0, 0, 0]
        tol_radius = 0.45
        jj = 0
        xx = data_EI['branin_meta_model.x']
        yy = data_EI['branin_meta_model.y']
        
        for optimum in true_optima:
            for x,y in zip(xx,yy):
                dist = (optimum[0] - x)**2 + (optimum[1] - y)**2
                if dist < tol_radius**2:
                    num_close_points[jj] = num_close_points[jj] + 1
            jj = jj + 1
        
        analysis.cleanup()
<<<<<<< HEAD
        self.assertAlmostEqual(3.491477,analysis.EI_driver.next_case[0].inputs[0][2],1)
        self.assertAlmostEqual(0.29819,analysis.EI_driver.next_case[0].inputs[1][2],1)
=======
        
        self.assertTrue( num_close_points[0] > 0 )
        self.assertTrue( num_close_points[1] > 0 )
        self.assertTrue( num_close_points[2] > 0 )
        
        #self.assertAlmostEqual(3.491477,analysis.EI_driver.next_case[0].inputs[0][2],1)
        #self.assertAlmostEqual(2.95,analysis.EI_driver.next_case[0].inputs[1][2],1)
>>>>>>> 8925547e
        
if __name__=="__main__": #pragma: no cover
    unittest.main()


<|MERGE_RESOLUTION|>--- conflicted
+++ resolved
@@ -3,7 +3,6 @@
 """
 import unittest
 import random
-import os
 
 from numpy import random as numpy_random
 from numpy import pi
@@ -27,16 +26,15 @@
         Selectors.GRankSelector.cacheCount = None
         Selectors.GRouletteWheel.cachePopID = None
         Selectors.GRouletteWheel.cacheWheel = None
-        
+
         random.seed(10)
         numpy_random.seed(10)
-        
+
         analysis = Analysis()
         set_as_top(analysis)
         analysis.DOE_trainer.DOEgenerator = FullFactorial(2, 2)
         analysis.iterations = 1
         analysis.run()
-        
         # This test looks for the presence of at least one point close to
         # each optimum.
         
@@ -59,18 +57,12 @@
             jj = jj + 1
         
         analysis.cleanup()
-<<<<<<< HEAD
-        self.assertAlmostEqual(3.491477,analysis.EI_driver.next_case[0].inputs[0][2],1)
-        self.assertAlmostEqual(0.29819,analysis.EI_driver.next_case[0].inputs[1][2],1)
-=======
-        
         self.assertTrue( num_close_points[0] > 0 )
         self.assertTrue( num_close_points[1] > 0 )
         self.assertTrue( num_close_points[2] > 0 )
         
         #self.assertAlmostEqual(3.491477,analysis.EI_driver.next_case[0].inputs[0][2],1)
-        #self.assertAlmostEqual(2.95,analysis.EI_driver.next_case[0].inputs[1][2],1)
->>>>>>> 8925547e
+        #self.assertAlmostEqual(0.29819,analysis.EI_driver.next_case[0].inputs[1][2],1)
         
 if __name__=="__main__": #pragma: no cover
     unittest.main()
