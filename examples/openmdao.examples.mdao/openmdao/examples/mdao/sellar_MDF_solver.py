--- conflicted
+++ resolved
@@ -3,13 +3,13 @@
     Disciplines coupled using Newton solver
 """
 from openmdao.main.api import Assembly
-from openmdao.lib.drivers.api import SLSQPdriver, MDASolver
+from openmdao.lib.drivers.api import SLSQPdriver, BroydenSolver
 
 from openmdao.lib.optproblems import sellar
 
 class SellarMDF(Assembly):
     """ Optimization of the Sellar problem using MDF
-    Disciplines coupled with MDASolver.
+    Disciplines coupled with BroydenSolver.
     """
     
     def configure(self):
@@ -24,7 +24,7 @@
         self.add('driver', SLSQPdriver())
         
         #Outer Loop - Global Optimization
-        self.add('solver', MDASolver())
+        self.add('solver', BroydenSolver())
         self.driver.workflow.add(['solver'])
 
         # Inner Loop - Full Multidisciplinary Solve via fixed point iteration
@@ -47,19 +47,11 @@
         # self.solver.add_constraint('dis2.y2 - dis1.y2 = 0')
         
         #Driver Settings
-<<<<<<< HEAD
-        self.solver.max_iteration = 100
-        self.solver.tolerance = .00001
-        self.solver.print_convergence = False
-        self.solver.newton = True
-
-=======
         self.solver.itmax = 10
         self.solver.alpha = .4
         self.solver.tol = .0000001
         self.solver.algorithm = "broyden2"
         
->>>>>>> 48de276d
         # Optimization parameters
         self.driver.add_objective('(dis1.x1)**2 + dis1.z2 + dis1.y1 + math.exp(-dis2.y2)')
         
