--- conflicted
+++ resolved
@@ -33,13 +33,8 @@
     return dist
 
 def install(dist):
-<<<<<<< HEAD
-    # cmd =['python']
-    cmd=[sys.executable]
-=======
     #call the appropriate installer with the python that ran this script.
     cmd = [sys.executable]
->>>>>>> df98a4d5
     if dist == "Anaconda":
         cmd.append('openmdao.devtools/src/openmdao/devtools/conda_build.py')
         cmd.append('dev')
