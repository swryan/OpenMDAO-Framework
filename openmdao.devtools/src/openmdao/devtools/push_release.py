
import sys
import os
import shutil
import fnmatch
import atexit

from openmdao.devtools.utils import put_dir, repo_top, fabric_cleanup


def _push_release(release_dir, destination, obj, py='python'):
    """Take a directory containing release files (openmdao package
    distributions, install scripts, etc., and place the files in the
    proper locations on the server.

    release_dir: str
        where the release file are located

    destination: str
        the location where the release files are to be placed. It can be a URL
        or a local directory

    obj: _CommObj
        an object to wrap the behaviors of run, put, etc. so calls are the
        same for local or remote release areas

    py: str
        python version to use to build index files
    """
    files = os.listdir(release_dir)
    f = fnmatch.filter(files, 'go-openmdao-*.py')
    try:
        f.remove('go-openmdao-dev.py')
    except:
        pass
    if len(f) < 1:
        raise RuntimeError("can't find go-openmdao-*.py file in release directory")
    elif len(f) > 1:
        raise RuntimeError("more than one file in release dir matches 'go-openmdao-*.py'")
    script = f[0]

    # determine version from the form of the go-openmdao-?.?.py file
    version = os.path.splitext(script)[0].split('-', 2)[2]

    # the following will barf if the version already exists on the server
    obj.run('mkdir %s/downloads/%s' % (destination, version))
    obj.run('chmod 755 %s/downloads/%s' % (destination, version))

    # push new distribs to the server
    for f in os.listdir(release_dir):
        if (f.endswith('.tar.gz') and f != 'docs.tar.gz') or f.endswith('.egg'):
            obj.put(os.path.join(release_dir,f), '%s/dists/%s' % (destination, f))
            obj.run('chmod 644 %s/dists/%s' % (destination, f))
<<<<<<< HEAD
    
    # for now, put the go-openmdao script up without the version
    # id in the name
    obj.put(os.path.join(release_dir, 'go-openmdao-%s.py' % version), 
=======

    obj.put(os.path.join(release_dir, 'go-openmdao-%s.py' % version),
>>>>>>> 596db443
        '%s/downloads/%s/go-openmdao-%s.py' % (destination, version, version))
    obj.run('chmod 755 %s/downloads/%s/go-openmdao-%s.py' % (destination, version, version))

    # put the docs on the server
    obj.put_dir(os.path.join(release_dir, 'docs'),
                '%s/downloads/%s/docs' % (destination, version))

    obj.put(os.path.join(repo_top(),'scripts','mkdlversionindex.py'),
            '%s/downloads/%s/mkdlversionindex.py' % (destination, version))

    obj.put(os.path.join(repo_top(),'scripts','mkegglistindex.py'),
            '%s/dists/mkegglistindex.py' % destination)

    obj.put(os.path.join(repo_top(),'scripts','mkdownloadindex.py'),
            '%s/downloads/mkdownloadindex.py' % destination)

    cdir = os.getcwd()

    # update the index.html for the version download directory on the server
    dpath = '%s/downloads/%s' % (destination, version)
    obj.run('cd %s && %s mkdlversionindex.py' % (dpath, py))

    os.chdir(cdir)

    # update the index.html for the dists directory on the server
    dpath = '%s/dists' % destination
    obj.run('cd %s && %s mkegglistindex.py' % (dpath, py))

    os.chdir(cdir)

    # update the 'latest' link
    obj.run('rm -f %s/downloads/latest' % destination)
    obj.run('ln -s -f %s %s/downloads/latest' % (version, destination))

    os.chdir(cdir)

    # update the index.html for the downloads directory on the server
    dpath = '%s/downloads' % destination
    obj.run('cd %s && %s mkdownloadindex.py' % (dpath, py))


def _setup_local_release_dir(dpath):
    dn = os.path.dirname
    topdir = dn(dn(dn(sys.executable)))
    os.makedirs(os.path.join(dpath, 'downloads', 'misc'))
    os.makedirs(os.path.join(dpath, 'dists'))
    shutil.copy(os.path.join(topdir,'scripts','mkdownloadindex.py'),
                dpath)

class _CommObj(object):
    pass

def push_release(parser, options):
    from fabric.api import run, local, put, settings
    atexit.register(fabric_cleanup, True)

    comm_obj = _CommObj()

    if options.releasedir is None:
        print "release directory was not specified"
        sys.exit(-1)

    destdir = options.destdir
    if destdir is None:
        if os.path.basename(options.releasedir).startswith('rel_'):
            destdir = os.path.join(os.path.dirname(options.releasedir),
                                   "release_%s" %
                                   os.path.basename(options.releasedir).split('_', 1)[1])
        else:
            print "destination directory not supplied"
            sys.exit(-1)

    if os.path.isdir(destdir):
        print "destination dir '%s' already exists" % destdir
        sys.exit(-1)

    if not os.path.isdir(options.releasedir):
        print "release directory %s not found" % options.releasedir
        sys.exit(-1)

    if not ('@' in destdir or ':' in destdir): # it's a local release test area
        if not os.path.isdir(destdir):
            _setup_local_release_dir(destdir)
        comm_obj.put = shutil.copy
        comm_obj.put_dir = shutil.copytree
        comm_obj.run = local

        _push_release(options.releasedir, destdir, comm_obj,
                      py=options.py)
    else: # assume destdir is a remote user@host:destdir

        # the only remote push destination should be the production server
        # at openmdao.org, which doesn't have python 2.6 or 2.7 as default, so...
        if options.py == 'python':
            options.py = 'python2.6'

        comm_obj.put = put
        comm_obj.put_dir = put_dir
        comm_obj.run = run

        destparts = destdir.split(':', 1)
        if len(destparts) > 1:
            home = destparts[1]
        else:
            home = '~'

        with settings(host_string=destparts[0]):
            _push_release(options.releasedir, home, comm_obj,
                          py=options.py)

<|MERGE_RESOLUTION|>--- conflicted
+++ resolved
@@ -51,15 +51,8 @@
         if (f.endswith('.tar.gz') and f != 'docs.tar.gz') or f.endswith('.egg'):
             obj.put(os.path.join(release_dir,f), '%s/dists/%s' % (destination, f))
             obj.run('chmod 644 %s/dists/%s' % (destination, f))
-<<<<<<< HEAD
     
-    # for now, put the go-openmdao script up without the version
-    # id in the name
-    obj.put(os.path.join(release_dir, 'go-openmdao-%s.py' % version), 
-=======
-
     obj.put(os.path.join(release_dir, 'go-openmdao-%s.py' % version),
->>>>>>> 596db443
         '%s/downloads/%s/go-openmdao-%s.py' % (destination, version, version))
     obj.run('chmod 755 %s/downloads/%s/go-openmdao-%s.py' % (destination, version, version))
 
@@ -169,4 +162,3 @@
         with settings(host_string=destparts[0]):
             _push_release(options.releasedir, home, comm_obj,
                           py=options.py)
-
