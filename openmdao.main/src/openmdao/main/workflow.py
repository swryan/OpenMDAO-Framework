--- conflicted
+++ resolved
@@ -528,7 +528,6 @@
         inputs = []
         outputs = []
 
-
         # Parameters
         self._rec_parameters = []
         if hasattr(driver, 'get_parameters'):
@@ -555,18 +554,11 @@
                 if save_problem_formulation or \
                    self._check_path(path, includes, excludes):
                     self._rec_objectives.append(key)
-<<<<<<< HEAD
                     if self._system.is_variable_local(path):
                         if key != objective.text:
                             outputs.append(name)
                         else:
                             outputs.append(name + '.out0')
-=======
-                    if key != objective.text:
-                        outputs.append(name)
-                    else:
-                        outputs.append(name + '.out0')
->>>>>>> 93e3f408
 
         # Responses
         self._rec_responses = []
@@ -607,9 +599,6 @@
         self._rec_outputs = []
         for comp in driver.workflow:
             successors = driver._reduced_graph.successors(comp.name)
-
-            print driver._reduced_graph.successors(comp.name)
-
             for output_name, aliases in successors:
 
                 # From Bret: it does make sense to skip subdrivers like you said, except for the
@@ -628,18 +617,11 @@
                             break
                 #output_name = prefix + output_name
                 if output_name not in outputs and self._check_path(output_name, includes, excludes) :
-<<<<<<< HEAD
                     if self._system.is_variable_local(output_name):
                         outputs.append(output_name)
                         self._rec_outputs.append(output_name)
                         #self._rec_all_outputs.append(output_name)
                     
-=======
-                    outputs.append(output_name)
-                    self._rec_outputs.append(output_name)
-                    #self._rec_all_outputs.append(output_name)
-
->>>>>>> 93e3f408
         #####
         # also need get any outputs of comps that are not connected vars
         #   and therefore not in the graph
