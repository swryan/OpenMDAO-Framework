""" Class definition for Component. """

#public symbols
__all__ = ['Component', 'SimulationRoot']


import fnmatch
import glob
import logging
import os.path
from os.path import isabs, isdir, dirname, exists, join, normpath, relpath
import pkg_resources
import sys
import weakref
import re

try:
    from numpy import ndarray
except ImportError as err:
    logging.warn("In %s: %r", __file__, err)
    from openmdao.main.numpy_fallback import ndarray

# pylint: disable-msg=E0611,F0401
from traits.trait_base import not_event
from traits.api import Property

from openmdao.main.container import Container
from openmdao.main.expreval import ConnectedExprEvaluator
from openmdao.main.interfaces import implements, obj_has_interface, \
                                     IAssembly, IComponent, IContainer, IDriver, \
                                     IHasCouplingVars, IHasObjectives, \
                                     IHasParameters, IHasResponses, \
                                     IHasConstraints, \
                                     IHasEqConstraints, IHasIneqConstraints, \
                                     IHasEvents, ICaseIterator, \
                                     IImplicitComponent
from openmdao.main.hasparameters import ParameterGroup
from openmdao.main.hasconstraints import HasConstraints, HasEqConstraints, \
                                         HasIneqConstraints
from openmdao.main.hasobjective import HasObjective, HasObjectives
from openmdao.main.file_supp import FileMetadata
from openmdao.main.depgraph import DependencyGraph, is_input_node
from openmdao.main.rbac import rbac
from openmdao.main.mp_support import has_interface, is_instance
from openmdao.main.datatypes.api import Bool, List, Str, Int, Slot, Dict, \
                                        FileRef, Enum, VarTree
from openmdao.main.publisher import Publisher
from openmdao.main.vartree import VariableTree
from openmdao.main.mpiwrap import MPI_info

from openmdao.util.eggsaver import SAVE_CPICKLE
from openmdao.util.eggobserver import EggObserver
from openmdao.util.graph import list_deriv_vars
from openmdao.main.array_helpers import flattened_size_info

import openmdao.util.log as tracing

__missing__ = object()


class SimulationRoot(object):
    """Singleton object used to hold root directory."""

    # Execution root directory. Root of all legal file paths.
    __root = None

    @staticmethod
    def chroot(path):
        """Change to directory `path` and set the singleton's root.
        Normally not called but useful in special situations.

        path: string
            Path to move to.
        """
        os.chdir(path)
        SimulationRoot.__root = None
        SimulationRoot.get_root()

    @staticmethod
    def get_root():
        """Return this simulation's root directory path."""
        if SimulationRoot.__root is None:
            SimulationRoot.__root = os.path.realpath(os.getcwd())
            if sys.platform == 'win32':  # pragma no cover
                SimulationRoot.__root = SimulationRoot.__root.lower()
        return SimulationRoot.__root

    @staticmethod
    def legal_path(path):
        """Return True if `path` is legal (descendant of our root).

        path: string
            Path to check.
        """
        root = SimulationRoot.get_root()
        if sys.platform == 'win32':  # pragma no cover
            return os.path.realpath(path).lower().startswith(root)
        else:
            return os.path.realpath(path).startswith(root)


class DirectoryContext(object):
    """Supports using the 'with' statement in place of try-finally for
    :meth:`self.push_dir` and subsequent :meth:`self.pop_dir`."""

    def __init__(self, component):
        self.component = weakref.ref(component)

    def __enter__(self):
        return self.component().push_dir()

    def __exit__(self, exc_type, exc_val, exc_tb):
        self.component().pop_dir()

    def __getstate__(self):
        state = self.__dict__.copy()
        state['component'] = self.component()
        return state

    def __setstate__(self, state):
        self.__dict__.update(state)
        self.component = weakref.ref(self.component)


_iodict = {'out': 'output', 'in': 'input'}

# this key in publish_vars indicates a subscriber to the Component attributes
__attributes__ = '__attributes__'

class Component(Container):
    """This is the base class for all objects containing Traits that are
    accessible to the OpenMDAO framework and are "runnable."
    """

    implements(IComponent)

    directory = Str('', desc='If non-blank, the directory to execute in.',
                    framework_var=True, iotype='in', deriv_ignore=True)
    external_files = List(FileMetadata,
                          desc='FileMetadata objects for external files used'
                               ' by this component.', deriv_ignore=True)
    force_execute = Bool(False, iotype='in', framework_var=True, deriv_ignore=True,
                         desc="If True, always execute even if all IO traits"
                              " are valid.")
    force_fd = Bool(False, iotype='in', framework_var=True, deriv_ignore=True,
                    desc="If True, always finite difference this component.")

    # this will automagically call _get_log_level and _set_log_level when needed
    log_level = Property(desc='Logging message level')

    exec_count = Int(0, iotype='out', framework_var=True, deriv_ignore=True,
                     desc='Number of times this Component has been executed.')

    derivative_exec_count = Int(0, iotype='out', framework_var=True, deriv_ignore=True,
                     desc="Number of times this Component's derivative "
                          "function has been executed.")

    itername = Str('', iotype='out', desc='Iteration coordinates.', deriv_ignore=True,
                   framework_var=True)

    # TODO: add 'fd' option to missing_deriv_policy
    missing_deriv_policy = Enum(['error', 'assume_zero'], iotype='in',
                                framework_var=True, deriv_ignore=True,
                                desc='Determines behavior when some '
                                     'analytical derivatives are provided '
                                     'but some are missing')

    create_instance_dir = Bool(False)

    def __init__(self):
        super(Component, self).__init__()

        # MPI stuff
        self.mpi = MPI_info()

        self._exec_state = 'INVALID'  # possible values: VALID, INVALID, RUNNING
        self._invalidation_type = 'full'

        # dependency graph between us and our boundaries
        # (bookkeeps connections between our variables and external ones).
        # This replaces self._depgraph from Container.
        self._depgraph = DependencyGraph()

        # register callbacks for all of our 'in' traits
        for name, trait in self.class_traits().items():
            if trait.iotype == 'in':
                self._set_input_callback(name)
            if trait.iotype:  # input or output
                self._depgraph.add_boundary_var(self, name, iotype=trait.iotype)

        # Components with input CaseIterators will be forced to execute whenever
        # run() is called on them, even if they don't have any invalid inputs
        # or outputs.
        self._num_input_caseiters = 0
        for name, trait in self.class_traits().items():
            # isinstance(trait.trait_type.klass,ICaseIterator) doesn't work here
            if trait.iotype == 'in' and trait.trait_type \
               and trait.trait_type.klass is ICaseIterator:
                self._num_input_caseiters += 1

        self._stop = False
        self._call_check_config = True
        self._call_execute = True

        # cached configuration information
        self._input_names = None
        self._output_names = None
        self._container_names = None
        self._expr_sources = None
        self._connected_inputs = None
        self._connected_outputs = None

        self._dir_stack = []
        self._dir_context = None

        # Flags and caching used by the derivatives calculation
        self.ffd_order = 0
        self._provideJ_bounds = None
<<<<<<< HEAD
        self._case_id = ''
        self._var_sizes = {}
=======
        self._complex_step = False
>>>>>>> c719a9b3

        self._publish_vars = {}  # dict of varname to subscriber count
        self._case_uuid = ''

    @property
    def dir_context(self):
        """The :class:`DirectoryContext` for this component."""
        if self._dir_context is None:
            self._dir_context = DirectoryContext(self)
        return self._dir_context

    def _set_exec_state(self, state):
        if self._exec_state != state:
            self._exec_state = state
            pub = Publisher.get_instance()
            if pub:
                pub.publish('.'.join((self.get_pathname(), 'exec_state')), state)

    @rbac(('owner', 'user'))
    def get_invalidation_type(self):
        return self._invalidation_type

    @rbac(('owner', 'user'))
    def get_itername(self):
        """Return current 'iteration coordinates'."""
        return self.itername

    @rbac(('owner', 'user'))
    def set_itername(self, itername):
        """Set current 'iteration coordinates'. Typically called by the
        current workflow just before running the component.

        itername: string
            Iteration coordinates.
        """
        self.itername = itername

    def _input_trait_modified(self, obj, name, old, new):
        """Called if any trait having 'iotype' metadata of 'in' is changed."""
        if name.endswith('_items'):
            n = name[:-6]
            if hasattr(self, n):  # if n in self._valid_dict:
                name = n

        if self._input_check is not None:
            self._input_check(name, old)
        self._input_updated(name)

    def _input_updated(self, name, fullpath=None):
        self._call_execute = True
        if self._exec_state != 'INVALID':
            self._set_exec_state('INVALID')
        try:
            inval = self.parent.child_invalidated
        except AttributeError:
            pass
        else:
            inval(self.name, vnames=[name], iotype='in')

    def __deepcopy__(self, memo):
        """ For some reason, deepcopying does not set the trait callback
        functions. We need to do this manually. """

        result = super(Component, self).__deepcopy__(memo)

        for name, trait in result.class_traits().items():
            if trait.iotype == 'in':
                result._set_input_callback(name)

        return result

    def __getstate__(self):
        """Return dict representing this container's state."""
        state = super(Component, self).__getstate__()
        state['_input_names'] = None
        state['_output_names'] = None
        state['_container_names'] = None
        state['_expr_sources'] = None
        state['_connected_inputs'] = None
        state['_connected_outputs'] = None

        return state

    def __setstate__(self, state):
        super(Component, self).__setstate__(state)

        # make sure all input callbacks are in place.  If callback is
        # already there, this will have no effect.
        for name, trait in self._alltraits().items():
            if trait.iotype == 'in':
                self._set_input_callback(name)

    def _check_req_trait(self, name, obj, trait):
        if trait.iotype in ['in', 'state']:
            if trait.required is True:
                if self._depgraph.get_sources(name):
                    unset = False
                else:
                    unset = (obj == trait.trait_type.default_value)
                    if not isinstance(unset, bool):
                        try:
                            unset = unset.all()
                        except:
                            pass
                if unset:
                    self.raise_exception("required variable '%s' was"
                                         " not set" % name, RuntimeError)
            elif trait.is_trait_type(VarTree):
                obj._check_req_traits(self)

    @rbac(('owner', 'user'))
    def check_configuration(self):
        """
        Verify that this component and all of its children are properly
        configured to execute. This function is called prior to each
        component execution, but is a no-op unless self._call_check_config is
        True.

        Do not override this function.

        This function calls check_config(), which may be overridden by
        inheriting classes to perform more specific configuration checks.
        """
        if self._call_check_config:
            self.check_config()

            # derivatives related checks
            if hasattr(self, 'apply_deriv') or hasattr(self, 'apply_derivT'):
                if not hasattr(self, 'provideJ'):
                    self.raise_exception("required method 'provideJ' is missing")
                if not hasattr(self, 'list_deriv_vars'):
                    self.raise_exception("required method 'list_deriv_vars' is missing")

            if hasattr(self, 'provideJ') and not hasattr(self, 'list_deriv_vars'):
                self.raise_exception("required method 'list_deriv_vars' is missing")

            visited = set([id(self), id(self.parent)])
            for name, trait in self.traits(type=not_event).items():
                obj = getattr(self, name)
                self._check_req_trait(name, obj, trait)
                if trait.required is True and trait.is_trait_type(Slot):
                    if obj is None:
                        self.raise_exception("required plugin '%s' is not"
                                             " present" % name, RuntimeError)
                if has_interface(obj, IComponent) and id(obj) not in visited:
                    visited.add(id(obj))
                    obj.check_configuration()

            self._call_check_config = False

    def check_config(self):
        """
        Override this function to perform configuration checks specific to your
        class. Bad configurations should raise an exception.
        """
        pass

    @rbac(('owner', 'user'))
    def cpath_updated(self):
        """Calls the base class version of *cpath_updated()*, checks our
        directory for validity, and creates the directory if it doesn't exist.
        """
        super(Component, self).cpath_updated()

        if self.create_instance_dir:
            # Create unique subdirectory of parent based on our name.
            parent_dir = self.parent.get_abs_directory()
            new_name = self.name
            new_suffix = ''
            counter = 1
            new_dir = ''.join((new_name, new_suffix))
            path = os.path.join(parent_dir, new_dir)
            while os.path.exists(path):
                counter += 1
                new_suffix = '_%d' % counter
                new_dir = ''.join((new_name, new_suffix))
                path = os.path.join(parent_dir, new_dir)
            try:
                os.makedirs(path)
            except OSError, exc:
                self.raise_exception("Can't create execution directory '%s': %s"
                                     % (path, exc.strerror), OSError)

            # Populate with external files from config directory.
            config_dir = self.directory
            self.directory = new_dir

            try:
                self._restore_files(config_dir, '', [], from_egg=False)
            except Exception:
                self.directory = config_dir
                raise
            self.create_instance_dir = False

        elif self.directory:
            path = self.get_abs_directory()
            if not exists(path):
                # Make sure it's legal path before creating.
                self.check_path(path)
                try:
                    os.makedirs(path)
                except OSError, exc:
                    self.raise_exception(
                        "Can't create execution directory '%s': %s"
                        % (path, exc.strerror), OSError)
            else:
                self.check_path(path, check_dir=True)

        if self._call_configure:
            self.configure()
            self._call_configure = False

    def _pre_execute(self, force=False):
        """Prepares for execution by calling *cpath_updated()* and
        *check_config()* if their "dirty" flags are set and by requesting that
        the parent Assembly update this Component's invalid inputs.

        Overrides of this function must call this version.
        """
        if self._call_cpath_updated:
            self.cpath_updated()

        parent = self.parent
        if force:
            outs = self.invalidate_deps()
            if (outs is None) or outs:
                if parent:
                    parent.child_invalidated(self.name, outs)
        else:
            if not self.is_valid():
                self._call_execute = True
            elif self._num_input_caseiters > 0:
                self._call_execute = True
                # we're valid, but we're running anyway because of our input
                # CaseIterators, so we need to notify downstream comps so they
                # grab our new outputs
                outs = self.invalidate_deps()
                if (outs is None) or outs:
                    if parent:
                        parent.child_invalidated(self.name, outs)

        if parent is None:
            # if parent is None, we're not part of an Assembly
            # so Variable validity doesn't apply. Just execute.
            self._call_execute = True
        else:
            parent.update_inputs(self.name)

        if self._call_check_config:
            self.check_configuration()

    def execute(self):
        """Perform calculations or other actions, assuming that inputs
        have already been set. This must be overridden in derived classes.
        """
        raise NotImplementedError('%s.execute' % self.get_pathname())

    def _execute_ffd(self, ffd_order):
        """During Fake Finite Difference, instead of executing, a component
        can use the available derivatives to calculate the output efficiently.
        Before FFD can execute, calc_derivatives must be called to save the
        baseline state and the derivatives at that baseline point.

        This method approximates the output using a Taylor series expansion
        about the saved baseline point.

        ffd_order: int
            Order of the derivatives to be used (1 or 2).
        """

        input_keys, output_keys = list_deriv_vars(self)
        J = self.provideJ()

        if ffd_order == 1:
            for j, out_name in enumerate(output_keys):
                y = self._ffd_outputs[out_name]
                for i, in_name in enumerate(input_keys):
                    y += J[j, i]*(self.get(in_name) - self._ffd_inputs[in_name])

                self.set(out_name, y, force=True)

    def calc_derivatives(self, first=False, second=False, savebase=False,
                         required_inputs=None, required_outputs=None):
        """Prepare for Fake Finite Difference runs by calculating all needed
        derivatives, and saving the current state as the baseline if
        requested. The user must supply *provideJ* and *list_deriv_vars*
        in the component.

        This function should not be overriden.

        first: Bool
            Set to True to calculate first derivatives.

        second: Bool
            Set to True to calculate second derivatives.

        savebase: Bool
            If set to true, then we save our baseline state for fake finite
            difference.

        required_inputs:
            Not needed by Component

        required_outputs
            Not needed by Component
        """

        J = None

        # Allow user to force finite difference on a comp. This also turns off
        # fake finite difference (i.e., there must be a reason they don't
        # trust their own derivatives.)
        if self.force_fd is True:
            return

        # Calculate first derivatives using the new API.
        if first and hasattr(self, 'provideJ'):

            # Don't fake finite difference assemblies, but do fake finite
            # difference on their contained components.
            if obj_has_interface(self, IAssembly):
                if savebase:
                    self.driver.calc_derivatives(first, second, savebase,
                                                 required_inputs, required_outputs)
                    return

                J = self.provideJ(required_inputs=required_inputs,
                                  required_outputs=required_outputs)
            else:
                J = self.provideJ()

            self.derivative_exec_count += 1
        else:
            return

        # Save baseline state for fake finite difference.
        # TODO: fake finite difference something with apply_der?
        ffd_inputs, ffd_outputs = list_deriv_vars(self)
        if savebase and J is not None:
            self._ffd_inputs = {}
            self._ffd_outputs = {}

            for name in ffd_inputs:
                self._ffd_inputs[name] = self.get(name)

            for name in ffd_outputs:
                self._ffd_outputs[name] = self.get(name)

        return J

    def _post_execute(self):
        """Update output variables and anything else needed after execution.
        Overrides of this function must call this version.  This is only
        called if execute() actually ran.
        """
        self._validate()

        parent = self.parent
        if parent:
            parent.child_run_finished(self.name, self._outputs_to_validate())

        if Publisher.get_instance() is not None:
            self.publish_vars()

    def _post_run(self):
        """"Runs at the end of the run function, whether execute() ran or not."""
        pass

    @rbac('*', 'owner')
    def run(self, force=False, ffd_order=0, case_uuid=''):
        """Run this object. This should include fetching input variables
        (if necessary), executing, and updating output variables.
        Do not override this function.

        force: bool
            If True, force component to execute even if inputs have not
            changed. (Default is False.)

        ffd_order: int
            Order of the derivatives to be used during Fake
            Finite Difference (typically 1 or 2). During regular execution,
            ffd_order should be 0. (Default is 0.)

        case_uuid: str
            Identifier for the Case that is associated with this run.
        """

        # if not is_active(self):
        #     return self._shadow_run()

        if self.directory:
            self.push_dir()

        if self.force_execute:
            force = True

        self._stop = False
        self.ffd_order = ffd_order
        self._case_uuid = case_uuid

        try:
            self._pre_execute(force)
            self._set_exec_state('RUNNING')

            if self._call_execute or force:

                if ffd_order == 1 \
                   and not obj_has_interface(self, IDriver, IAssembly) \
                   and hasattr(self, '_ffd_inputs') \
                   and self.force_fd is not True:
                    # During Fake Finite Difference, the available derivatives
                    # are used to approximate the outputs.
                    #print 'execute_ffd: %s' % self.get_pathname()
                    self._execute_ffd(1)

                elif ffd_order == 2 and \
                   hasattr(self, 'calculate_second_derivatives'):
                    # During Fake Finite Difference, the available derivatives
                    # are used to approximate the outputs.
                    #print "FFD pass. doing nothing for %s" % self.get_pathname()
                    pass

                else:
                    #print 'execute: %s' % self.get_pathname()
                    # Component executes as normal
                    self.exec_count += 1
                    if tracing.TRACER is not None and \
                       not obj_has_interface(self, IDriver, IAssembly):
                        tracing.TRACER.debug(self.get_itername())
                        #tracing.TRACER.debug(self.get_itername() + '  ' + self.name)
<<<<<<< HEAD

                    print "executing %s" % self.get_pathname()
=======
>>>>>>> c719a9b3
                    self.execute()

                self._post_execute()
            else:
                print 'skipping: %s' % self.get_pathname()
            self._post_run()
        except:
            self._set_exec_state('INVALID')
            raise
        finally:
            # If this is the top-level component, perform run termination.
            if self.parent is None:
                self._run_terminated()
            if self.directory:
                self.pop_dir()

    @rbac(('owner', 'user'))
    def _run_terminated(self):
        """ Executed at end of top-level run. """
        if hasattr(self, 'recorders'):
            for recorder in self.recorders:
                recorder.close()

    def add(self, name, obj):
        """Override of base class version to force call to *check_config*
        after any child containers are added. The base class version is still
        called.

        Returns the added Container object.
        """
        if has_interface(obj, IDriver) and not has_interface(self, IAssembly):
            raise Exception("A Driver may only be added to an Assembly")

        try:
            super(Component, self).add(name, obj)
        finally:
            self.config_changed()

        return obj

    def _post_container_add(self, name, obj, removed):
        """Called after a new child Container has been
        added to self.
        """
        if has_interface(obj, IContainer):
            io = self._cached_traits_[name].iotype
            if io:
                if removed:
                    # since we just removed this container and it was
                    # being used as an io variable, we need to put
                    # it back in the dep graph
                    self._depgraph.add_boundary_var(self, name, iotype=io)
            elif has_interface(obj, IComponent):
                self._depgraph.add_component(name, obj)

    def remove(self, name):
        """Override of base class version to force call to *check_config* after
        any child containers are removed.
        """
        if name in self._depgraph:
            self._depgraph.remove(name)
        try:
            return super(Component, self).remove(name)
        finally:
            self.config_changed()

    def replace(self, target_name, newobj):
        """Replace one object with another, attempting to mimic the replaced
        object as much as possible.
        """
        tobj = getattr(self, target_name)

        if hasattr(newobj, 'mimic'):
            try:
                # this should copy inputs, delegates and set name
                newobj.mimic(tobj)
            except Exception:
                self.reraise_exception("Couldn't replace '%s' of type %s with"
                                       " type %s" % (target_name,
                                                     type(tobj).__name__,
                                                     type(newobj).__name__))

        self.add(target_name, newobj)  # this will remove the old object

    def add_trait(self, name, trait, refresh=True):
        """Overrides base definition of *add_trait* in order to
        force call to *check_config* prior to execution when new traits are
        added.
        """
        super(Component, self).add_trait(name, trait, refresh)

        # if it's an input trait, register a callback to be called whenever it's changed
        if trait.iotype == 'in':
            self._set_input_callback(name)

        self.config_changed()

        # TODO: revisit this...
        if trait.iotype == 'in' and trait.trait_type \
           and trait.trait_type.klass is ICaseIterator:
            self._num_input_caseiters += 1

        if trait.iotype:
            if name not in self._depgraph:
                self._depgraph.add_boundary_var(self, name, iotype=trait.iotype)
                if self.parent and self.name in self.parent._depgraph:
                    self.parent._depgraph.child_config_changed(self, removing=False)

    def _set_input_callback(self, name, remove=False):

        self.on_trait_change(self._input_trait_modified, name, remove=remove)

        # Certain containers get an additional listener for access by index.
        # Currently, List and Dict are supported, as well as any other
        # Enthought or user-defined trait whose handler supports it.
        # Array is not supported yet.
        t = self.trait(name)
        if t.handler.has_items:
            name = name + '_items'
            self.on_trait_change(self._input_trait_modified, name,
                                 remove=remove)

    def remove_trait(self, name):
        """Overrides base definition of *remove_trait* in order to
        force call to *check_config* prior to execution when a trait is
        removed.
        """
        trait = self.get_trait(name)

        # remove the callback if it's an input trait
        if trait and trait.iotype == 'in':
            self._set_input_callback(name, remove=True)

        try:
            super(Component, self).remove_trait(name)
        finally:
            self.config_changed()

        if trait and trait.iotype == 'in' and trait.trait_type \
           and trait.trait_type.klass is ICaseIterator:
            self._num_input_caseiters -= 1

    @rbac(('owner', 'user'))
    def is_valid(self):
        """Return False if any of our variables is invalid."""
        if self._call_execute or self._exec_state == 'INVALID':
            return False
        return True

    @rbac(('owner', 'user'))
    def config_changed(self, update_parent=True):
        """Call this whenever the configuration of this Component changes,
        for example, children are added or removed.
        """
        if update_parent and hasattr(self, '_parent') and self._parent:
            self.parent.config_changed(update_parent)
        self._input_names = None
        self._output_names = None
        self._connected_inputs = None
        self._connected_outputs = None
        self._container_names = None
        self._expr_sources = None
        self._call_check_config = True
        self._call_execute = True
        self._provideJ_bounds = None
        self._var_sizes = {}

    @rbac(('owner', 'user'))
    def list_inputs(self, connected=None):
        """Return a list of names of input values.

        connected: bool (optional)
            If connected is not None, the list will contain names
            of inputs with matching *external* connectivity status.
        """
        if self._connected_inputs is None:
            self._connected_inputs = \
                       self._depgraph.get_boundary_inputs(connected=True)
            self._input_names = [k for k, v in self.items(iotype='in')]

        if connected is None:
            return self._input_names[:]
        elif connected is True:
            return self._connected_inputs[:]
        else:  # connected is False
            return [n for n in self._input_names
                            if n not in self._connected_inputs]

    @rbac(('owner', 'user'))
    def list_outputs(self, connected=None):
        """Return a list of names of output values.

        connected: bool (optional)
            If connected is not None, the list will contain names
            of outputs with matching *external* connectivity status.
        """
        if self._connected_outputs is None:
            self._connected_outputs = \
                       self._depgraph.get_boundary_outputs(connected=True)
            self._output_names = [k for k, v in self.items(iotype='out')]

        if connected is None:
            return self._output_names[:]
        elif connected is True:
            return self._connected_outputs[:]
        else:  # connected is False
            return [n for n in self._output_names
                            if n not in self._connected_outputs]

    def list_containers(self):
        """Return a list of names of child Containers."""
        if self._container_names is None:
            visited = set([id(self)])
            if hasattr(self, '_parent'):  # fix for weird unpickling bug
                visited.add(id(self.parent))
            names = []
            for n, v in self.__dict__.items():
                if is_instance(v, Container) and id(v) not in visited:
                    visited.add(id(v))
                    names.append(n)
            self._container_names = names
        return self._container_names

    @rbac(('owner', 'user'))
    def list_deriv_vars(self):
        return (), ()

    @rbac(('owner', 'user'))
    def connect(self, srcexpr, destexpr):
        """Connects one source expression to one destination expression.
        When a name begins with 'parent.', that indicates
        it is referring to a variable outside of this object's scope.

        srcexpr: str or ExprEvaluator
            Source expression object or expression string.

        destexpr: str or ExprEvaluator
            Destination expression object or expression string.

        """
        if isinstance(srcexpr, basestring):
            srcexpr = ConnectedExprEvaluator(srcexpr, self)
        if isinstance(destexpr, basestring):
            destexpr = ConnectedExprEvaluator(destexpr, self, is_dest=True)

        destpath = destexpr.text

        if not srcexpr.refs_parent():
            # reset cached value of connected outputs
            self._connected_outputs = None
        if not destpath.startswith('parent.'):
            self.config_changed(update_parent=False)

        super(Component, self).connect(srcexpr, destexpr)

    @rbac(('owner', 'user'))
    def disconnect(self, srcpath, destpath):
        """Removes the connection between one source variable and one
        destination variable.
        """
        try:
            super(Component, self).disconnect(srcpath, destpath)
        finally:
            self.config_changed(update_parent=False)

    @rbac(('owner', 'user'))
    def mimic(self, target):
        """Initialize what we can from the given target object. Copy any
        inputs that we share with the target and initialize our delegates with
        any matching delegates from the target.
        """
        if isinstance(target, Container) and target.name != '':
            self.name = target.name

        # update any delegates that we share with the target
        if hasattr(target, '_delegates_') and hasattr(self, '_delegates_'):
            groups = [(HasConstraints, HasEqConstraints, HasIneqConstraints),
                      (HasObjective, HasObjectives)]
            matches = {}

            # should be safe assuming only one delegate of each type here,
            # since multiples would simply overwrite each other
            for tname, tdel in target._delegates_.items():
                for sname, sdel in self._delegates_.items():
                    if sname in matches:
                        continue
                    if tname == sname:
                        matches[sname] = target._delegates_[tname]
                    else:
                        for g in groups:
                            if isinstance(tdel, g) and isinstance(sdel, g):
                                matches[sname] = target._delegates_[tname]
                                break
                    if sname in matches:
                        break
                else:
                    # current tname wasn't matched to anything in self._delegates_
                    if hasattr(tdel, '_item_count') and tdel._item_count() > 0:
                        self.raise_exception("target delegate '%s' has no match"
                                             % tname, RuntimeError)

            for sname, tdel in matches.items():
                delegate = self._delegates_[sname]
                if hasattr(delegate, 'mimic'):
                    delegate.mimic(tdel)  # use target delegate as target

        # # now update any matching inputs from the target
        for inp in target.list_inputs():
            if hasattr(self, inp):
                setattr(self, inp, getattr(target, inp))

        # Update slots that aren't inputs.
        target_inputs = target.list_inputs()
        target_slots = [n for n, v in target.traits().items()
                                   if v.is_trait_type(Slot)]
        my_slots = [n for n, v in self.traits().items()
                               if v.is_trait_type(Slot)]
        for name in target_slots:
            if name not in target_inputs and name in my_slots:
                if hasattr(self, name):
                    myobj = getattr(self, name)
                    if hasattr(myobj, 'mimic'):
                        myobj.mimic(getattr(target, name))
                        continue
                self.add(name, getattr(target, name))

        # Update List(Slot) traits.
        target_lists = [n for n, v in target.traits().items()
                                   if v.is_trait_type(List) and
                                      v.inner_traits[-1].is_trait_type(Slot)]
        my_lists = [n for n, v in self.traits().items()
                                   if v.is_trait_type(List) and
                                      v.inner_traits[-1].is_trait_type(Slot)]
        for name in target_lists:
            if name in my_lists:
                setattr(self, name, getattr(target, name))

    @rbac(('owner', 'user'))
    def get_expr_depends(self):
        """Return a list of tuples of the form (src_comp_name, dest_comp_name)
        for each dependency resulting from ExprEvaluators in this Component.
        """
        conn_list = []
        if hasattr(self, '_delegates_'):
            for name, dclass in self._delegates_.items():
                delegate = getattr(self, name)
                if hasattr(delegate, 'get_expr_depends'):
                    conn_list.extend(delegate.get_expr_depends())
        return conn_list

    @rbac(('owner', 'user'))
    def get_expr_sources(self):
        """Return a list of tuples containing the names of all upstream
        components that are referenced in any of our ExprEvaluators, along with
        an initial exec_count of 0.
        """
        if self._expr_sources is None:
            self._expr_sources = [(u, 0)
                for u, v in self.get_expr_depends() if v == self.name]
        return self._expr_sources

    def check_path(self, path, check_dir=False):
        """Verify that the given path is a directory and is located
        within the allowed area (somewhere within the simulation root path).
        """
# pylint: disable-msg=E1101
        if not SimulationRoot.legal_path(path):
            self.raise_exception("Illegal path '%s', not a descendant of '%s'."
                                 % (path, SimulationRoot.get_root()),
                                 ValueError)
        elif check_dir and not isdir(path):
            self.raise_exception(
                "Execution directory path '%s' is not a directory."
                % path, ValueError)
# pylint: enable-msg=E1101
        return path

    @rbac('owner')
    def get_abs_directory(self):
        """Return absolute path of execution directory."""
        path = self.directory
        if not isabs(path):
            if self._call_cpath_updated:
                self.raise_exception("can't call get_abs_directory before"
                                     " hierarchy is defined", RuntimeError)
            if self.parent is not None and is_instance(self.parent, Component):
                parent_dir = self.parent.get_abs_directory()
            else:
                parent_dir = SimulationRoot.get_root()
            path = join(parent_dir, path)

        return path

    def push_dir(self, directory=None):
        """Change directory to dir, remembering the current directory for a
        later :meth:`pop_dir`. Returns the new absolute directory path."""
        if not directory:
            directory = self.get_abs_directory()
        cwd = os.getcwd()
        if not isabs(directory):
            directory = join(self.get_abs_directory(), directory)
        self.check_path(directory, True)
        try:
            os.chdir(directory)
        except OSError, err:
            self.raise_exception("Can't push_dir '%s': %s" % (directory, err),
                                 OSError)
        self._dir_stack.append(cwd)
        return directory

    def pop_dir(self):
        """Return to previous directory saved by :meth:`push_dir`."""
        try:
            newdir = self._dir_stack.pop()
        except IndexError:
            self.raise_exception('Called pop_dir() with nothing on the dir'
                                 ' stack', IndexError)
        os.chdir(newdir)

    def checkpoint(self, outstream, fmt=SAVE_CPICKLE):
        """Save sufficient information for a restart. By default, this
        just calls *save()*.
        """
        self.save(outstream, fmt)

    def restart(self, instream):
        """Restore state using a checkpoint file. The checkpoint file is
        typically a delta from a full saved state file. If checkpoint is
        overridden, this should also be overridden.
        """
        self.load(instream)

    def save_to_egg(self, name, version, py_dir=None, require_relpaths=True,
                    child_objs=None, dst_dir=None, observer=None,
                    need_requirements=True):
        """Save state and other files to an egg. Typically used to copy all or
        part of a simulation to another user or machine. By specifying child
        components in `child_objs`, it will be possible to create instances of
        just those components from the installed egg. Child component names
        should be specified relative to this component.

        name: string
            Name for egg; must be an alphanumeric string.

        version: string
            Version for egg; must be an alphanumeric string.

        py_dir: string
            The (root) directory for local Python files. It defaults to
            the current directory.

        require_relpaths: bool
            If True, any path (directory attribute, external file, or file
            trait) which cannot be made relative to this component's directory
            will raise ValueError. Otherwise, such paths generate a warning and
            the file is skipped.

        child_objs: list
            List of child objects for additional entry points.

        dst_dir: string
            The directory to write the egg in.

        observer: callable
            Will be called via an :class:`EggObserver`.

        need_requirements: bool
            Passed to :meth:`eggsaver.save_to_egg`.

        After collecting files and possibly modifying their paths, this
        calls :meth:`container.save_to_egg`.
        Returns ``(egg_filename, required_distributions, orphan_modules)``.
        """
        observer = EggObserver(observer, self._logger)

        src_dir = self.get_abs_directory()
        src_files = set()

        fixup_dirs = []  # These are used to restore original component config.
        fixup_meta = []
        fixup_fvar = []

        # Process all components in bottom-up order.
        # We have to check relative paths like '../somedir' and if
        # we do that after adjusting a parent, things can go bad.
        components = [self]
        components.extend([obj for n, obj in self.items(recurse=True)
                                               if is_instance(obj, Component)])
        try:
            for comp in sorted(components, reverse=True,
                               key=lambda comp: comp.get_pathname()):
                try:
                    comp_dir = comp.get_abs_directory()
                    self._fix_directory(comp, comp_dir, src_dir,
                                        require_relpaths, fixup_dirs)
                    self._fix_external_files(comp, comp_dir, src_dir,
                                             require_relpaths, fixup_meta,
                                             src_files)
                    self._fix_file_vars(comp, comp_dir, src_dir,
                                        require_relpaths, fixup_fvar, src_files)
                except Exception, exc:
                    observer.exception(str(exc))
                    raise

            # Save relative directory for any entry points. Some oddness with
            # parent weakrefs seems to prevent reconstruction in load().
            if child_objs is not None:
                for child in child_objs:
                    if not is_instance(child, Component):
                        continue
                    rel_path = child.directory
                    obj = child.parent
                    if obj is None:
                        msg = 'Entry point object has no parent!'
                        observer.exception(msg)
                        raise RuntimeError(msg)
                    while obj.parent is not None and \
                          is_instance(obj.parent, Component):
                        rel_path = join(obj.directory, rel_path)
                        obj = obj.parent
                    child._rel_dir_path = rel_path

            return super(Component, self).save_to_egg(
                       name, version, py_dir, src_dir, src_files,
                       child_objs, dst_dir, observer.observer,
                       need_requirements)
        finally:
            # If any component config has been modified, restore it.
            for comp, path in fixup_dirs:
                comp.directory = path
            for meta, path in fixup_meta:
                meta.path = path
            for comp, name, path in fixup_fvar:
                comp.set(name + '.path', path, force=True)

    def _fix_directory(self, comp, comp_dir, root_dir, require_relpaths,
                       fixup_dirs):
        """Ensure execution directory for `comp` is in relative form."""
        if comp_dir.startswith(root_dir):
            if comp_dir == root_dir and comp.directory:
                fixup_dirs.append((comp, comp.directory))
                comp.directory = ''
            elif isabs(comp.directory):
                parent_dir = comp.parent.get_abs_directory()
                fixup_dirs.append((comp, comp.directory))
                comp.directory = relpath(comp_dir, parent_dir)
                self._logger.debug("    %s.directory reset to '%s'",
                           comp.name, comp.directory)
        elif require_relpaths:
            self.raise_exception(
                "Can't save, %s directory '%s' doesn't start with '%s'."
                % (comp.get_pathname(), comp_dir, root_dir), ValueError)

        else:
            self._logger.warning("%s directory '%s' can't be made relative to '%s'.",
                                 comp.get_pathname(), comp_dir, root_dir)

    def _fix_external_files(self, comp, comp_dir, root_dir, require_relpaths,
                            fixup_meta, src_files):
        """Ensure external files for `comp` are in relative form and update
        src_files to include all matches."""
        for metadata in comp.external_files:
            path = metadata.path
            if not path:
                continue
            if not isabs(path):
                path = join(comp_dir, path)
            path = normpath(path)
            if path.startswith(root_dir):
                if isabs(metadata.path):
                    new_path = relpath(path, comp_dir)
                    fixup_meta.append((metadata, metadata.path))
                    metadata.path = new_path
                for path in glob.glob(path):
                    src_files.add(relpath(path, root_dir))
            elif require_relpaths:
                self.raise_exception(
                    "Can't save, %s file '%s' doesn't start with '%s'."
                    % (comp.get_pathname(), path, root_dir), ValueError)
            else:
                self._logger.warning("%s file '%s' can't be made relative to '%s'.",
                                     comp.get_pathname(), path, root_dir)

    def _fix_file_vars(self, comp, comp_dir, root_dir, require_relpaths,
                       fixup_fvar, src_files):
        """Ensure File traits for `comp` are in relative form and add to
        src_files."""
        for fvarname, fvar, ftrait in comp.get_file_vars():
            if fvar.owner is not comp:
                continue
            if hasattr(ftrait, 'local_path') and ftrait.local_path:
                path = ftrait.local_path
            else:
                path = fvar.path
            if not path:
                continue
            if not isabs(path):
                path = join(comp_dir, path)
            path = normpath(path)
            if path.startswith(root_dir):
                if exists(path):
                    src_files.add(relpath(path, root_dir))
                if isabs(fvar.path):
                    path = relpath(path, comp_dir)
                    fixup_fvar.append((comp, fvarname, fvar.path))
                    comp.set(fvarname + '.path', path, force=True)
            elif require_relpaths:
                self.raise_exception(
                    "Can't save, %s path '%s' doesn't start with '%s'."
                    % ('.'.join((comp.get_pathname(), fvarname)),
                       path, root_dir), ValueError)
            else:
                self._logger.warning("%s path '%s' can't be made relative to '%s'.",
                                     '.'.join((comp.get_pathname(), fvarname)),
                                     path, root_dir)

    def get_file_vars(self):
        """Return list of (filevarname,filevarvalue,file trait) owned by this
        component."""

        def _recurse_get_file_vars(container, file_vars, visited, scope):
            for name, obj in container.items(type=not_event):
                if id(obj) in visited:
                    continue
                visited.add(id(obj))
                if isinstance(obj, FileRef):
                    ftrait = container.get_trait(name)
                    if self is scope:
                        file_vars.append((name, obj, ftrait))
                    else:
                        rel_path = container.get_pathname(rel_to_scope=scope)
                        file_vars.append(('.'.join((rel_path, name)),
                                          obj, ftrait))
                elif is_instance(obj, Container) and \
                     not is_instance(obj, Component):
                    _recurse_get_file_vars(obj, file_vars, visited, scope)

        file_vars = []
        _recurse_get_file_vars(self, file_vars, set(), self)
        return file_vars

    @staticmethod
    def load(instream, fmt=SAVE_CPICKLE, package=None,
             call_post_load=True, top_obj=True, name='', observer=None):
        """Load object(s) from `instream`.  If `instream` is an installed
        package name, then any external files referenced in the object(s)
        are copied from the package installation to appropriate directories.
        If an external file has metadata attribute 'constant' == True and
        the machine supports it, a symlink is used rather than a file copy.
        The `package` and `top_obj` arguments are normally used by a loader
        script (generated by :meth:`save_to_egg`) to load a sub-component from
        the egg.  `name` is set when creating an instance via a factory.
        In this case, external files are copied to a `name` directory and the
        component's directory attribute set accordingly.  Existing files
        are not overwritten. Returns the root object.

        instream: file or string
            Stream to load from.

        fmt: int
            Format of state data.

        package: string
            Name of package to look for `instream` if `instream` is a string
            that is not an existing file.

        call_post_load: bool
            If True, call :meth:`post_load`.

        top_obj: bool
            Set True if loading the default entry, False if loading a
            child entry point object.

        name: string
            Name for the root object.

        observer: callable
            Will be called via an :class:`EggObserver`.
        """
        observer = EggObserver(observer, logging.getLogger())
        try:
            top = Container.load(instream, fmt, package, False, name=name)
        except Exception, exc:
            observer.exception(str(exc))
            raise

        observer.logger = top._logger
        if is_instance(top, Component):
            # Get path relative to real top before we clobber directory attr.
            if top_obj:
                rel_path = '.'
            else:
                if top.parent is not None:
                    rel_path = top.directory
                    obj = top.parent
                    while obj.parent is not None and \
                          is_instance(obj.parent, Component):
                        rel_path = join(obj.directory, rel_path)
                        obj = obj.parent
                elif '_rel_dir_path' in top.traits():
                    top._logger.warning('No parent, using saved relative directory')
                    rel_path = top._rel_dir_path  # Set during save_to_egg().
                else:
                    top._logger.warning('No parent, using null relative directory')
                    rel_path = ''

            # Set top directory.
            orig_dir = os.getcwd()
            if name:
                top.name = name
                # New instance via create(name) gets new directory.
                if not exists(name):
                    os.mkdir(name)
                os.chdir(name)

            try:
                top._trait_change_notify(False)

                # TODO: (maybe) Seems like we should make top.directory relative
                # here instead of absolute, but it doesn't work...
                #top.directory = relpath(os.getcwd(), SimulationRoot.get_root())
                top.directory = os.getcwd()

                # Create any missing subdirectories.
                for component in [c for n, c in top.items(recurse=True)
                                              if is_instance(c, Component)]:
                    directory = component.get_abs_directory()
                    if not exists(directory):
                        os.makedirs(directory)

                # If necessary, copy files from installed egg.
                if isinstance(instream, basestring) and \
                   not exists(instream) and not isabs(instream):
                    # If we got this far, then the stuff below "can't" fail.
                    if not package:
                        dot = instream.rfind('.')
                        package = instream[:dot]
                    top._restore_files(package, rel_path, [], observer=observer)
            finally:
                top._trait_change_notify(True)
                os.chdir(orig_dir)
                if name and not glob.glob(join(name, '*')):
                    # Cleanup unused directory.
                    os.rmdir(name)
                    # setting the directory attribute below was causing an
                    # exception because the parent was unaware of the 'top'
                    # object. It doesn't seem valid that a newly loaded object
                    # would ever have a parent, but setting the parent to None
                    # up above breaks things...
                    if getattr(top.parent, name, None) is not top:
                        # our parent doesn't know us, so why do we have a parent?
                        top.parent = None
                    top.directory = ''

        if call_post_load:
            top.post_load()

        observer.complete(name)

        top.parent = None
        return top

    def _restore_files(self, package, rel_path, file_list, do_copy=True,
                       observer=None, from_egg=True):
        """Restore external files from installed egg or config directory."""
        with self.dir_context:
            fvars = self.get_file_vars()
            if self.external_files or fvars:
                self._logger.info('Checking files in %s', os.getcwd())

            for metadata in self.external_files:
                pattern = metadata.path
                if pattern:
                    is_input = getattr(metadata, 'input', False)
                    const = getattr(metadata, 'constant', False)
                    binary = getattr(metadata, 'binary', False)
                    self._list_files(pattern, package, rel_path, is_input,
                                     const, binary, file_list, from_egg)

            for fvarname, fvar, ftrait in fvars:
                path = fvar.path
                if path:
                    is_input = ftrait.iotype == 'in'
                    self._list_files(path, package, rel_path, is_input, False,
                                     ftrait.binary, file_list, from_egg)
            if from_egg:
                for component in [c for n, c in self.items(recurse=False)
                                              if is_instance(c, Component)]:
                    path = rel_path
                    if component.directory:
                        # Always use '/' for resources.
                        path += '/' + component.directory
                    component._restore_files(package, path, file_list,
                                             do_copy=False)
            if do_copy:
                # Only copy once we've gotten the complete list.
                self._copy_files(package, file_list, observer, from_egg)

    def _list_files(self, pattern, package, rel_path, is_input, const, binary,
                    file_list, from_egg):
        """List files from installed egg or config dir matching pattern."""
        symlink = const and sys.platform != 'win32'
        sep = '/' if from_egg else os.sep

        directory = dirname(pattern)
        pattern = os.path.basename(pattern)
        if directory:
            if not exists(directory):
                os.makedirs(directory)
            rel_path = ''.join((rel_path, sep, directory))

        rel_path = normpath(rel_path)
        if from_egg:
            if not pkg_resources.resource_exists(package, rel_path):
                return
            if not pkg_resources.resource_isdir(package, rel_path):
                return
            pkg_files = pkg_resources.resource_listdir(package, rel_path)
        else:
            pkg_files = os.listdir(os.path.join(package, rel_path))

        if directory:
            self.push_dir(directory)
        cwd = os.getcwd()
        try:
            found = False
            for filename in pkg_files:
                if fnmatch.fnmatch(filename, pattern):
                    found = True
                    if exists(filename):
                        # Don't overwrite existing files (reloaded instance).
                        self._logger.debug("    '%s' exists", filename)
                        continue

                    src_name = ''.join((rel_path, sep, filename))
                    if from_egg:
                        src_path = pkg_resources.resource_filename(package,
                                                                   src_name)
                    else:
                        src_path = os.path.join(package, src_name)
                    size = os.path.getsize(src_path)
                    if symlink:
                        mode = 'symlink'
                    else:
                        mode = 'wb' if binary else 'w'
                    file_list.append((src_name, mode, size,
                                      os.path.join(cwd, filename)))
            if not found and is_input:
                self._logger.warning("No files found for '%s'", pattern)
        finally:
            if directory:
                self.pop_dir()

    def _copy_files(self, package, file_list, observer, from_egg):
        """Copy/symlink files in `file_list`."""
        total_files = float(len(file_list))
        total_bytes = 0.
        for i, info in enumerate(file_list):
            src_name, mode, size, dst_name = info
            total_bytes += size

        dst_dir = ''
        completed_bytes = 0.
        for i, info in enumerate(file_list):
            src_name, mode, size, dst_name = info
            if dirname(dst_name) != dst_dir:
                dst_dir = dirname(dst_name)
                self._logger.info('Restoring files in %s', dst_dir)
            if observer is not None:
                observer.copy(src_name, i / total_files,
                              completed_bytes / total_bytes)
            if mode == 'symlink':
                if from_egg:
                    src_path = pkg_resources.resource_filename(package,
                                                               src_name)
                else:
                    src_path = os.path.join(package, src_name)
                os.symlink(src_path, dst_name)
            else:
                if from_egg:
                    src = pkg_resources.resource_stream(package, src_name)
                else:
                    src_mode = 'rb' if 'b' in mode else 'r'
                    src = open(os.path.join(package, src_name), src_mode)
                dst = open(dst_name, mode)
                chunk = 1 << 20  # 1MB
                data = src.read(chunk)
                while data:
                    dst.write(data)
                    data = src.read(chunk)
                src.close()
                dst.close()
            completed_bytes += size

    def step(self):
        """For Components that run other components (e.g., Assembly or Drivers),
        this will run one Component and return. For simple components, it is
        the same as *run()*.
        """
        self.run()

    def stop(self):
        """Stop this component."""
        self._stop = True

    def _validate(self):
        """Mark self as valid."""
        self._call_execute = False
        self._set_exec_state('VALID')

    @rbac(('owner', 'user'))
    def invalidate_deps(self, varnames=None):
        """Invalidate all of our outputs if they're not invalid already.
        For a typical Component, this will always be all or nothing, meaning
        there will never be partial validation of outputs.

        NOTE: Components supporting partial output validation must override
        this function.

        Returns None, indicating that all outputs are newly invalidated, or [],
        indicating that no outputs are newly invalidated.
        """
        if self._exec_state != 'INVALID':
            self._call_execute = True
            self._set_exec_state('INVALID')
        return None

    def _outputs_to_validate(self):
        return None  # indicates that all outputs should be validated

    def update_outputs(self, outnames):
        """Do what is necessary to make the specified output Variables valid.
        For a simple Component, this will result in a *run()*.
        """
        self.run()

    def _get_log_level(self):
        """Return logging message level."""
        return self._logger.level

    def _set_log_level(self, level):
        """Set logging message level."""
        self._logger.level = level

    def register_published_vars(self, names, publish=True):
        if isinstance(names, basestring):
            names = [names]
        for name in names:
            obj = None
            parts = name.split('.', 1)
            if len(parts) == 1:
                if not name == __attributes__:
                    try:
                        obj = self.get(name)
                    except AttributeError:
                        self.raise_exception("%s has no attribute named '%s'"
                                              % (self.get_pathname(), name),
                                             NameError)
                    else:
                        if has_interface(obj, IComponent):
                            obj.register_published_vars(__attributes__, publish)
                            return

                if publish:
                    Publisher.register('.'.join((self.get_pathname(), name)),
                                       obj)
                    if name in self._publish_vars:
                        self._publish_vars[name] += 1
                    else:
                        self._publish_vars[name] = 1
                else:
                    Publisher.unregister('.'.join((self.get_pathname(), name)))
                    if name in self._publish_vars:
                        self._publish_vars[name] -= 1
                        if self._publish_vars[name] < 1:
                            del self._publish_vars[name]
            else:
                obj = getattr(self, parts[0])
                obj.register_published_vars(parts[1], publish)

    def publish_vars(self):
        pub = Publisher.get_instance()
        if pub:
            pub_vars = self._publish_vars.keys()
            if len(pub_vars) > 0:
                pname = self.get_pathname()
                lst = []
                for var in pub_vars:
                    if var == __attributes__:
                        lst.append((pname, self.get_attributes(io_only=False)))
                    else:
                        lst.append(('.'.join((pname, var)), getattr(self, var)))
                pub.publish_list(lst)

    def get_attributes(self, io_only=True):
        """ Get attributes of component. Includes inputs and ouputs and, if
        *io_only* is not true, a dictionary of attributes for each interface
        implemented by the component.

        io_only: Bool
            Set to true if we only want to populate the input and output
            fields of the attributes dictionary.
        """
        attrs = {}
        attrs['type'] = type(self).__name__

        # We need connection information before we process the variables.
        if self.parent is None:
            connected_inputs = []
            connected_outputs = []
        else:
            connected_inputs = self._depgraph.get_boundary_inputs(connected=True)
            connected_outputs = self._depgraph.get_boundary_outputs(connected=True)

        # Additionally, we need to know if anything is connected to a
        # parameter, objective, response, or constraint.
        # Objectives, responses, and constraints are "implicit" connections.
        # Parameters are as well, though they lock down their variable targets.
        parameters = {}
        implicit = {}
        partial_parameters = {}

        if self.parent and has_interface(self.parent, IAssembly):
            dataflow = self.parent.get_dataflow()
            for parameter, target in dataflow['parameters']:
                if "[" in target:
                    target_name = target.split('[')[0]
                    if not target_name in partial_parameters:
                        partial_parameters[target_name] = []
                    partial_parameters[target_name].append(parameter)
                else:
                    if not target in parameters:
                        parameters[target] = []
                    parameters[target].append(parameter)

            for target, objective in dataflow['objectives']:
                if target not in implicit:
                    implicit[target] = []
                implicit[target].append(objective)

            for target, response in dataflow['responses']:
                if target not in implicit:
                    implicit[target] = []
                implicit[target].append(response)

            for target, constraint in dataflow['constraints']:
                if target not in implicit:
                    implicit[target] = []
                implicit[target].append(constraint)

        inputs = []
        outputs = []
        slots = []

        inputs_list  = self.list_inputs()
        outputs_list = self.list_outputs()
        io_list      = inputs_list + outputs_list

        for name in io_list:
            # for variable trees
            if '.' in name:
                continue

            value = getattr(self, name)

            meta  = self.get_metadata(name)

            # If this is a passthrough, reach in to get the trait
            if 'validation_trait' in meta:
                trait = meta['validation_trait']
                ttype = trait.trait_type
            else:
                trait = self.get_trait(name)
                ttype = trait.trait_type

            # Each variable type provides its own basic attributes
            io_attr, slot_attr = ttype.get_attribute(name, value, trait, meta)

            io_attr['id'] = name

            # prepend tilde to id of framework variables for sorting purposes
            if 'framework_var' in meta:
                io_attr['id'] = '~' + name

            io_attr['indent'] = 0

            io_attr['valid'] = self.get_valid([name])[0]

            # connections
            io_attr['connected'] = ''
            io_attr['connection_types'] = 0

            connected = []
            partially_connected_indices = []

            for inp in connected_inputs:
                cname = inp.split('[', 1)[0]  # Could be 'inp[0]'.

                if cname == name:
                    connections = self._depgraph._var_connections(inp)
                    connections = [src for src, dst in connections]
                    connected.extend(connections)

                    if '[' in inp:

                        io_attr['connection_types'] |= 2
                        array_indices = re.findall("\[\d+\]", inp)
                        array_indices = [index.split('[')[1].split(']')[0]
                                         for index in array_indices]
                        array_indices = [int(index) for index in array_indices]

                        dimensions = self.get(name).ndim - 1
                        shape = self.get(name).shape
                        column_index = 0

                        for dimension, array_index in enumerate(array_indices[:-1]):
                            column_index += (shape[-1] ** (dimensions - dimension) * array_index)

                        column_index += array_indices[-1]

                        partially_connected_indices.append(column_index)

                    else:  # '[' not in imp
                        io_attr['connection_types'] |= 1

            if connected:
                io_attr['connected'] = str(connected)

            if partially_connected_indices:
                io_attr['partially_connected_indices'] = str(partially_connected_indices)

            if name in connected_outputs:  # No array element indications.
                connections = self._depgraph._var_connections(name)
                io_attr['connected'] = \
                    str([dst for src, dst in connections])

            io_attr['implicit'] = []

            if "%s.%s" % (self.name, name) in partial_parameters:
                implicit_partial_indices = []
                shape = self.get(name).shape
                io_attr['connection_types'] |= 8

                for key, target in partial_parameters.iteritems():
                    for value in target:
                        array_indices = re.findall("\[\d+\]", value)
                        array_indices = [index.split('[')[1].split(']')[0]
                                         for index in array_indices]
                        array_indices = [int(index) for index in array_indices]

                        dimensions = self.get(name).ndim - 1
                        shape = self.get(name).shape
                        column_index = 0

                        for dimension, array_index in enumerate(array_indices[:-1]):
                            column_index += (shape[-1] ** (dimensions - dimension) * array_index)

                        if array_indices:
                            column_index += array_indices[-1]
                        implicit_partial_indices.append(column_index)

                io_attr['implicit_partial_indices'] = str(implicit_partial_indices)

                io_attr['implicit'].extend([driver_name.split('.')[0] for
                    driver_name in partial_parameters["%s.%s" % (self.name, name)]])

            if "%s.%s" % (self.name, name) in parameters:
                io_attr['connection_types'] |= 4

                io_attr['implicit'].extend([driver_name.split('.')[0] for
                    driver_name in parameters["%s.%s" % (self.name, name)]])

                io_attr['implicit'] = str(io_attr['implicit'])

            if "%s.%s" % (self.name, name) in implicit:
                io_attr['connection_types'] |= 4

                io_attr['implicit'] = str([driver_name.split('.')[0] for
                    driver_name in implicit["%s.%s" % (self.name, name)]])

            if not io_attr['implicit']:
                io_attr['implicit'] = ''

            # indicate that this var is the top element of a variable tree
            if io_attr.get('ttype') == 'vartree':
                vartable = self.get(name)
                if isinstance(vartable, VariableTree):
                    io_attr['vt'] = 'vt'

            if name in inputs_list:
                inputs.append(io_attr)
            else:
                outputs.append(io_attr)

            # Process singleton and contained slots.
            if not io_only and slot_attr is not None:
                # We can hide slots (e.g., the Workflow slot in drivers)
                if 'hidden' not in meta or meta['hidden'] is False:
                    slots.append(slot_attr)

            # For variables trees only: recursively add the inputs and outputs
            # into this variable list
            if 'vt' in io_attr:
                vt_attrs = vartable.get_attributes(io_only, indent=1,
                                                   parent=name,
                                                   valid=io_attr['valid'])
                if name in inputs_list:
                    vt_inputs = vt_attrs.get('Inputs', [])
                    if "~" in io_attr['id']:
                        for vt_input in vt_inputs:
                            vt_input['id'] = '~{0}'.format(vt_input['id'])

                    inputs += vt_inputs
                else:
                    vt_outputs = vt_attrs.get('Outputs', [])
                    if "~" in io_attr['id']:
                        for vt_output in vt_outputs:
                            vt_outputs['id'] = '~{0}'.format(vt_output['id'])

                    outputs += vt_outputs

        attrs['Inputs'] = inputs
        attrs['Outputs'] = outputs

        # Find any event traits
        tset1 = set(self._alltraits(events=True))
        tset2 = set(self._alltraits(events=False))
        event_set = tset1.difference(tset2)

        # Remove the Enthought events common to all has_traits objects
        event_set.remove('trait_added')
        event_set.remove('trait_modified')

        events = []
        for name in event_set:
            meta  = self.get_metadata(name)
            trait = self.get_trait(name)
            ttype = trait.trait_type
            event_attr = ttype.get_attribute(name, meta)
            events.append(event_attr)

        if len(events) > 0:
            attrs['Events'] = events

        if not io_only:
            # Add Slots that are not inputs or outputs
            for name, value in self.traits().items():
                if name not in io_list and (value.is_trait_type(Slot)
                                            or value.is_trait_type(List)
                                            or value.is_trait_type(Dict)):
                    trait = self.get_trait(name)
                    meta = self.get_metadata(name)
                    value = getattr(self, name)
                    ttype = trait.trait_type
                    # We can hide slots (e.g., the Workflow slot in drivers)
                    if 'hidden' not in meta or meta['hidden'] is False:
                        io_attr, slot_attr = ttype.get_attribute(name, value, trait, meta)
                        if slot_attr is not None:
                            slots.append(slot_attr)

            if obj_has_interface(self, IAssembly):
                attrs['Dataflow'] = self.get_dataflow()

            if obj_has_interface(self, IDriver):
                attrs['Workflow'] = self.get_workflow()

            if obj_has_interface(self, IHasCouplingVars):
                couples = []
                objs = self.list_coupling_vars()
                for indep, dep in objs:
                    attr = {}
                    attr['independent'] = indep
                    attr['dependent'] = dep
                    couples.append(attr)
                attrs['CouplingVars'] = couples

            if obj_has_interface(self, IHasObjectives):
                objectives = []
                objs = self.get_objectives()
                for key in objs:
                    attr = {}
                    attr['name'] = str(key)
                    attr['expr'] = objs[key].text
                    attr['scope'] = objs[key].scope.name
                    objectives.append(attr)
                attrs['Objectives'] = objectives

            if obj_has_interface(self, IHasResponses):
                responses = []
                resps = self.get_responses()
                for key in resps:
                    attr = {}
                    attr['name'] = str(key)
                    attr['expr'] = resps[key].text
                    attr['scope'] = resps[key].scope.name
                    responses.append(attr)
                attrs['Responses'] = responses

            if obj_has_interface(self, IHasParameters):
                parameters = []
                for key, parm in self.get_parameters().items():
                    attr = {}

                    if isinstance(parm, ParameterGroup):
                        attr['target'] = str(tuple(parm.targets))
                    else:
                        attr['target'] = parm.target

                    attr['name']    = str(key)
                    attr['low']     = parm.low
                    attr['high']    = parm.high
                    attr['scaler']  = parm.scaler
                    attr['adder']   = parm.adder
                    attr['fd_step'] = parm.fd_step
                    #attr['scope']   = parm.scope.name
                    parameters.append(attr)

                attrs['Parameters'] = parameters

            constraints = []
            has_constraints = False
            if obj_has_interface(self, IHasConstraints) or \
               obj_has_interface(self, IHasEqConstraints):
                has_constraints = True
                cons = self.get_eq_constraints()
                for key, con in cons.iteritems():
                    attr = {}
                    attr['name'] = str(key)
                    attr['expr'] = str(con)
                    constraints.append(attr)

            if obj_has_interface(self, IHasConstraints) or \
               obj_has_interface(self, IHasIneqConstraints):
                has_constraints = True
                cons = self.get_ineq_constraints()
                for key, con in cons.iteritems():
                    attr = {}
                    attr['name'] = str(key)
                    attr['expr'] = str(con)
                    constraints.append(attr)

            if has_constraints:
                attrs['Constraints'] = constraints

            if obj_has_interface(self, IHasEvents):
                attrs['Triggers'] = [dict(target=path)
                                     for path in self.get_events()]

            if obj_has_interface(self, IImplicitComponent):
                states = []
                names = self.list_states()
                for name in names:
                    value = getattr(self, name)
                    meta  = self.get_metadata(name)
                    trait = self.get_trait(name)
                    ttype = trait.trait_type

                    attr, slot_attr = ttype.get_attribute(name, value, trait, meta)
                    attr['id'] = name
                    states.append(attr)
                attrs['States'] = states

                residuals = []
                names = self.list_residuals()
                for name in names:
                    value = getattr(self, name)
                    meta  = self.get_metadata(name)
                    trait = self.get_trait(name)
                    ttype = trait.trait_type

                    attr, slot_attr = ttype.get_attribute(name, value, trait, meta)
                    attr['id'] = name
                    residuals.append(attr)
                attrs['Residuals'] = residuals

        if len(slots) > 0:
            attrs['Slots'] = slots

        if hasattr(self, '_repr_svg_'):
            attrs['Drawing'] = self._repr_svg_()

        return attrs

    @rbac(('owner', 'user'))
    def get_valid(self, names):
        """Get the value of the validity flag for the specified variables.
        Returns a list of bools.

        names: iterator of str
            Names of variables whose validity is requested.
        """
        if self.parent and has_interface(self.parent, IAssembly):
            return self.parent.get_valid(
                ['.'.join((self.name, n)) for n in names])
        else:
            valids = []
            if self._exec_state == 'INVALID':
                isvalid = False
            else:
                isvalid = True
            for name in names:
                if is_input_node(self._depgraph, name):
                    valids.append(True)
                elif isvalid:
                    valids.append(True)
                else:
                    valids.append(False)
            return valids

    def check_gradient(self, inputs=None, outputs=None,
                       stream=sys.stdout, mode='auto',
                       fd_form='forward', fd_step=1.0e-6,
                       fd_step_type='absolute'):
        """Compare the OpenMDAO-calculated gradient with one calculated
        by straight finite-difference. This provides the user with a way
        to validate his derivative functions (apply_deriv and provideJ.)
        Note that fake finite difference is turned off so that we are
        doing a straight comparison.

        inputs: (optional) iter of str or None
            Names of input variables. The calculated gradient will be
            the matrix of values of the output variables with respect
            to these input variables. If no value is provided for inputs,
            they will be determined based on the inputs of this component.

        outputs: (optional) iter of str or None
            Names of output variables. The calculated gradient will be
            the matrix of values of these output variables with respect
            to the input variables. If no value is provided for outputs,
            they will be determined based on the outputs of this component.

        stream: (optional) file-like object, str, or None
            Where to write to, default stdout. If a string is supplied,
            that is used as a filename.  If None, no output is written.

        mode: (optional) str or None
            Set to 'forward' for forward mode, 'adjoint' for adjoint mode,
            or 'auto' to let OpenMDAO determine the correct mode.
            Defaults to 'auto'.

        fd_form: str
            Finite difference mode. Valid choices are 'forward', 'adjoint',
            'central'. Default is 'forward'

        fd_step: float
            Default step_size for finite difference. Default is 1.0e-6.

        fd_step_type: str
            Finite difference step type. Set to 'absolute' or 'relative'.
            Default is 'absolute'.

        Returns the finite difference gradient, the OpenMDAO-calculated gradient,
        a list of the gradient names, and a list of suspect inputs/outputs.
        """
        if self.parent is None or not self.name:
            from openmdao.main.assembly import Assembly, set_as_top
            asm = set_as_top(Assembly())
            orig_name = self.name
            try:
                asm.add('comp', self)
                asm.driver.workflow.add('comp')
                asm.run()
                return asm.check_gradient(name=self.name,
                                         inputs=inputs, outputs=outputs,
                                         stream=stream, mode=mode,
                                         fd_form=fd_form, fd_step=fd_step,
                                         fd_step_type=fd_step_type)
            finally:
                self.parent = None
                if orig_name:
                    self.name = orig_name
        else:
            return self.parent.check_gradient(name=self.name,
                                              inputs=inputs, outputs=outputs,
                                              stream=stream, mode=mode,
                                              fd_form=fd_form, fd_step=fd_step,
                                              fd_step_type=fd_step_type)


    ### Methods for distributed computation (MPI) ###

    def get_req_cpus(self):
        """Return requested_cpus"""
        return self.mpi.requested_cpus

    # def setup_communicators(self, comm, scope=None):
    #     self.mpi.comm = comm

    # def setup_variables(self):
    #     pass

    # def setup_sizes(self):
    #     pass

    # def setup_vectors(self, arrays=None):
    #     pass

    def get_float_var_info(self, name):
        """Returns the local flattened size, index and basevar info
        of the value of the named variable, if the flattened value 
        can be expressed as an array of floats.  Otherwise, None is 
        returned.
        """
        size = self._var_sizes.get(name, __missing__)
        if size is __missing__:
            try:
                size = flattened_size_info(name, self)
            except TypeError:
                size = None
            self._var_sizes[name] = size
                
        return size<|MERGE_RESOLUTION|>--- conflicted
+++ resolved
@@ -216,12 +216,11 @@
         # Flags and caching used by the derivatives calculation
         self.ffd_order = 0
         self._provideJ_bounds = None
-<<<<<<< HEAD
+
         self._case_id = ''
         self._var_sizes = {}
-=======
+
         self._complex_step = False
->>>>>>> c719a9b3
 
         self._publish_vars = {}  # dict of varname to subscriber count
         self._case_uuid = ''
@@ -652,16 +651,11 @@
                        not obj_has_interface(self, IDriver, IAssembly):
                         tracing.TRACER.debug(self.get_itername())
                         #tracing.TRACER.debug(self.get_itername() + '  ' + self.name)
-<<<<<<< HEAD
-
-                    print "executing %s" % self.get_pathname()
-=======
->>>>>>> c719a9b3
                     self.execute()
 
                 self._post_execute()
-            else:
-                print 'skipping: %s' % self.get_pathname()
+            #else:
+            #    print 'skipping: %s' % self.get_pathname()
             self._post_run()
         except:
             self._set_exec_state('INVALID')
@@ -2160,12 +2154,12 @@
         can be expressed as an array of floats.  Otherwise, None is 
         returned.
         """
-        size = self._var_sizes.get(name, __missing__)
-        if size is __missing__:
+        info = self._var_sizes.get(name, __missing__)
+        if info is __missing__:
             try:
-                size = flattened_size_info(name, self)
+                info = flattened_size_info(name, self)
             except TypeError:
-                size = None
-            self._var_sizes[name] = size
+                info = None
+            self._var_sizes[name] = info
                 
-        return size+        return info