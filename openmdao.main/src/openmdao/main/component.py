
#public symbols
__all__ = ['Component', 'SimulationRoot']


import fnmatch
import glob
import logging
import os.path
from os.path import isabs, isdir, dirname, exists, join, normpath, relpath
import pkg_resources
import sys
import weakref

import networkx as nx
from enthought.traits.trait_base import not_event, not_none
from enthought.traits.api import Bool, List, Str, Instance, implements, TraitError

from openmdao.main.container import Container
from openmdao.main.interfaces import IComponent, ICaseIterator
from openmdao.main.filevar import FileMetadata, FileRef
from openmdao.main.expression import Expression, ExpressionList, DumbDefault
from openmdao.util.eggsaver import SAVE_CPICKLE
from openmdao.util.eggobserver import EggObserver

class SimulationRoot (object):
    """Singleton object used to hold root directory."""

    # Execution root directory. Root of all legal file paths.
    __root = None

    @staticmethod
    def chroot (path):
        """Change to directory `path` and set the singleton's root.
        Normally not called but useful in special situations."""
        os.chdir(path)
        SimulationRoot.__root = os.getcwd()

    @staticmethod
    def get_root ():
        """Return this simulation's root directory path."""
        if SimulationRoot.__root is None:
            SimulationRoot.__root = os.getcwd()
        return SimulationRoot.__root

    @staticmethod
    def legal_path (path):
        """Return True if `path` is legal (descendant of our root)."""
        if SimulationRoot.__root is None:
            SimulationRoot.__root = os.getcwd()
        return path.startswith(SimulationRoot.__root)
    

class DirectoryContext(object):
    """Supports using the 'with' statement in place of try-finally for
    :meth:`self.push_dir` and subsequent :meth:`self.pop_dir`."""

    def __init__(self, component):
        self.component = weakref.ref(component)

    def __enter__(self):
        return self.component().push_dir()

    def __exit__(self, exc_type, exc_val, exc_tb):
        self.component().pop_dir()

    def __getstate__(self):
        state = self.__dict__.copy()
        state['component'] = self.component()
        return state

    def __setstate__(self, state):
        self.__dict__.update(state)
        self.component = weakref.ref(self.component)


class Component (Container):
    """This is the base class for all objects containing Traits that are \
    accessible to the OpenMDAO framework and are "runnable."

    - If `create_instance_dir` is True, then this component needs a unique \
      per-instance execution directory.  The created directory is filled \
      based on `external_files` and `directory` (which should contain the \
      required files).
    - `directory` is a string specifying the directory to execute in. \
      If it is a relative path, it is relative to its parent's directory.
    - `external_files` is a list of :class:`FileMetadata` objects for external \
      files used by the component.  The *path* attribute can be a \
      :mod:`glob`-style pattern.
    """

    implements(IComponent)
    
    create_instance_dir = Bool(False, desc='If True, create a unique'
                               ' per-instance execution directory',
                               iotype='in')
    directory = Str('', desc='If non-blank, the directory to execute in.', 
                    iotype='in')
    external_files = List(FileMetadata)
    
    force_execute = Bool(False, iotype='in',
                         desc="If True, always execute even if all IO traits are valid.")

    def __init__(self, doc=None, directory=''):
        super(Component, self).__init__(doc)
        
        # contains validity flag for each io Trait (inputs are valid since they're not connected yet,
        # and outputs are invalid)
        self._valid_dict = dict([(name,t.iotype=='in') for name,t in self.class_traits().items() if t.iotype])
        
        # Components with input CaseIterators will be forced to execute whenever run() is
        # called on them, even if they don't have any invalid inputs or outputs.
        self._num_input_caseiters = 0
        for name,trait in self.class_traits().items():
            # isinstance(trait.trait_type.klass,ICaseIterator) doesn't work here...
            if trait.iotype == 'in' and trait.trait_type and trait.trait_type.klass is ICaseIterator:
                self._num_input_caseiters += 1

        self._stop = False
        self._call_check_config = True
        self._call_execute = True

        self._input_names = None
        self._output_names = None
        self._container_names = None
        self._expr_depends = None
        self._expr_sources = None
        
        self.exec_count = 0
        
        if directory:
            self.directory = directory
        
        self._dir_stack = []
        self._dir_context = None

    @property
    def dir_context(self):
        """Returns the :class:`DirectoryContext` for this component."""
        if self._dir_context is None:
            self._dir_context = DirectoryContext(self)
        return self._dir_context

    def _input_changed(self, name):
        if self._valid_dict[name]:  # if var is not already invalid
            self.invalidate_deps(varnames=[name], notify_parent=True)
            
    def check_config (self):
        """Verify that this component is fully configured to execute.
        This function is called once prior to the first execution of this
        component and may be called explicitly at other times if desired. 
        Classes that override this function must still call the base class
        version.
        """
        for name, value in self._traits_meta_filter(required=True).items():
            if value.is_trait_type(Instance) and getattr(self, name) is None:
                self.raise_exception("required plugin '%s' is not present" %
                                     name, TraitError)
    
    def tree_rooted(self):
        """Calls the base class version of *tree_rooted()*, checks our
        directory for validity, and creates the directory if it doesn't exist.
        """
        super(Component, self).tree_rooted()

        if self.create_instance_dir:
            # Create unique subdirectory of parent based on our name.
            parent_dir = self.parent.get_abs_directory()
            new_name = self.name
            new_suffix = ''
            counter = 1
            new_dir = ''.join((new_name, new_suffix))
            path = os.path.join(parent_dir, new_dir)
            while os.path.exists(path):
                counter += 1
                new_suffix = '_%d' % counter
                new_dir = ''.join((new_name, new_suffix))
                path = os.path.join(parent_dir, new_dir)
            try:
                os.makedirs(path)
            except OSError, exc:
                self.raise_exception("Can't create execution directory '%s': %s"
                                     % (path, exc.strerror), OSError)
            
            # Populate with external files from config directory.
            config_dir = self.directory
            self.directory = new_dir
            try:
                self._restore_files(config_dir, '', [], from_egg=False)
            except Exception:
                self.directory = config_dir
                raise
            self.create_instance_dir = False

        elif self.directory:
            path = self.get_abs_directory()
            if not exists(path):
                # Make sure it's legal path before creating.
                self.check_path(path)
                try:
                    os.makedirs(path)
                except OSError, exc:
                    self.raise_exception(
                        "Can't create execution directory '%s': %s"
                        % (path, exc.strerror), OSError)
            else:
                self.check_path(path, check_dir=True)

    def _pre_execute (self):
        """Prepares for execution by calling *tree_rooted()* and *check_config()* if
        their "dirty" flags are set, and by requesting that the parent Assembly
        update this Component's invalid inputs.
        
        Overrides of this function must call this version.
        """
        if self._call_tree_rooted:
            self.tree_rooted()
            
        if self._call_check_config:
            self.check_config()
            self._call_check_config = False
        
        if not self.is_valid():
            self._call_execute = True
        elif self._num_input_caseiters > 0:
            self._call_execute = True
            # we're valid, but we're running anyway because of our input CaseIterators,
            # so we need to notify downstream comps so they grab our new outputs
            self.invalidate_deps()

        if self.parent is None: # if parent is None, we're not part of an Assembly
                                # so Variable validity doesn't apply. Just execute.
            self._call_execute = True
            valids = self._valid_dict
            for name in self.list_inputs():
                valids[name] = True
        else:
            invalid_ins = self.list_inputs(valid=False)
            if len(invalid_ins) > 0:
                self._call_execute = True
                self.parent.update_inputs(self.name, invalid_ins)
                valids = self._valid_dict
                for name in invalid_ins:
                    valids[name] = True
            elif self._call_execute == False and len(self.list_outputs(valid=False)):
                self._call_execute = True

    def execute (self):
        """Perform calculations or other actions, assuming that inputs 
        have already been set. This must be overridden in derived classes.
        """
        raise NotImplementedError('%s.execute' % self.get_pathname())
    
    def _post_execute (self):
        """Update output variables and anything else needed after execution. 
        Overrides of this function must call this version.
        """
        self.exec_count += 1
        
        # make our output Variables valid again
        valids = self._valid_dict
        invalid_outs = self.list_outputs(valid=False)
        for name in invalid_outs:
            valids[name] = True
        self._call_execute = False
        
    def run (self, force=False):
        """Run this object. This should include fetching input variables,
        executing, and updating output variables. Do not override this function.
        """
        if self.directory:
            self.push_dir()

        self._stop = False
        try:
            self._pre_execute()
            if self._call_execute or force or self.force_execute:
<<<<<<< HEAD
=======
                #if self.get_pathname() != 'branin_meta_model':
                    #print 'execute %s' % self.get_pathname()
                #else:
                    #sys.stdout.write('.')
>>>>>>> fcf44633
                self.execute()
                self._post_execute()
            #else:
                #print 'skipping %s' % self.get_pathname()
        finally:
            if self.directory:
                self.pop_dir()
 
    def add(self, name, obj):
        """Override of base class version to force call to *check_config* after
        any child containers are added.
        Returns the added Container object.
        """
        self.config_changed()
        return super(Component, self).add(name, obj)
        
    def remove(self, name):
        """Override of base class version to force call to *check_config* after
        any child containers are removed.
        """
        obj = super(Component, self).remove(name)
        self.config_changed()
        return obj

    def add_trait(self, name, trait):
        """Overrides base definition of add_trait in order to
        force call to *check_config* prior to execution when new traits are
        added.
        """
        super(Component, self).add_trait(name, trait)
        self.config_changed()
        if trait.iotype:
            self._valid_dict[name] = trait.iotype=='in'
        if trait.iotype == 'in' and trait.trait_type and trait.trait_type.klass is ICaseIterator:
            self._num_input_caseiters += 1
        
    def remove_trait(self, name):
        """Overrides base definition of add_trait in order to
        force call to *check_config* prior to execution when a trait is
        removed.
        """
        trait = self.trait(name)
        super(Component, self).remove_trait(name)
        self.config_changed()
        try:
            del self._valid_dict[name]
        except KeyError:
            pass
        
        if trait.iotype == 'in' and trait.trait_type and trait.trait_type.klass is ICaseIterator:
            self._num_input_caseiters -= 1

    def is_valid(self):
        """Return False if any of our public variables is invalid."""
        if self._call_execute:
            return False
        if False in self._valid_dict.values():
            self.call_execute = True
            return False
        if self.parent is not None:
            srccomps = [n for n,v in self.get_expr_sources()]
            if len(srccomps):
                counts = self.parent.exec_counts(srccomps)
                for count,tup in zip(counts, self._expr_sources):
                    if count != tup[1]:
                        self._call_execute = True  # to avoid making this same check unnecessarily later
                        # update the count information since we're got it, to avoid making another call
                        for i,tup in enumerate(self._expr_sources):
                            self._expr_sources[i] = (tup[0], count)
                        return False
        return True

    def config_changed(self, update_parent=True):
        """Call this whenever the configuration of this Component changes,
        for example, children are added or removed.
        """
        if update_parent and hasattr(self, 'parent') and self.parent:
            self.parent.config_changed(update_parent)
        self._input_names = None
        self._output_names = None
        self._container_names = None
        self._expr_depends = None
        self._expr_sources = None
        self._call_check_config = True
        self._call_execute = True

    def list_inputs(self, valid=None):
        """Return a list of names of input values. If valid is not None,
        the the list will contain names of inputs with matching validity.
        """
        if self._input_names is None:
            self._input_names = self.keys(iotype='in')
            
        if valid is None:
            return self._input_names
        else:
            fval = self.get_valid
            return [n for n in self._input_names if fval(n)==valid]
        
    def list_outputs(self, valid=None):
        """Return a list of names of output values. If valid is not None,
        the the list will contain names of outputs with matching validity.
        """
        if self._output_names is None:
            self._output_names = self.keys(iotype='out')
            
        if valid is None:
            return self._output_names
        else:
            fval = self.get_valid
            return [n for n in self._output_names if fval(n)==valid]
        
    def list_containers(self):
        """Return a list of names of child Containers."""
        if self._container_names is None:
            self._container_names = [n for n,v in self.items() 
                                                   if isinstance(v,Container)]            
        return self._container_names
    
    def _get_expr_names(self, iotype=None):
        """Return a list of names of all Expression and ExpressionList traits
        in this instance.
        """
        if iotype is None:
            checker = not_none
        else:
            checker = iotype
        
        return [n for n,v in self._traits_meta_filter(iotype=checker).items() 
                    if v.is_trait_type(Expression) or 
                       v.is_trait_type(ExpressionList)]
    
    def get_expr_depends(self):
        """Returns a list of tuples of the form (src_comp_name, dest_comp_name)
        for each dependency introduced by any Expression or ExpressionList 
        traits in this Component.
        """
        if self._expr_depends is None:
            conn_list = []
            exprs = self._get_expr_names()
            selfname = self.name
            for name in exprs:
                exprobj = getattr(self, name)
                if isinstance(exprobj, DumbDefault):
                    self.raise_exception("The Expression '%s' has not been defined" % name,
                                         ValueError)
                if isinstance(exprobj, basestring): # a simple Expression
                    cnames = exprobj.get_referenced_compnames()
                else:  # an ExpressionList
                    cnames = []
                    for entry in exprobj:
                        cnames += entry.get_referenced_compnames()
                if self.trait(name).iotype == 'in':
                    for cname in cnames:
                        conn_list.append((cname, selfname))
                else:
                    for cname in cnames:
                        conn_list.append((selfname, cname))
            self._expr_depends = conn_list
            
                
        return self._expr_depends
    
    def get_expr_sources(self):
        """Return a list of tuples containing the names of all upstream components that are 
        referenced in any of our Expressions, along with an initial exec_count of 0.
        """
        if self._expr_sources is None:
            self._expr_sources = [(v,0) for u,v in self.get_expr_depends() if v==self.name]
        return self._expr_sources
            
    def check_path(self, path, check_dir=False):
        """Verify that the given path is a directory and is located
        within the allowed area (somewhere within the simulation root path).
        """
# pylint: disable-msg=E1101
        if not SimulationRoot.legal_path(path):
            self.raise_exception("Illegal path '%s', not a descendant of '%s'."
                                 % (path, SimulationRoot.get_root()),
                                 ValueError)
        elif check_dir and not isdir(path):
            self.raise_exception(
                "Execution directory path '%s' is not a directory."
                % path, ValueError)
# pylint: enable-msg=E1101
        return path
    
    def get_abs_directory (self):
        """Return absolute path of execution directory."""
        path = self.directory
        if not isabs(path):
            if self._call_tree_rooted:
                self.raise_exception("can't call get_abs_directory before hierarchy is defined",
                                     RuntimeError)
            if self.parent is not None and isinstance(self.parent, Component):
                parent_dir = self.parent.get_abs_directory()
            else:
                parent_dir = SimulationRoot.get_root()
            path = join(parent_dir, path)
            
        return path

    def push_dir (self, directory=None):
        """Change directory to dir, remembering the current directory for a
        later :meth:`pop_dir`. Returns the new absolute directory path."""
        if not directory:
            directory = self.get_abs_directory()
        cwd = os.getcwd()
        if not isabs(directory):
            directory = join(self.get_abs_directory(), directory)
        self.check_path(directory, True)
        try:
            os.chdir(directory)
        except OSError, err:
            self.raise_exception("Can't push_dir '%s': %s" % (directory, err),
                                 OSError)
        self._dir_stack.append(cwd)
        return directory

    def pop_dir (self):
        """Return to previous directory saved by :meth:`push_dir`."""
        try:
            newdir = self._dir_stack.pop()
        except IndexError:
            self.raise_exception('Called pop_dir() with nothing on the dir stack',
                                 IndexError)
        os.chdir(newdir)

    def checkpoint (self, outstream, fmt=SAVE_CPICKLE):
        """Save sufficient information for a restart. By default, this
        just calls *save()*.
        """
        self.save(outstream, fmt)

    def restart (self, instream):
        """Restore state using a checkpoint file. The checkpoint file is
        typically a delta from a full saved state file. If checkpoint is
        overridden, this should also be overridden.
        """
        self.load(instream)

    def save_to_egg(self, name, version, py_dir=None, require_relpaths=True,
                    child_objs=None, dst_dir=None, fmt=SAVE_CPICKLE,
                    proto=-1, use_setuptools=False, observer=None):
        """Save state and other files to an egg.  Typically used to copy all or
        part of a simulation to another user or machine.  By specifying child
        components in `child_objs`, it will be possible to create instances of
        just those components from the installed egg.  Child component names
        should be specified relative to this component.

        - `name` must be an alphanumeric string.
        - `version` must be an alphanumeric string.
        - `py_dir` is the (root) directory for local Python files. \
          It defaults to the current directory.
        - If `require_relpaths` is True, any path (directory attribute,
          external file, or file trait) which cannot be made relative to this \
          component's directory will raise ValueError. Otherwise such paths \
          generate a warning and the file is skipped.
        - `child_objs` is a list of child objects for additional entry points.
        - `dst_dir` is the directory to write the egg in.
        - `fmt` and `proto` are passed to :meth:`eggsaver.save`.
        - `use_setuptools` is passed to :meth:`eggsaver.save_to_egg`.
        - `observer` will be called via an :class:`EggObserver`.

        After collecting files and possibly modifying their paths, this
        calls :meth:`container.save_to_egg`.
        Returns ``(egg_filename, required_distributions, orphan_modules)``.
        """
        observer = EggObserver(observer, self._logger)

        src_dir = self.get_abs_directory()
        src_files = set()

        fixup_dirs = []  # These are used to restore original component config.
        fixup_meta = []
        fixup_fvar = []

        # Process all components in bottom-up order.
        # We have to check relative paths like '../somedir' and if
        # we do that after adjusting a parent, things can go bad.
        components = [self]
        components.extend([obj for obj in self.values(recurse=True)
                                       if isinstance(obj, Component)])
        try:
            for comp in sorted(components, reverse=True,
                               key=lambda comp: comp.get_pathname()):
                try:
                    comp_dir = comp.get_abs_directory()
                    self._fix_directory(comp, comp_dir, src_dir,
                                        require_relpaths, fixup_dirs)
                    self._fix_external_files(comp, comp_dir, src_dir,
                                             require_relpaths, fixup_meta,
                                             src_files)
                    self._fix_file_vars(comp, comp_dir, src_dir,
                                        require_relpaths, fixup_fvar, src_files)
                except Exception, exc:
                    observer.exception(str(exc))
                    raise

            # Save relative directory for any entry points. Some oddness with
            # parent weakrefs seems to prevent reconstruction in load().
            if child_objs is not None:
                for child in child_objs:
                    if not isinstance(child, Component):
                        continue
                    rel_path = child.directory
                    obj = child.parent
                    if obj is None:
                        msg = 'Entry point object has no parent!'
                        observer.exception(msg)
                        raise RuntimeError(msg)
                    while obj.parent is not None and \
                          isinstance(obj.parent, Component):
                        rel_path = join(obj.directory, rel_path)
                        obj = obj.parent
                    child._rel_dir_path = rel_path

            return super(Component, self).save_to_egg(
                       name, version, py_dir, src_dir, src_files,
                       child_objs, dst_dir, fmt, proto, use_setuptools,
                       observer.observer)
        finally:
            # If any component config has been modified, restore it.
            for comp, path in fixup_dirs:
                comp.directory = path
            for meta, path in fixup_meta:
                meta.path = path
            for comp, name, path in fixup_fvar:
                comp.set(name+'.path', path, force=True)

    def _fix_directory(self, comp, comp_dir, root_dir, require_relpaths,
                       fixup_dirs):
        """Ensure execution directory for `comp` is in relative form."""
        if comp_dir.startswith(root_dir):
            if comp_dir == root_dir and comp.directory:
                fixup_dirs.append((comp, comp.directory))
                comp.directory = ''
            elif isabs(comp.directory):
                parent_dir = comp.parent.get_abs_directory()
                fixup_dirs.append((comp, comp.directory))
                comp.directory = relpath(comp_dir, parent_dir)
                self._logger.debug("    %s.directory reset to '%s'", 
                           comp.name, comp.directory)
        elif require_relpaths:
            self.raise_exception(
                "Can't save, %s directory '%s' doesn't start with '%s'."
                % (comp.get_pathname(), comp_dir, root_dir), ValueError)

        else:
            self._logger.warning("%s directory '%s' can't be made relative to '%s'.",
                         comp.get_pathname(), comp_dir, root_dir)

    def _fix_external_files(self, comp, comp_dir, root_dir, require_relpaths,
                            fixup_meta, src_files):
        """Ensure external files for `comp` are in relative form and update
        src_files to include all matches."""
        for metadata in comp.external_files:
            path = metadata.path
            if not path:
                continue
            if not isabs(path):
                path = join(comp_dir, path)
            path = normpath(path)
            if path.startswith(root_dir):
                if isabs(metadata.path):
                    new_path = relpath(path, comp_dir)
                    fixup_meta.append((metadata, metadata.path))
                    metadata.path = new_path
                for path in glob.glob(path):
                    src_files.add(relpath(path, root_dir))
            elif require_relpaths:
                self.raise_exception(
                    "Can't save, %s file '%s' doesn't start with '%s'."
                    % (comp.get_pathname(), path, root_dir), ValueError)
            else:
                self._logger.warning("%s file '%s' can't be made relative to '%s'.",
                             comp.get_pathname(), path, root_dir)

    def _fix_file_vars(self, comp, comp_dir, root_dir, require_relpaths,
                       fixup_fvar, src_files):
        """Ensure File traits for `comp` are in relative form and add to
        src_files."""
        for fvarname, fvar, ftrait in comp.get_file_vars():
            if fvar.owner is not comp:
                continue
            path = fvar.path
            if not path:
                continue
            if not isabs(path):
                path = join(comp_dir, path)
            path = normpath(path)
            if path.startswith(root_dir):
                if exists(path):
                    src_files.add(relpath(path, root_dir))
                if isabs(fvar.path):
                    path = relpath(path, comp_dir)
                    fixup_fvar.append((comp, fvarname, fvar.path))
                    comp.set(fvarname+'.path', path, force=True)
            elif require_relpaths:
                self.raise_exception(
                    "Can't save, %s path '%s' doesn't start with '%s'."
                    % ('.'.join((comp.get_pathname(), fvarname)),
                       path, root_dir), ValueError)
            else:
                self._logger.warning("%s path '%s' can't be made relative to '%s'.",
                             '.'.join((comp.get_pathname(), fvarname)),
                             path, root_dir)

    def get_file_vars(self):
        """Return list of (filevarname,filevarvalue,file trait) owned by this
        component."""

        def _recurse_get_file_vars(container, file_vars, visited, scope):
            for name, obj in container.items(type=not_event):
                if id(obj) in visited:
                    continue
                visited.add(id(obj))
                if isinstance(obj, FileRef):
                    ftrait = container.trait(name)
                    if self is scope:
                        file_vars.append((name, obj, ftrait))
                    else:
                        rel_path = container.get_pathname(rel_to_scope=scope)
                        file_vars.append(('.'.join((rel_path, name)),
                                          obj, ftrait))
                elif isinstance(obj, Container) and \
                     not isinstance(obj, Component):
                    _recurse_get_file_vars(obj, file_vars, visited, scope)

        file_vars = []
        _recurse_get_file_vars(self, file_vars, set(), self)
        return file_vars

    @staticmethod
    def load(instream, fmt=SAVE_CPICKLE, package=None,
             call_post_load=True, top_obj=True, name='', observer=None):
        """Load object(s) from `instream`.  If `instream` is an installed
        package name, then any external files referenced in the object(s)
        are copied from the package installation to appropriate directories.
        If an external file has metadata attribute 'constant' == True and
        the machine supports it, a symlink is used rather than a file copy.
        The `package` and `top_obj` arguments are normally used by a loader
        script (generated by :meth:`save_to_egg`) to load a sub-component from
        the egg.  `name` is set when creating an instance via a factory.
        In this case, external files are copied to a `name` directory and the
        component's directory attribute set accordingly.  Existing files
        are not overwritten.
        """
        observer = EggObserver(observer, logging.getLogger())
        try:
            top = Container.load(instream, fmt, package, False, name=name)
        except Exception, exc:
            observer.exception(str(exc))
            raise

        observer.logger = top._logger
        if isinstance(top, Component):
            # Get path relative to real top before we clobber directory attr.
            if top_obj:
                rel_path = '.'
            else:
                if top.parent is not None:
                    rel_path = top.directory
                    obj = top.parent
                    while obj.parent is not None and \
                          isinstance(obj.parent, Component):
                        rel_path = join(obj.directory, rel_path)
                        obj = obj.parent
                elif top.trait('_rel_dir_path'):
                    top.warning('No parent, using saved relative directory')
                    rel_path = top._rel_dir_path  # Set during save_to_egg().
                else:
                    top.warning('No parent, using null relative directory')
                    rel_path = ''

            # Set top directory.
            orig_dir = os.getcwd()
            if name:
                top.name = name
                # New instance via create(name) gets new directory.
                if not exists(name):
                    os.mkdir(name)
                os.chdir(name)
            # TODO: (maybe) Seems like we should make top.directory relative
            # here # instead of absolute, but it doesn't work...
            #top.directory = relpath(os.getcwd(), SimulationRoot.get_root())
            top.directory = os.getcwd()
            
            try:
                # Create any missing subdirectories.
                for component in [c for c in top.values(recurse=True)
                                          if isinstance(c, Component)]:
                    directory = component.get_abs_directory()
                    if not exists(directory):
                        os.makedirs(directory)

                # If necessary, copy files from installed egg.
                if isinstance(instream, basestring) and \
                   not exists(instream) and not isabs(instream):
                    # If we got this far, then the stuff below "can't" fail.
                    if not package:
                        dot = instream.rfind('.')
                        package = instream[:dot]
                    top._restore_files(package, rel_path, [], observer=observer)
            finally:
                os.chdir(orig_dir)
                if name and not glob.glob(join(name, '*')):
                    # Cleanup unused directory.
                    os.rmdir(name)
                    top.directory = ''
                    
        if call_post_load:
            top.post_load()

        observer.complete(name)
        return top

    def _restore_files(self, package, rel_path, file_list, do_copy=True,
                       observer=None, from_egg=True):
        """Restore external files from installed egg or config directory."""
        with self.dir_context:
            fvars = self.get_file_vars()
            if self.external_files or fvars:
                self._logger.info('Checking files in %s', os.getcwd())

            for metadata in self.external_files:
                pattern = metadata.path
                if pattern:
                    is_input = getattr(metadata, 'input', False)
                    const = getattr(metadata, 'constant', False)
                    binary = getattr(metadata, 'binary', False)
                    self._list_files(pattern, package, rel_path, is_input,
                                     const, binary, file_list, from_egg)

            for fvarname, fvar, ftrait in fvars:
                path = fvar.path
                if path:
                    is_input = ftrait.iotype == 'in'
                    self._list_files(path, package, rel_path, is_input, False,
                                     ftrait.binary, file_list, from_egg)
            if from_egg:
                for component in [c for c in self.values(recurse=False)
                                          if isinstance(c, Component)]:
                    path = rel_path
                    if component.directory:
                        # Always use '/' for resources.
                        path += '/'+component.directory
                    component._restore_files(package, path, file_list,
                                             do_copy=False)
            if do_copy:
                # Only copy once we've gotten the complete list.
                self._copy_files(package, file_list, observer, from_egg)

    def _list_files(self, pattern, package, rel_path, is_input, const, binary,
                    file_list, from_egg):
        """List files from installed egg or config dir matching pattern."""
        symlink = const and sys.platform != 'win32'
        sep = '/' if from_egg else os.sep

        directory = dirname(pattern)
        pattern = os.path.basename(pattern)
        if directory:
            if not exists(directory):
                os.makedirs(directory)
            rel_path = ''.join((rel_path, sep, directory))

        rel_path = normpath(rel_path)
        if from_egg:
            if not pkg_resources.resource_exists(package, rel_path):
                return
            if not pkg_resources.resource_isdir(package, rel_path):
                return
            pkg_files = pkg_resources.resource_listdir(package, rel_path)
        else:
            pkg_files = os.listdir(os.path.join(package, rel_path))

        if directory:
            self.push_dir(directory)
        cwd = os.getcwd()
        try:
            found = False
            for filename in pkg_files:
                if fnmatch.fnmatch(filename, pattern):
                    found = True
                    if exists(filename):
                        # Don't overwrite existing files (reloaded instance).
                        self._logger.debug("    '%s' exists", filename)
                        continue

                    src_name = ''.join((rel_path, sep, filename))
                    if from_egg:
                        src_path = pkg_resources.resource_filename(package,
                                                                   src_name)
                    else:
                        src_path = os.path.join(package, src_name)
                    size = os.path.getsize(src_path)
                    if symlink:
                        mode = 'symlink'
                    else:
                        mode = 'wb' if binary else 'w'
                    file_list.append((src_name, mode, size,
                                      os.path.join(cwd, filename)))
            if not found and is_input:
                self._logger.warning("No files found for '%s'", pattern)
        finally:
            if directory:
                self.pop_dir()

    def _copy_files(self, package, file_list, observer, from_egg):
        """Copy/symlink files in `file_list`."""
        total_files = float(len(file_list))
        total_bytes = 0.
        for i, info in enumerate(file_list):
            src_name, mode, size, dst_name = info
            total_bytes += size

        dst_dir = ''
        completed_bytes = 0.
        for i, info in enumerate(file_list):
            src_name, mode, size, dst_name = info
            if dirname(dst_name) != dst_dir:
                dst_dir = dirname(dst_name)
                self._logger.info('Restoring files in %s', dst_dir)
            if observer is not None:
                observer.copy(src_name, i/total_files,
                              completed_bytes/total_bytes)
            if mode == 'symlink':
                if from_egg:
                    src_path = pkg_resources.resource_filename(package,
                                                               src_name)
                else:
                    src_path = os.path.join(package, src_name)
                os.symlink(src_path, dst_name)
            else:
                if from_egg:
                    src = pkg_resources.resource_stream(package, src_name)
                else:
                    src_mode = 'rb' if 'b' in mode else 'r'
                    src = open(os.path.join(package, src_name), src_mode)
                dst = open(dst_name, mode)
                chunk = 1 << 20  # 1MB
                data = src.read(chunk)
                while data:
                    dst.write(data)
                    data = src.read(chunk)
                src.close()
                dst.close()
            completed_bytes += size

    def step (self):
        """For Components that run other components (e.g., Assembly or Drivers),
        this will run one Component and return. For simple components, it is
        the same as *run()*.
        """
        self.run()

    def stop (self):
        """Stop this component."""
        self._stop = True

    def get_valid(self, name):
        """Get the value of the validity flag for the io trait with the given
        name.
        """
        try:
            return self._valid_dict[name]
        except KeyError:
            self.raise_exception(
                "cannot get valid flag of '%s' because it's not "
                "an io trait." % name, RuntimeError)
                
    def get_valids(self, names):
        """Get a list of validity flags for the io traits with the given
        names.
        """
        return [self.get_valid(v) for v in names]

    def set_valids(self, names, valid):
        """Mark the io traits with the given names as valid or invalid."""
        for name in names:
            try:
                self._valid_dict[name] = valid
            except KeyError:
                self.raise_exception(
                    "cannot set valid flag of '%s' because "
                    "it's not an io trait." % name, RuntimeError)
            
    def invalidate_deps(self, varnames=None, notify_parent=False):
        """Invalidate all of our outputs if they're not invalid already.
        For a typical Component, this will always be all or nothing, meaning
        there will never be partial validation of outputs.  Components
        supporting partial output validation must override this function.
        
        Returns None, indicating that all outputs are invalidated.
        """
        self._call_execute = True
        
        valids = self._valid_dict
        if varnames is None:
            varnames = self.list_inputs(valid=True)
        for var in varnames:
            if var in self._sources:
                valids[var] = False
        
        valid_outs = self.list_outputs(valid=True)
        
        if notify_parent and self.parent and len(valid_outs) > 0:
            self.parent.invalidate_deps(compname=self.name, 
                                        varnames=None, notify_parent=True)
        for out in valid_outs:
            valids[out] = False
            
        return None 

    def update_outputs(self, outnames):
        """Do what is necessary to make the specified output Variables valid.
        For a simple Component, this will result in a *run()*.
        """
        self.run()
        
# TODO: uncomment require_gradients and require_hessians after they're better thought out
    
    #def require_gradients (self, varname, gradients):
        #"""Requests that the component be able to provide (after execution) a
        #list of gradients w.r.t. a list of variables. The format
        #of the gradients list is [dvar_1, dvar_2, ..., dvar_n]. The component
        #should return a list with entries of either a name, a tuple of the
        #form (name,index) or None.  None indicates that the component cannot
        #compute the specified derivative. name indicates the name of a
        #scalar variable in the component that contains the gradient value, and
        #(name,index) indicates the name of an array variable and the index of
        #the entry containing the gradient value. If the component cannot
        #compute any gradients of the requested varname, it can just return
        #None.
        #"""
        #return None

    #def require_hessians (self, varname, deriv_vars):
        #""" Requests that the component be able to provide (after execution)
        #the hessian w.r.t. a list of variables. The format of
        #deriv_vars is [dvar_1, dvar_2, ..., dvar_n]. The component should
        #return one of the following:

            #1) a name, which would indicate that the component contains
               #a 2D array variable or matrix containing the hessian

            #2) an array of the form 

               #[[dx1dx1, dx1dx2, ... dx1dxn],
               #[           ...             ],
               #[dxndx1, dxndx2, ... dxndxn]]

               #with entries of either name, (name,index), or None. name
               #indicates that a scalar variable in the component contains the
               #desired hessian matrix entry. (name,index) indicates that
               #an array variable contains the value at the specified index.
               #If index is a list with two entries, that indicates that
               #the variable containing the entry is a 2d array or matrix.

            #3) None, which means the the component cannot compute any values
               #of the hessian.

             #"""
        #return None
<|MERGE_RESOLUTION|>--- conflicted
+++ resolved
@@ -275,13 +275,10 @@
         try:
             self._pre_execute()
             if self._call_execute or force or self.force_execute:
-<<<<<<< HEAD
-=======
                 #if self.get_pathname() != 'branin_meta_model':
                     #print 'execute %s' % self.get_pathname()
                 #else:
                     #sys.stdout.write('.')
->>>>>>> fcf44633
                 self.execute()
                 self._post_execute()
             #else:
