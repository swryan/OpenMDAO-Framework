# pylint: disable-msg=C0111,C0103

import os
import shutil
import unittest
import sys

<<<<<<< HEAD
from openmdao.main.api import Assembly, Component, Driver, set_as_top, SimulationRoot
from openmdao.main.datatypes.api import Float, Int, Str, Slot, List
=======
from openmdao.main.api import Assembly, Component, Driver, SequentialWorkflow, \
                              set_as_top, SimulationRoot
from openmdao.main.datatypes.api import Float, Str, Slot, List
>>>>>>> 9a524d01
from openmdao.util.decorators import add_delegate
from openmdao.main.hasobjective import HasObjective


class Multiplier(Component):
    rval_in = Float(iotype='in')
    rval_out = Float(iotype='out')
    mult = Float(iotype='in')
    
    def __init__(self):
        super(Multiplier, self).__init__()
        self.rval_in = 4.
        self.rval_out = 7.
        self.mult = 1.5

    def execute(self):
        self.rval_out = self.rval_in * self.mult
        

class Simple(Component):
    
    a = Float(iotype='in')
    b = Float(iotype='in')
    c = Float(iotype='out')
    d = Float(iotype='out')
    
    def __init__(self):
        super(Simple, self).__init__()
        self.a = 4.
        self.b = 5.
        self.c = 7.
        self.d = 1.5

    def execute(self):
        self.c = self.a + self.b
        self.d = self.a - self.b


class SimpleListComp(Component):
    
    a = List(Int, iotype='in')
    b = List(Int, iotype='in')
    c = List(Int, iotype='out')
    d = List(Int, iotype='out')
    
    def __init__(self):
        super(SimpleListComp, self).__init__()
        self.a = [1,2,3]
        self.b = [4,5,6]
        self.c = [5,7,9]
        self.d = [-3,-3,-3]

    def execute(self):
        self.c = [a+b for a,b in zip(self.a, self.b)]
        self.d = [a-b for a,b in zip(self.a, self.b)]


class DummyComp(Component):
    
    r = Float(iotype='in')
    r2 = Float(iotype='in')
    r3 = Float(iotype='in',desc="some random variable",low=-1.0,high=1.0,other_meta_data="test")
    s = Str(iotype='in')
    rout = Float(iotype='out', units='ft')
    r2out = Float(iotype='out')
    sout = Str(iotype='out')
    slistout = List(Str, iotype='out')
    
    dummy_in = Slot(Component, iotype='in')
    dummy_out = Slot(Component, iotype='out')
    dummy_out_no_copy = Slot(Component, iotype='out', copy=None)
    
    def __init__(self):
        super(DummyComp, self).__init__()
        self.r = 1.0
        self.r2 = -1.0
        self.rout = 0.0
        self.r2out = 0.0
        self.s = 'a string'
        self.sout = ''
        
        # make a nested container with input and output ContainerVars
        self.add('dummy', Multiplier())
        self.dummy_in = self.dummy
        self.dummy_out = self.dummy
                
    def execute(self):
        self.rout = self.r * 1.5
        self.r2out = self.r2 + 10.0
        self.sout = self.s[::-1]
        # pylint: disable-msg=E1101
        self.dummy.execute()


class Wrapper(Assembly):
    """
    Define a single-component Assembly so we explicitly control
    what variables are visible via passthrough traits.
    """

    def configure(self):
        self.add('comp', Comp())
        self.driver.workflow.add('comp')

        # define passthrough conections
        for path in ('x', 'y', 'z'):
            val = self.get('comp.'+path)
            self.create_passthrough('comp.'+path)

    def run(self):
        self._logger.debug('Wrapper.run() %r %r (%r %r)',
                           self.x, self.y, self.comp.x, self.comp.y)
        super(Wrapper, self).run()
        self._logger.debug('    complete')
        self._logger.debug('        %r (%r)', self.z, self.comp.z)


class FloatProxy(Float):
    """
    Example of a 'proxy' trait. Normally variables in the `_vals` dictionary
    here would actually be somewhere else in a wrapped code.
    """

    def __init__(self, **metadata):
        self._vals = {}
        Float.__init__(self, **metadata)
        self._metadata['type'] = 'property'  # Just to show correct type.

    def get(self, obj, name):
        return self._vals.get(id(obj), {}).get(name, 0.)

    def set(self, obj, name, value):
        if id(obj) not in self._vals:
            self._vals[id(obj)] = {}
        self._vals[id(obj)][name] = value


class Comp(Component):

    x = FloatProxy(iotype='in')
    y = FloatProxy(iotype='in')
    z = FloatProxy(iotype='out')

    def execute(self):
        self._logger.debug('execute')
        self._logger.debug('    %r %r', self.x, self.y)
        self.z = self.x * self.y
        self._logger.debug('    done')


class TracedAssembly(Assembly):
    """ Records `itername` in trace buffer. """

    def __init__(self, trace_buf):
        super(TracedAssembly, self).__init__()
        self.force_execute = True
        self.trace_buf = trace_buf

    def execute(self):
        msg = '%s: %s' % (self.get_pathname(), self.get_itername())
        self.trace_buf.append(msg)
        super(TracedAssembly, self).execute()


class TracedIterator(Driver):
    """ Records `itername` in trace buffer. """

    def __init__(self, trace_buf, count):
        super(TracedIterator, self).__init__()
        self.trace_buf = trace_buf
        self.max_iterations = count

    def execute(self):
        msg = '%s: %s' % (self.get_pathname(), self.get_itername())
        self.trace_buf.append(msg)
        for i in range(self.max_iterations):
            super(TracedIterator, self).execute()


class TracedComponent(Component):
    """ Records `itername` in trace buffer. """

    def __init__(self, trace_buf):
        super(TracedComponent, self).__init__()
        self.force_execute = True
        self.trace_buf = trace_buf

    def execute(self):
        msg = '%s: %s' % (self.get_pathname(), self.get_itername())
        self.trace_buf.append(msg)


class AssemblyTestCase(unittest.TestCase):

    def setUp(self):
        """
        top
            comp1
            nested
                comp1
            comp2
            comp3
        """
        SimulationRoot.chroot(os.getcwd())
        top = self.asm = set_as_top(Assembly())
        top.add('comp1', DummyComp())
        nested = top.add('nested', Assembly())
        nested.add('comp1', DummyComp())
        for name in ['comp2', 'comp3']:
            top.add(name, DummyComp())
            
        top.driver.workflow.add(['comp1','nested','comp2','comp3'])
        nested.driver.workflow.add('comp1')
                
    def test_lazy_eval(self):
        top = set_as_top(Assembly())
        comp1 = top.add('comp1', Multiplier())
        comp2 = top.add('comp2', Multiplier())
        
        top.driver.workflow.add(['comp1', 'comp2'])
        
        top.comp1.mult = 2.0
        top.comp2.mult = 4.0
        top.connect('comp1.rval_out', 'comp2.rval_in')
        top.comp1.rval_in = 5.0
        top.run()
        self.assertEqual(top.get('comp1.rval_out'), 10.)
        self.assertEqual(top.get('comp2.rval_in'), 10.)
        self.assertEqual(top.get('comp2.rval_out'), 40.)
        self.assertEqual(top.comp1.exec_count, 1)
        self.assertEqual(top.comp2.exec_count, 1)
        
        # now change an input (mult) on comp2. This should only 
        # cause comp2 to execute when we run next time.
        top.set('comp2.mult', 3.0)
        top.run()
        self.assertEqual(top.get('comp1.rval_out'), 10.)
        self.assertEqual(top.get('comp2.rval_in'), 10.)
        self.assertEqual(top.get('comp2.rval_out'), 30.)
        self.assertEqual(top.comp1.exec_count, 1)
        self.assertEqual(top.comp2.exec_count, 2)
        
     
    def test_data_passing(self):
        comp1 = self.asm.comp1
        comp2 = self.asm.comp2
        self.asm.connect('comp1.rout','comp2.r')
        self.asm.connect('comp1.sout','comp2.s')
        self.asm.comp1.r = 3.0
        self.asm.comp1.s = 'once upon a time'
        self.assertEqual(comp1.get('r'), 3.0)
        self.assertEqual(comp1.get('s'), 'once upon a time')
        self.assertEqual(comp1.r, 3.0)
        self.assertEqual(comp1.s, 'once upon a time')
        
        # also, test that we can't do a direct set of a connected input
        oldval = self.asm.comp2.r
        try:
            self.asm.comp2.r = 44
        except Exception, err:
            self.assertEqual(str(err), "comp2: 'r' is already connected to source 'parent.comp1.rout'"+
                                       " and cannot be directly set")
        else:
            self.fail("Expected an Exception when setting a connected input")
        
        # verify that old value of connected input hasn't changed
        self.assertEqual(oldval, self.asm.comp2.r)
        
        self.asm.run()
        
        self.assertEqual(comp1.get('rout'), 4.5)
        self.assertEqual(comp1.get('sout'), 'emit a nopu ecno')
        self.assertEqual(comp1.rout, 4.5)
        self.assertEqual(comp1.sout, 'emit a nopu ecno')
        self.assertEqual(comp2.get('r'), 4.5)
        self.assertEqual(comp2.get('rout'), 6.75)
        self.assertEqual(comp2.r, 4.5)
        self.assertEqual(comp2.rout, 6.75)
        self.assertEqual(comp2.s, 'emit a nopu ecno')
        self.assertEqual(comp2.sout, 'once upon a time')
        
        # now test removal of the error callback when a connected input is disconnected
        self.asm.disconnect('comp1.rout','comp2.r')
        self.asm.comp2.r = 33
        self.assertEqual(33, self.asm.comp2.r)
        
    def test_direct_set_of_connected_input(self):
        comp1 = self.asm.comp1
        comp2 = self.asm.comp2
        self.asm.connect('comp1.rout','comp2.r')
        self.asm.connect('comp1.sout','comp2.s')
        
        # test that we can't do a direct set of a connected input
        oldval = self.asm.comp2.r
        try:
            self.asm.comp2.r = 44
        except Exception, err:
            self.assertEqual(str(err), "comp2: 'r' is already connected to source 'parent.comp1.rout'"+
                                       " and cannot be directly set")
        else:
            self.fail("Expected an Exception when setting a connected input")
        
        # verify that old value of connected input hasn't changed
        self.assertEqual(oldval, self.asm.comp2.r)
        
        # now test removal of the error callback when a connected input is disconnected
        self.asm.disconnect('comp1.rout','comp2.r')
        self.asm.comp2.r = 33
        self.assertEqual(33, self.asm.comp2.r)

    def test_connect_containers(self):
        self.asm.set('comp1.dummy_in.rval_in', 75.4)
        self.asm.connect('comp1.dummy_out','comp2.dummy_in')
        self.asm.connect('comp1.dummy_out_no_copy', 'comp3.dummy_in')
        self.asm.run()
        self.assertEqual(self.asm.get('comp2.dummy_in.rval_in'), 75.4)
        self.assertEqual(self.asm.get('comp2.dummy_in.rval_out'), 75.4*1.5)
        self.assertFalse(self.asm.comp1.dummy_out is self.asm.comp2.dummy_in)
        self.assertTrue(self.asm.comp1.dummy_out_no_copy is self.asm.comp3.dummy_in)
        
    def test_create_passthrough(self):
        self.asm.set('comp3.r', 75.4)
        self.asm.create_passthrough('comp3.rout')
        self.assertEqual(self.asm.comp3.r, 75.4)
        self.assertEqual(self.asm.rout, 0.0)
        self.asm.run()
        self.assertEqual(self.asm.comp3.rout, 75.4*1.5)
        self.assertEqual(self.asm.rout, 75.4*1.5)
        
        self.asm.create_passthrough('comp3.r3')
        metadata = self.asm.get_metadata('r3')
        self.assertEqual(metadata['iotype'],'in')
        self.assertEqual(metadata['desc'],'some random variable')
        self.assertEqual(metadata['low'],-1.0)
        self.assertEqual(metadata['high'],1.0)
        self.assertEqual(metadata['other_meta_data'],'test')
        
    def test_create_passthrough_already_exists(self):
        self.asm.create_passthrough('comp3.rout')
        try:
            self.asm.create_passthrough('comp3.rout')
        except Exception, err:
            # for some reason, KeyError turns 'rout' into \'rout\', so
            # test against str(KeyError(msg)) instead of just msg  :(
            self.assertEqual(str(err), str(KeyError(": 'rout' already exists")))
        else:
            self.fail('expected Exception')
        
    def test_autopassthrough_nested(self):
        self.asm.set('comp1.r', 8.)
        self.asm.connect('comp1.rout', 'nested.comp1.r')
        self.asm.connect('nested.comp1.rout','comp2.r')
        self.asm.run()
        self.assertEqual(self.asm.get('comp1.rout'), 12.)
        self.assertEqual(self.asm.get('comp2.rout'), 27.)
                
    def test_create_passthrough_alias(self):
        self.asm.nested.set('comp1.r', 75.4)
        self.asm.nested.create_passthrough('comp1.r','foobar')
        self.assertEqual(self.asm.nested.get('foobar'), 75.4)
        self.asm.run()
        self.assertEqual(self.asm.nested.get('foobar'), 75.4)
        
    def test_passthrough_already_connected(self):
        self.asm.connect('comp1.rout','comp2.r')
        self.asm.connect('comp1.sout','comp2.s')
        # this should fail since we're creating a second connection
        # to an input
        try:
            self.asm.create_passthrough('comp2.r')
        except RuntimeError, err:
            self.assertEqual(str(err), ": 'comp2.r' is already connected to source 'comp1.rout'")
        else:
            self.fail('RuntimeError expected')
        self.asm.set('comp1.s', 'some new string')
        # this one should be OK since outputs can have multiple connections
        self.asm.create_passthrough('comp1.sout')
        self.asm.run()
        self.assertEqual(self.asm.get('sout'), 'some new string'[::-1])
        
    def test_container_passthrough(self):
        self.asm.set('comp1.dummy_out.rval_in', 75.4)
        self.asm.create_passthrough('comp1.dummy_out','dummy_out_passthrough')
        self.asm.run()
        self.assertEqual(self.asm.get('dummy_out_passthrough.rval_out'), 75.4*1.5)

#    def test_discon_reconnect_passthrough(self):
#        self.fail('unfinished test')
        
    def test_invalid_connect(self):
        try:
            self.asm.connect('comp1.rout','comp2.rout')
        except RuntimeError, err:
            self.assertEqual(": can't connect 'comp1.rout' to 'comp2.rout': comp2: rout must be an input variable",
                             str(err))
        else:
            self.fail('exception expected')
        try:
            self.asm.connect('comp1.r','comp2.rout')
        except RuntimeError, err:
            self.assertEqual(": can't connect 'comp1.r' to 'comp2.rout': comp1: r must be an output variable",
                             str(err))
        else:
            self.fail('RuntimeError expected')
            
    def test_self_connect(self):
        try:
            self.asm.connect('comp1.rout','comp1.r')
        except Exception, err:
            self.assertEqual(": Cannot connect 'comp1.rout' to 'comp1.r'. Both refer to the same component.",
                             str(err))
        else:
            self.fail('exception expected')
     
    def test_metadata_link(self):
        try:
            self.asm.connect('comp1.rout.units','comp2.s')
        except AttributeError, err:
            self.assertEqual(str(err), 
                    ": Can't find 'comp1.rout.units'")
        else:
            self.fail('NameError expected')
            
    def test_get_metadata(self):
        units = self.asm.comp1.get_metadata('rout', 'units')
        self.assertEqual(units, 'ft')
        
        meta = self.asm.comp1.get_metadata('rout')
        self.assertEqual(set(meta.keys()), 
                         set(['vartypename','units','high','iotype','type','low']))
        self.assertEqual(meta['vartypename'], 'Float')
        self.assertEqual(self.asm.comp1.get_metadata('slistout','vartypename'), 'List')
        
    def test_missing_metadata(self):
        foo = self.asm.comp1.get_metadata('rout', 'foo')
        self.assertEqual(foo, None)
        
        try:
            bar = self.asm.comp1.get_metadata('bogus', 'bar')
        except Exception as err:
            self.assertEqual(str(err), "comp1: Couldn't find metadata for trait bogus")
        else:
            self.fail("Exception expected")
            
    def test_circular_dependency(self):
        self.asm.connect('comp1.rout','comp2.r')
        try:
            self.asm.connect('comp2.rout','comp1.r')
        except Exception, err:
            self.assertEqual(": Can't connect 'comp2.rout' to 'comp1.r': circular dependency (['comp2', 'comp1']) would be created by"+
                             " connecting comp2.rout to comp1.r", str(err))
        else:
            self.fail('Exception expected')
            
    def test_disconnect(self):
        # first, run connected
        comp2 = self.asm.get('comp2')
        self.asm.connect('comp1.rout', 'comp2.r')
        self.asm.run()
        self.assertEqual(comp2.r, 1.5)
        self.asm.comp1.r = 3.0
        self.asm.run()
        self.assertEqual(comp2.r, 4.5)
        
        # now disconnect
        self.asm.comp1.r = 6.0
        self.asm.disconnect('comp2.r')
        self.asm.run()
        self.assertEqual(comp2.r, 4.5)
        
        # now reconnect
        self.asm.connect('comp1.rout','comp2.r')
        self.asm.run()
        self.assertEqual(comp2.r, 9.0)
        
    def test_input_passthrough_to_2_inputs(self):
        asm = set_as_top(Assembly())
        asm.add('nested', Assembly())
        comp1 = asm.nested.add('comp1', Simple())
        comp2 = asm.nested.add('comp2', Simple())
        
        asm.driver.workflow.add('nested')
        asm.nested.driver.workflow.add(['comp1','comp2'])
        
        asm.nested.create_passthrough('comp1.a') 
        asm.nested.connect('a', 'comp2.b') 
        self.assertEqual(asm.nested.comp1.a, 4.)
        self.assertEqual(asm.nested.comp2.b, 5.)
        asm.nested.a = 0.5
        # until we run, the values of comp1.a and comp2.b won't change
        self.assertEqual(asm.nested.comp1.a, 4.)
        self.assertEqual(asm.nested.comp2.b, 5.)
        self.assertEqual(asm.nested.comp2.get_valid(['b']), [False])
        self.assertEqual(asm.nested.get_valid(['comp2.b']), [False])
        asm.run()
        self.assertEqual(asm.nested.comp1.a, 0.5)
        self.assertEqual(asm.nested.comp2.b, 0.5)
        self.assertEqual(asm.nested.comp1.get_valid(['a']), [True])
        self.assertEqual(asm.nested.comp2.get_valid(['b']), [True])
        asm.nested.a = 999.
        self.assertEqual(asm.nested.comp1.get_valid(['a']), [False])
        self.assertEqual(asm.nested.comp2.get_valid(['b']), [False])
        self.assertEqual(asm.nested.comp1.a, 0.5)
        self.assertEqual(asm.nested.comp2.b, 0.5)
        asm.run()
        self.assertEqual(asm.nested.comp1.a, 999.)
        self.assertEqual(asm.nested.comp2.b, 999.)
        
    def test_connect_2_outs_to_passthrough(self):
        asm = set_as_top(Assembly())
        asm.add('nested', Assembly())
        asm.nested.add('comp1', Simple())
        asm.nested.add('comp2', Simple())
        asm.nested.create_passthrough('comp1.c')
        try:
            asm.nested.connect('comp2.d', 'c')
        except RuntimeError, err:
            self.assertEqual(str(err), "nested: 'c' is already connected to source 'comp1.c'")
        else:
            self.fail('RuntimeError expected')
        
 
    def test_discon_not_connected(self):
        self.asm.connect('comp1.rout','comp2.r')
        
        # disconnecting something that isn't connected is ok and shouldn't
        # raise an exception
        self.asm.disconnect('comp2.s')

    def test_listcon_with_deleted_objs(self):
        self.asm.add('comp3', DummyComp())
        self.asm.connect('comp1.rout', 'comp2.r')
        self.asm.connect('comp3.sout', 'comp2.s')
        conns = self.asm.list_connections()
        self.assertEqual(set(conns), set([('comp1.rout', 'comp2.r'),
                                 ('comp3.sout', 'comp2.s')]))
        self.asm.remove('comp3')
        conns = self.asm.list_connections()
        self.assertEqual(conns, [('comp1.rout', 'comp2.r')])
        self.asm.run()
        
            
    def test_assembly_connect_init(self):
        class MyComp(Component):
            ModulesInstallPath  = Str('', desc='', iotype='in')
            
            def execute(self):
                pass
            
            
        class MyAsm(Assembly):    
            ModulesInstallPath  = Str('C:/work/IMOO2/imoo/modules', desc='', iotype='in')
        
            def configure(self):
                self.add('propulsion', MyComp())
                self.driver.workflow.add('propulsion')
                self.connect('ModulesInstallPath','propulsion.ModulesInstallPath')
        
        asm = set_as_top(MyAsm())
        asm.run()
        self.assertEqual(asm.ModulesInstallPath, 'C:/work/IMOO2/imoo/modules')
        self.assertEqual(asm.propulsion.ModulesInstallPath, 'C:/work/IMOO2/imoo/modules')

    def test_wrapper(self):
        # Test that wrapping via passthroughs to proxy traits works.
        top = set_as_top(Wrapper())

        expected = [
            '%s.FloatProxy' % __name__,
            'openmdao.main.datatypes.float.Float',
            'openmdao.main.variable.Variable',
            'enthought.traits.trait_handlers.TraitType',
            'enthought.traits.trait_handlers.BaseTraitHandler',
            '__builtin__.object'
        ]
        self.assertEqual(top.get_trait_typenames('x'), expected)

        for varname in ('x', 'comp.x', 'y', 'comp.y', 'z', 'comp.z'):
            self.assertEqual(top.get(varname), 0.)

        top.set('x', 6)
        top.set('y', 7)
        top.run()
        self.assertEqual(top.get('x'), 6.)
        self.assertEqual(top.get('comp.x'), 6.)
        self.assertEqual(top.get('y'), 7.)
        self.assertEqual(top.get('comp.y'), 7.)
        self.assertEqual(top.get('z'), 42.)
        self.assertEqual(top.get('comp.z'), 42.)

        egg_info = top.save_to_egg('Top', 'v1')
        try:
            egg = Component.load_from_eggfile(egg_info[0])
            self.assertEqual(egg.get('x'), 6.)
            self.assertEqual(egg.get('comp.x'), 6.)
            self.assertEqual(egg.get('y'), 7.)
            self.assertEqual(egg.get('comp.y'), 7.)
            self.assertEqual(egg.get('z'), 42.)
            self.assertEqual(egg.get('comp.z'), 42.)

            egg.set('x', 11)
            egg.set('y', 3)
            egg.run()
            self.assertEqual(egg.get('x'), 11.)
            self.assertEqual(egg.get('comp.x'), 11.)
            self.assertEqual(egg.get('y'), 3)
            self.assertEqual(egg.get('comp.y'), 3.)
            self.assertEqual(egg.get('z'), 33.)
            self.assertEqual(egg.get('comp.z'), 33.)
        finally:
            os.remove(egg_info[0])
            shutil.rmtree('Top')

<<<<<<< HEAD
    def test_connect_expressions(self):
        asm = set_as_top(Assembly())
        asm.add('comp1', SimpleListComp())
        asm.add('comp2', SimpleListComp())
        asm.connect('comp1.c[1]', 'comp2.a[1]')
=======
    def test_multiconnect(self):
        top = Assembly()
        for name in ('m1', 'm2', 'm3'):
            top.add(name, Multiplier())
            top.driver.workflow.add(name)
        top.connect('m1.rval_out', ('m2.mult', 'm3.mult'))
        top.m1.rval_in = 1.
        top.m2.rval_in = 3.
        top.m3.rval_in = 4.
        top.run()
        self.assertEqual(top.m2.rval_out, 4.5)
        self.assertEqual(top.m3.rval_out, 6.)

    def test_itername(self):
        # top
        #     comp1
        #     driverA
        #         comp1
        #         comp2
        #     driverB
        #         comp2
        #         subassy
        #             comp3
        trace_buf = []
        top = TracedAssembly(trace_buf)
        top.add('driver', TracedIterator(trace_buf, 2))
        top.add('comp1', TracedComponent(trace_buf))
        top.add('driverA', TracedIterator(trace_buf, 3))
        top.add('comp2', TracedComponent(trace_buf))
        top.add('driverB', TracedIterator(trace_buf, 2))

        sub = top.add('subassy', TracedAssembly(trace_buf))
        sub.add('driver', TracedIterator(trace_buf, 2))
        sub.add('comp3', TracedComponent(trace_buf))
        sub.driver.workflow.add('comp3')

        # Default didn't execute comp1 first.
        top.driver.workflow = SequentialWorkflow()
        top.driver.workflow.add(('comp1', 'driverA', 'driverB'))
        top.driverA.workflow.add(('comp1', 'comp2'))
        top.driverB.workflow.add(('comp2', 'subassy'))
>>>>>>> 9a524d01

        top.run()
        top.run(case_id='ReRun')

        expected = """\
: 
driver: 
comp1: 1-1
driverA: 1-2
comp1: 1-2.1-1
comp2: 1-2.1-2
comp1: 1-2.2-1
comp2: 1-2.2-2
comp1: 1-2.3-1
comp2: 1-2.3-2
driverB: 1-3
comp2: 1-3.1-1
subassy: 1-3.1-2
subassy.driver: 1-3.1-2
subassy.comp3: 1-3.1-2.1-1
subassy.comp3: 1-3.1-2.2-1
comp2: 1-3.2-1
subassy: 1-3.2-2
subassy.driver: 1-3.2-2
subassy.comp3: 1-3.2-2.1-1
subassy.comp3: 1-3.2-2.2-1
comp1: 2-1
driverA: 2-2
comp1: 2-2.1-1
comp2: 2-2.1-2
comp1: 2-2.2-1
comp2: 2-2.2-2
comp1: 2-2.3-1
comp2: 2-2.3-2
driverB: 2-3
comp2: 2-3.1-1
subassy: 2-3.1-2
subassy.driver: 2-3.1-2
subassy.comp3: 2-3.1-2.1-1
subassy.comp3: 2-3.1-2.2-1
comp2: 2-3.2-1
subassy: 2-3.2-2
subassy.driver: 2-3.2-2
subassy.comp3: 2-3.2-2.1-1
subassy.comp3: 2-3.2-2.2-1
: 
driver: 
comp1: ReRun.1-1
driverA: ReRun.1-2
comp1: ReRun.1-2.1-1
comp2: ReRun.1-2.1-2
comp1: ReRun.1-2.2-1
comp2: ReRun.1-2.2-2
comp1: ReRun.1-2.3-1
comp2: ReRun.1-2.3-2
driverB: ReRun.1-3
comp2: ReRun.1-3.1-1
subassy: ReRun.1-3.1-2
subassy.driver: ReRun.1-3.1-2
subassy.comp3: ReRun.1-3.1-2.1-1
subassy.comp3: ReRun.1-3.1-2.2-1
comp2: ReRun.1-3.2-1
subassy: ReRun.1-3.2-2
subassy.driver: ReRun.1-3.2-2
subassy.comp3: ReRun.1-3.2-2.1-1
subassy.comp3: ReRun.1-3.2-2.2-1
comp1: ReRun.2-1
driverA: ReRun.2-2
comp1: ReRun.2-2.1-1
comp2: ReRun.2-2.1-2
comp1: ReRun.2-2.2-1
comp2: ReRun.2-2.2-2
comp1: ReRun.2-2.3-1
comp2: ReRun.2-2.3-2
driverB: ReRun.2-3
comp2: ReRun.2-3.1-1
subassy: ReRun.2-3.1-2
subassy.driver: ReRun.2-3.1-2
subassy.comp3: ReRun.2-3.1-2.1-1
subassy.comp3: ReRun.2-3.1-2.2-1
comp2: ReRun.2-3.2-1
subassy: ReRun.2-3.2-2
subassy.driver: ReRun.2-3.2-2
subassy.comp3: ReRun.2-3.2-2.1-1
subassy.comp3: ReRun.2-3.2-2.2-1"""
        expected = expected.split('\n')
        errors = 0
        for i, line in enumerate(trace_buf):
            if line != expected[i]:
                logging.error('%d: expected %r, got %r', i, expoected[i], line)
                errors += 1
        self.assertEqual(errors, 0)
        self.assertEqual(len(trace_buf), len(expected))

       
if __name__ == "__main__":
    unittest.main()

<|MERGE_RESOLUTION|>--- conflicted
+++ resolved
@@ -5,14 +5,9 @@
 import unittest
 import sys
 
-<<<<<<< HEAD
-from openmdao.main.api import Assembly, Component, Driver, set_as_top, SimulationRoot
-from openmdao.main.datatypes.api import Float, Int, Str, Slot, List
-=======
 from openmdao.main.api import Assembly, Component, Driver, SequentialWorkflow, \
                               set_as_top, SimulationRoot
-from openmdao.main.datatypes.api import Float, Str, Slot, List
->>>>>>> 9a524d01
+from openmdao.main.datatypes.api import Float, Int, Str, Slot, List
 from openmdao.util.decorators import add_delegate
 from openmdao.main.hasobjective import HasObjective
 
@@ -626,13 +621,6 @@
             os.remove(egg_info[0])
             shutil.rmtree('Top')
 
-<<<<<<< HEAD
-    def test_connect_expressions(self):
-        asm = set_as_top(Assembly())
-        asm.add('comp1', SimpleListComp())
-        asm.add('comp2', SimpleListComp())
-        asm.connect('comp1.c[1]', 'comp2.a[1]')
-=======
     def test_multiconnect(self):
         top = Assembly()
         for name in ('m1', 'm2', 'm3'):
@@ -674,7 +662,6 @@
         top.driver.workflow.add(('comp1', 'driverA', 'driverB'))
         top.driverA.workflow.add(('comp1', 'comp2'))
         top.driverB.workflow.add(('comp2', 'subassy'))
->>>>>>> 9a524d01
 
         top.run()
         top.run(case_id='ReRun')
