--- conflicted
+++ resolved
@@ -5,11 +5,7 @@
 
 
 import openmdao.main.constants as constants
-<<<<<<< HEAD
 from openmdao.main import Container,Float
-=======
-from openmdao.main import Container, ImportFactory, Float
->>>>>>> 59cedf65
 from openmdao.main.interfaces import IContainer
 from openmdao.main.variable import INPUT
 
