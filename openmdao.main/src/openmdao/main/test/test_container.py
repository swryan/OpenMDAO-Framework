# pylint: disable-msg=C0111,C0103

import os.path
import sys
import unittest
import StringIO
import nose
import copy

<<<<<<< HEAD
from enthought.traits.api import TraitError, HasTraits
=======
>>>>>>> f4f6fb5b

import openmdao.util.eggsaver as constants
from openmdao.main.container import Container, get_default_name
from openmdao.lib.datatypes.api import Float, TraitError
from openmdao.util.testutil import make_protected_dir

# Various Pickle issues arise only when this test runs as the main module.
# This is used to detect when we're the main module or not.
MODULE_NAME = __name__


class MyContainer(Container):
    def __init__(self, *args, **kwargs):
        super(MyContainer, self).__init__(*args, **kwargs)
        self.add_trait('dyntrait', Float(9., desc='some desc'))


class ContainerTestCase(unittest.TestCase):

    def setUp(self):
        """This sets up the following hierarchy of Containers:
        
                       root
                       /  \
                     c1    c2
                          /  \
                        c21  c22
                             /
                          c221
                          /
                        number
        """
        
        self.root = Container()
        self.root.add('c1', Container())
        self.root.add('c2', Container())
        self.root.c2.add('c21', Container())
        self.root.c2.add('c22', Container())
        self.root.c2.c22.add('c221', Container())
        self.root.c2.c22.c221.add_trait('number', Float(3.14, iotype='in'))

    def tearDown(self):
        """this teardown function will be called after each test"""
        self.root = None

    def test_deepcopy(self):
        cont = MyContainer()
        self.assertEqual(cont.dyntrait, 9.)
        ccont = copy.deepcopy(cont)
        self.assertEqual(ccont.dyntrait, 9.)
        cont.dyntrait = 12.
        ccont2 = copy.deepcopy(cont)
        self.assertEqual(ccont2.dyntrait, 12.)
        
    def test_connect(self):
        cont = MyContainer()
        cont.connect('parent.foo', 'dyntrait')
        self.assertEqual(cont._depgraph.get_source('dyntrait'), 'parent.foo')
        
        cont.disconnect('parent.foo', 'dyntrait')
        self.assertEqual(cont._depgraph.get_source('dyntrait'), None)
        
    def test_add_bad_child(self):
        foo = Container()
        try:
            foo.add('non_container', 'some string')
        except TypeError, err:
            self.assertEqual(str(err), ": '<type 'str'>' "+
                "object is not an instance of Container.")
        else:
            self.fail('TypeError expected')
        
    def test_pathname(self):
        self.root.add('foo', Container())
        self.root.foo.add('foochild', Container())
        self.assertEqual(self.root.foo.foochild.get_pathname(), 'foo.foochild')

    def test_get(self):
        obj = self.root.get('c2.c21')
        self.assertEqual(obj.get_pathname(), 'c2.c21')
        num = self.root.get('c2.c22.c221.number')
        self.assertEqual(num, 3.14)

    def test_get_attribute(self):
        self.assertEqual(self.root.get('c2.c22.c221').get_trait('number').iotype, 
                         'in')
        
    def test_full_items(self):
        lst = map(lambda x: x[0], self.root.items(recurse=True))
        self.assertEqual(lst,
            ['c2', 'c2.c22', 'c2.c22.c221', 'c2.c22.c221.number', 'c2.c21', 'c1'])
        
        items = [(x[0],isinstance(x[1],Container) or str(x[1])) 
                    for x in self.root.items(recurse=True)]
        
        # values of True in the list below just indicate that the value
        # is a Container
        self.assertEqual(items, [('c2', True), 
                                 ('c2.c22', True), 
                                 ('c2.c22.c221', True), 
                                 ('c2.c22.c221.number', '3.14'), 
                                 ('c2.c21', True), 
                                 ('c1', True)])
        
    def test_default_naming(self):
        cont = Container()
        cont.add('container1', Container())
        cont.add('container2', Container())
        cc = Container()
        self.assertEqual(get_default_name(cc, cont), 'container3')
        
    def test_bad_get(self):
        try:
            x = self.root.bogus
        except AttributeError, err:
            self.assertEqual(str(err),"'Container' object has no attribute 'bogus'")
        else:
            self.fail('AttributeError expected')

    def test_iteration(self):
        names = [x.get_pathname() for n,x in self.root.items(recurse=True)
                                         if isinstance(x, Container)]
        self.assertEqual(set(names),
                         set(['c1', 'c2', 'c2.c21', 
                              'c2.c22', 'c2.c22.c221']))
        
        names = [x.get_pathname() for n,x in self.root.items()
                                         if isinstance(x, Container)]
        self.assertEqual(set(names), set(['c1', 'c2']))
        
        names = [x.get_pathname() for n,x in self.root.items(recurse=True)
                                 if isinstance(x, Container) and x.parent==self.root]
        self.assertEqual(set(names), set(['c1', 'c2']))

        names = [x.get_pathname() for n,x in self.root.items(recurse=True)
                                 if isinstance(x, Container) and x.parent==self.root.c2]
        self.assertEqual(set(names), set(['c2.c21', 'c2.c22']))

    # TODO: all of these save/load test functions need to do more checking
    #       to verify that the loaded thing is equivalent to the saved thing
    
    def test_save_load_yaml(self):
        output = StringIO.StringIO()
        c1 = Container()
        c1.add('c2', Container())
        c1.save(output, constants.SAVE_YAML)
        
        inp = StringIO.StringIO(output.getvalue())
        newc1 = Container.load(inp, constants.SAVE_YAML)
                
    def test_save_load_libyaml(self):
        output = StringIO.StringIO()
        c1 = Container()
        c1.add('c2', Container())
        c1.save(output, constants.SAVE_LIBYAML)
        
        inp = StringIO.StringIO(output.getvalue())
        newc1 = Container.load(inp, constants.SAVE_LIBYAML)
                
    def test_save_load_cpickle(self):
        output = StringIO.StringIO()
        c1 = Container()
        c1.add('c2', Container())
        c1.save(output)
        
        inp = StringIO.StringIO(output.getvalue())
        newc1 = Container.load(inp)
        
    def test_save_load_pickle(self):
        output = StringIO.StringIO()
        c1 = Container()
        c1.add('c2', Container())
        c1.save(output, constants.SAVE_PICKLE)
        
        inp = StringIO.StringIO(output.getvalue())
        newc1 = Container.load(inp, constants.SAVE_PICKLE)
                
    def test_save_bad_format(self):
        output = StringIO.StringIO()
        c1 = Container()
        try:
            c1.save(output, 'no-such-format')
        except RuntimeError, exc:
            msg = ": Can't save object using format 'no-such-format'"
            self.assertEqual(str(exc), msg)
        else:
            self.fail('Expected RuntimeError')

    def test_save_bad_filename(self):
# TODO: get make_protected_dir() to work on Windows.
        if sys.platform == 'win32':
            raise nose.SkipTest()

        c1 = Container()
        directory = make_protected_dir()
        path = os.path.join(directory, 'illegal')
        try:
            c1.save(path)
        except IOError, exc:
            msg = ": Can't save to '%s': Permission denied" % path
            self.assertEqual(str(exc), msg)
        else:
            self.fail('Expected IOError')
        finally:
            os.rmdir(directory)

    def test_save_bad_method(self):
        # This test exercises handling references to unbound methods defined
        # in __main__.  Because of this, it only does it's job if this is the
        # main module (not run as part of a larger suite in the buildout dir).
        output = StringIO.StringIO()
        c1 = Container()
        c1.unbound_thing = ContainerTestCase.test_save_bad_method
        try:
            c1.save(output)
        except RuntimeError, exc:
            msg = ": _pickle_method: <unbound method ContainerTestCase" \
                  ".test_save_bad_method> with module __main__ (None)"
            self.assertEqual(str(exc), msg)
        else:
            if MODULE_NAME == '__main__':
                self.fail('Expected RuntimeError')

    def test_load_bad_format(self):
        try:
            Container.load(StringIO.StringIO(''), 'no-such-format')
        except RuntimeError, exc:
            msg = "Can't load object using format 'no-such-format'"
            self.assertEqual(str(exc), msg)
        else:
            self.fail('Expected RuntimeError')

    def test_load_nofile(self):
        try:
            Container.load('no-such-file')
        except ValueError, exc:
            msg = "Bad state filename 'no-such-file'."
            self.assertEqual(str(exc), msg)
        else:
            self.fail('Expected ValueError')
            

if __name__ == "__main__":
    import nose
    import sys
    sys.argv.append('--cover-package=openmdao')
    sys.argv.append('--cover-erase')
    nose.runmodule()
<|MERGE_RESOLUTION|>--- conflicted
+++ resolved
@@ -7,10 +7,7 @@
 import nose
 import copy
 
-<<<<<<< HEAD
 from enthought.traits.api import TraitError, HasTraits
-=======
->>>>>>> f4f6fb5b
 
 import openmdao.util.eggsaver as constants
 from openmdao.main.container import Container, get_default_name
