# pylint: disable-msg=C0111,C0103

import unittest

from openmdao.main.api import Assembly, Component, Driver, set_as_top
from openmdao.lib.datatypes.api import Int


class Simple(Component):
    
    a = Int(iotype='in')
    b = Int(iotype='in')
    c = Int(iotype='out')
    d = Int(iotype='out')
    
    def __init__(self):
        super(Simple, self).__init__()
        self.a = 1
        self.b = 2
        self.c = 3
        self.d = -1

    def getvals(self):
        return (self.a, self.b, self.c, self.d)

    def execute(self):
        self.c = self.a + self.b
        self.d = self.a - self.b

class PassthroughTestCase(unittest.TestCase):

    def setUp(self):
        pass
    
    def tearDown(self):
        self.asm = None
        
    def _setup_simple(self):
        """
        top
            c1
            a1
                c2
            c3
        """
        top = self.asm = set_as_top(Assembly())
        top.add('c1', Simple())
        a1 = top.add('a1', Assembly())
        a1.add('c2', Simple())
        top.add('c3', Simple())
            
        # iteration hierarchy
        top.driver.workflow.add(['c1','a1','c3'])
        a1.driver.workflow.add(['c2'])
        
        a1.create_passthrough('c2.b')
        a1.create_passthrough('c2.d')
        top.connect('c1.c', 'a1.b')
        top.connect('a1.d', 'c3.a')
        
    def test_simple_passthrough(self):
        varnames = ['a','b','c','d']
        self._setup_simple()
        self.assertEqual(set(self.asm.c1.list_outputs()),
                         set(['c','d', 'derivative_exec_count', 'exec_count', 'itername']))
        self.assertTrue('b' in self.asm.a1.list_inputs())
        self.asm.run()
        self.assertEqual(self.asm.c3.getvals(), (-2,2,0,-4))
        self.assertEqual(self.asm.c3.get_valid(varnames),
                         [True,True,True,True])
        self.assertEqual(self.asm.a1.c2.get_valid(varnames),
                         [True,True,True,True])
        self.assertEqual(self.asm.c1.get_valid(varnames),
                         [True,True,True,True])
        self.asm.c1.a = 6
        self.assertEqual(self.asm.c3.get_valid(varnames),
                         [False,True,False,False])
        self.assertEqual(self.asm.a1.c2.get_valid(varnames),
                         [True,False,False,False])
        self.asm.run()
        self.assertEqual(self.asm.c3.getvals(), (-7,2,-5,-9))
        
    def test_real_passthrough(self):
        self._setup_simple()
        self.asm.a1.create_passthrough('c2.a')
        self.asm.a1.create_passthrough('c2.c')
        self.asm.connect('c1.d', 'a1.a')
        self.asm.connect('a1.c', 'c3.b')
        self.asm.run()
        self.assertEqual(self.asm.c3.getvals(), (-4,2,-2,-6))
        
    def test_basics(self):
        c = Simple()
        c.connect('parent.c1.foo', 'a')
<<<<<<< HEAD
        self.assertEqual(['a'], c._depgraph.get_connected_inputs())
        self.assertEqual([], c._depgraph.get_connected_outputs())
        self.assertTrue('parent.c1.foo' in c._depgraph)
        c.connect('c', 'parent.c2.a')
        self.assertTrue('parent.c2.a' in c._depgraph)
        self.assertEqual(['a'], c._depgraph.get_connected_inputs())
        self.assertEqual(['c'], c._depgraph.get_connected_outputs())
=======
        self.assertEqual(['a'], c._depgraph.get_boundary_inputs(connected=True))
        self.assertEqual([], c._depgraph.get_boundary_outputs(connected=True))
        self.assertTrue('parent.c1.foo' in c._depgraph)
        c.connect('c', 'parent.c2.a')
        self.assertTrue('parent.c2.a' in c._depgraph)
        self.assertEqual(['a'], c._depgraph.get_boundary_inputs(connected=True))
        self.assertEqual(['c'], c._depgraph.get_boundary_outputs(connected=True))
>>>>>>> 1aaaf2e7
        
        
        
if __name__ == "__main__":
    unittest.main()

<|MERGE_RESOLUTION|>--- conflicted
+++ resolved
@@ -92,15 +92,6 @@
     def test_basics(self):
         c = Simple()
         c.connect('parent.c1.foo', 'a')
-<<<<<<< HEAD
-        self.assertEqual(['a'], c._depgraph.get_connected_inputs())
-        self.assertEqual([], c._depgraph.get_connected_outputs())
-        self.assertTrue('parent.c1.foo' in c._depgraph)
-        c.connect('c', 'parent.c2.a')
-        self.assertTrue('parent.c2.a' in c._depgraph)
-        self.assertEqual(['a'], c._depgraph.get_connected_inputs())
-        self.assertEqual(['c'], c._depgraph.get_connected_outputs())
-=======
         self.assertEqual(['a'], c._depgraph.get_boundary_inputs(connected=True))
         self.assertEqual([], c._depgraph.get_boundary_outputs(connected=True))
         self.assertTrue('parent.c1.foo' in c._depgraph)
@@ -108,7 +99,6 @@
         self.assertTrue('parent.c2.a' in c._depgraph)
         self.assertEqual(['a'], c._depgraph.get_boundary_inputs(connected=True))
         self.assertEqual(['c'], c._depgraph.get_boundary_outputs(connected=True))
->>>>>>> 1aaaf2e7
         
         
         
