--- conflicted
+++ resolved
@@ -69,16 +69,16 @@
                                                            'openmdao','test',
                                                            'plugins')],
                                              ['openmdao.dumbplugins'])
-        foo = fact.create('foo.Comp1Plugin', name='foo', version='1.0')
+        foo = fact.create('foo.Comp1Plugin',name='foo',version='1.0')
         self.assertEqual(foo.version, '1.0')
         
         # now try to create an object that requires a conflicting version of foo
         self.assertRaises(VersionConflict,
-                          fact.create, 'foo.Comp1Plugin', name='foo2',
+                          fact.create,'foo.Comp1Plugin',name='foo2',
                           version='1.4')
         
         # now request a non-existent version of foo
-        foo10 = fact.create('foo.Comp1Plugin', name='foo2', version='10.5')
+        foo10 = fact.create('foo.Comp1Plugin',name='foo2',version='10.5')
         self.assertEqual(foo10, None)
         
     def test_get_loaders(self):
@@ -88,11 +88,7 @@
         dist = working_set.find(Requirement.parse('openmdao.test'))
         fact = PkgResourcesFactory([os.path.join(dist.location,
                                                            'openmdao',
-<<<<<<< HEAD
                                                            'test','plugins')],
-=======
-                                                           'main', 'plugins')],
->>>>>>> 59cedf65
                                              ['openmdao.dumbplugins'])
         # first, look for active loaders. list should be empty
         dumb_loaders = fact.get_loaders('openmdao.dumbplugins')
@@ -122,3 +118,5 @@
         
 if __name__ == "__main__":
     unittest.main()
+
+    