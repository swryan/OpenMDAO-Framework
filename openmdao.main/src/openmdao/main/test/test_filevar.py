"""
Test of FileTraits.
"""

import cPickle
import logging
import os
import shutil
import unittest

from enthought.traits.api import Bool, Array, Str

from openmdao.main.api import Assembly, Component
from openmdao.main.filevar import FileTrait

# pylint: disable-msg=E1101
# "Instance of <class> has no <attr> member"


class Source(Component):
    """ Produces files. """

    write_files = Bool(True, iostatus='in')
    text_data = Str(iostatus='in')
    binary_data = Array('d', iostatus='in')
    text_file = FileTrait(iostatus='out')
    binary_file = FileTrait(iostatus='out', binary=True)
        
    def __init__(self, *args, **kwargs):
        super(Source, self).__init__(*args, **kwargs)
        self.text_file.filename = 'source.txt'
        self.binary_file.filename = 'source.bin'

    def execute(self):
        """ Write test data to files. """
        if self.write_files:
            out = open(self.text_file.filename, 'w')
            out.write(self.text_data)
            out.close()

            out = open(self.binary_file.filename, 'wb')
            cPickle.dump(self.binary_data, out, 2)
            out.close()


class Sink(Component):
    """ Consumes files. """

    text_data = Str(iostatus='out')
    binary_data = Array('d', iostatus='out')
    text_file = FileTrait(iostatus='in')
    binary_file = FileTrait(iostatus='in')
        
    def __init__(self, *args, **kwargs):
        super(Sink, self).__init__(*args, **kwargs)
        self.text_file.filename = 'sink.txt'
        self.binary_file.filename = 'sink.bin'

    def execute(self):
        """ Read test data from files. """
        inp = open(self.text_file.filename, 'r')
        self.text_data = inp.read()
        inp.close()

        inp = open(self.binary_file.filename, 'rb')
        self.binary_data = cPickle.load(inp)
        inp.close()


class MyModel(Assembly):
    """ Transfer files from producer to consumer. """

    #name='FileVar_TestModel', 
    def __init__(self, *args, **kwargs):
        super(MyModel, self).__init__(*args, **kwargs)

        self.add_container('Source', Source(directory='Source'))
        self.add_container('Sink', Sink(directory='Sink'))

        self.connect('Source.text_file', 'Sink.text_file')
        self.connect('Source.binary_file', 'Sink.binary_file')

        self.Source.text_data = 'Hello World!'
        self.Source.binary_data = [3.14159, 2.781828, 42]


class FileTestCase(unittest.TestCase):
    """ Test of FileTraits. """

    def setUp(self):
        """ Called before each test in this class. """
        self.model = MyModel()

    def tearDown(self):
        """ Called after each test in this class. """
        self.model.pre_delete()
        try:
            shutil.rmtree('Source')
        except OSError:
            pass
        try:
            shutil.rmtree('Sink')
        except OSError:
            pass
        self.model = None

    def test_connectivity(self):
        logging.debug('')
        logging.debug('test_connectivity')

        # Verify expected initial state.
        self.assertNotEqual(self.model.Sink.text_data,
                            self.model.Source.text_data)
        self.assertNotEqual(self.model.Sink.binary_data,
                            self.model.Source.binary_data)
        self.assertNotEqual(
            self.model.Sink.binary_file.binary, True)

        self.model.run()

        # Verify data transferred.
        self.assertEqual(self.model.Sink.text_data,
                         self.model.Source.text_data)
        self.assertEqual(all(self.model.Sink.binary_data==self.model.Source.binary_data),
                         True)
        self.assertEqual(
            self.model.Sink.binary_file.binary, True)

    def test_src_failure(self):
        logging.debug('')
        logging.debug('test_src_failure')

        # Turn off source write, verify error message.
        self.model.Source.write_files = False
        try:
            self.model.run()
        except IOError, exc:
            if 'source.txt' not in str(exc) and 'source.bin' not in str(exc):
                self.fail("Wrong message '%s'" % exc)
        else:
            self.fail('IOError expected')

    def test_bad_directory(self):
        logging.debug('')
        logging.debug('test_bad_directory')

        try:
<<<<<<< HEAD
            src = Source(directory='/illegal')
            src.hierarchy_defined()
=======
            # Set an illegal execution directory, verify error.
            Source(directory='/illegal')
>>>>>>> 4903b936
        except ValueError, exc:
            msg = ": Illegal execution directory '/illegal'," \
                  " not a decendant of"
            self.assertEqual(str(exc)[:len(msg)], msg)
        else:
            self.fail('Expected ValueError')

        # Create a protected directory.
        directory = 'protected'
        if os.path.exists(directory):
            os.rmdir(directory)
        os.mkdir(directory)
        os.chmod(directory, 0)
        exe_dir = os.path.join(directory, 'xyzzy')
        try:
<<<<<<< HEAD
            src = Source(directory=exe_dir)
            src.hierarchy_defined()
=======
            # Attempt auto-creation of execution directory in protected area.
            Source(directory=exe_dir)
>>>>>>> 4903b936
        except OSError, exc:
            msg = ": Can't create execution directory"
            self.assertEqual(str(exc)[:len(msg)], msg)
        else:
            self.fail('Expected OSError')
        finally:
            os.rmdir(directory)

        # Create a plain file.
        directory = 'plain_file'
        if os.path.exists(directory):
            os.remove(directory)
        out = open(directory, 'w')
        out.write('Hello world!\n')
        out.close()
        try:
            # Set execution directory to plain file.
            self.source = Source(directory=directory)
            self.source.hierarchy_defined()
        except ValueError, exc:
            path = os.path.join(os.getcwd(), directory)
            self.assertEqual(str(exc),
                ": Execution directory path '%s' is not a directory."
                % path)
        else:
            self.fail('Expected ValueError')
        finally:
            os.remove(directory)

    def test_bad_new_directory(self):
        logging.debug('')
        logging.debug('test_bad_new_directory')

<<<<<<< HEAD
        self.model.Source.directory = '/illegal'
        try:
            self.model.run()
        except ValueError, exc:
            msg = "Source: Illegal execution directory '/illegal'," \
                  " not a decendant of"
            self.assertEqual(str(exc)[:len(msg)], msg)
        else:
            self.fail('Expected ValueError')

        ## this test no longer fails because no-such-dir gets
        ## created on-the-fly
        #self.model.Source.directory = 'no-such-dir'
        #try:
            #self.model.run()
        #except RuntimeError, exc:
            #msg = "Source: Could not move to execution" \
                  #" directory"
            #self.assertEqual(str(exc)[:len(msg)], msg)
        #else:
            #self.fail('Expected RuntimeError')
=======
        # Set execution directory to non-existant path.
        self.model.Source.directory = 'no-such-dir'
        try:
            self.model.run()
        except RuntimeError, exc:
            msg = "FileVar_TestModel.Source: Could not move to execution" \
                  " directory"
            self.assertEqual(str(exc)[:len(msg)], msg)
        else:
            self.fail('Expected RuntimeError')
>>>>>>> 4903b936


if __name__ == '__main__':
    import nose
    import sys
    sys.argv.append('--cover-package=openmdao.main')
    nose.runmodule()
<|MERGE_RESOLUTION|>--- conflicted
+++ resolved
@@ -145,13 +145,9 @@
         logging.debug('test_bad_directory')
 
         try:
-<<<<<<< HEAD
+            # Set an illegal execution directory, verify error.
             src = Source(directory='/illegal')
             src.hierarchy_defined()
-=======
-            # Set an illegal execution directory, verify error.
-            Source(directory='/illegal')
->>>>>>> 4903b936
         except ValueError, exc:
             msg = ": Illegal execution directory '/illegal'," \
                   " not a decendant of"
@@ -167,13 +163,9 @@
         os.chmod(directory, 0)
         exe_dir = os.path.join(directory, 'xyzzy')
         try:
-<<<<<<< HEAD
+            # Attempt auto-creation of execution directory in protected area.
             src = Source(directory=exe_dir)
             src.hierarchy_defined()
-=======
-            # Attempt auto-creation of execution directory in protected area.
-            Source(directory=exe_dir)
->>>>>>> 4903b936
         except OSError, exc:
             msg = ": Can't create execution directory"
             self.assertEqual(str(exc)[:len(msg)], msg)
@@ -207,40 +199,17 @@
         logging.debug('')
         logging.debug('test_bad_new_directory')
 
-<<<<<<< HEAD
-        self.model.Source.directory = '/illegal'
-        try:
-            self.model.run()
-        except ValueError, exc:
-            msg = "Source: Illegal execution directory '/illegal'," \
-                  " not a decendant of"
-            self.assertEqual(str(exc)[:len(msg)], msg)
-        else:
-            self.fail('Expected ValueError')
-
-        ## this test no longer fails because no-such-dir gets
-        ## created on-the-fly
-        #self.model.Source.directory = 'no-such-dir'
-        #try:
-            #self.model.run()
-        #except RuntimeError, exc:
-            #msg = "Source: Could not move to execution" \
-                  #" directory"
-            #self.assertEqual(str(exc)[:len(msg)], msg)
-        #else:
-            #self.fail('Expected RuntimeError')
-=======
         # Set execution directory to non-existant path.
         self.model.Source.directory = 'no-such-dir'
         try:
             self.model.run()
         except RuntimeError, exc:
-            msg = "FileVar_TestModel.Source: Could not move to execution" \
+            msg = "Source: Could not move to execution" \
                   " directory"
             self.assertEqual(str(exc)[:len(msg)], msg)
         else:
             self.fail('Expected RuntimeError')
->>>>>>> 4903b936
+
 
 
 if __name__ == '__main__':
