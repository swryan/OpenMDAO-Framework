""" Some functions and objects that provide the backbone to OpenMDAO's
differentiation capability.
"""

from openmdao.main.array_helpers import flatten_slice, flattened_size, \
                                        flattened_value
from openmdao.main.depgraph import base_var
from openmdao.main.interfaces import IVariableTree
from openmdao.main.mp_support import has_interface
from openmdao.main.pseudocomp import PseudoComponent

try:
    from numpy import array, ndarray, zeros, ones, unravel_index, \
         arange, vstack, hstack

    # Can't solve derivatives without these
    from scipy.sparse.linalg import gmres, LinearOperator

except ImportError as err:
    import logging
    logging.warn("In %s: %r", __file__, err)
    from openmdao.main.numpy_fallback import ndarray, zeros, \
                                             ones


def calc_gradient(wflow, inputs, outputs, n_edge, shape):
    """Returns the gradient of the passed outputs with respect to
    all passed inputs.
    """

    # Size the problem
    A = LinearOperator((n_edge, n_edge),
                       matvec=wflow.matvecFWD,
                       dtype=float)

    J = zeros(shape)

    # Each comp calculates its own derivatives at the current
    # point. (i.e., linearizes)
    wflow.calc_derivatives(first=True)

    # Forward mode, solve linear system for each parameter
    j = 0
    for param in inputs:

        if isinstance(param, tuple):
            param = param[0]
            
        i1, i2 = wflow.get_bounds(param)
        
        if isinstance(i1, list):
            in_range = i1
        else:
            in_range = range(i1, i2)
        
        for irhs in in_range:

            RHS = zeros((n_edge, 1))
            RHS[irhs, 0] = 1.0

            # Call GMRES to solve the linear system
            dx, info = gmres(A, RHS,
                             tol=1.0e-9,
                             maxiter=100)

            i = 0
            for item in outputs:
                k1, k2 = wflow.get_bounds(item)
                if isinstance(k1, list):
                    J[i:i+(len(k1)), j] = dx[k1]
                    i += len(k1)
                else:
                    J[i:i+(k2-k1), j] = dx[k1:k2]
                    i += k2-k1

            j += 1
    
    #print inputs, '\n', outputs, '\n', J
    return J

def calc_gradient_adjoint(wflow, inputs, outputs, n_edge, shape):
    """Returns the gradient of the passed outputs with respect to
    all passed inputs. Calculation is done in adjoint mode.
    """

    # Size the problem
    A = LinearOperator((n_edge, n_edge),
                       matvec=wflow.matvecREV,
                       dtype=float)
    J = zeros(shape)
   
    # Each comp calculates its own derivatives at the current
    # point. (i.e., linearizes)
    wflow.calc_derivatives(first=True)

    # Adjoint mode, solve linear system for each output
    j = 0
    for output in outputs:

        if isinstance(output, tuple):
            output = output[0]
            
        i1, i2 = wflow.get_bounds(output)
        
        if isinstance(i1, list):
            out_range = i1
        else:
            out_range = range(i1, i2)
            
        for irhs in out_range:

            RHS = zeros((n_edge, 1))
            RHS[irhs, 0] = 1.0

            # Call GMRES to solve the linear system
            dx, info = gmres(A, RHS,
                             tol=1.0e-9,
                             maxiter=100)
            
            i = 0
            for param in inputs:
                
                if isinstance(param, tuple):
                    param = param[0]
                    
                k1, k2 = wflow.get_bounds(param)
                if isinstance(k1, list):
                    J[j, i:i+(len(k1))] = dx[k1:k2]
                    i += len(k1)
                else:
                    J[j, i:i+(k2-k1)] = dx[k1:k2]
                    i += k2-k1

            j += 1
    
    #print inputs, '\n', outputs, '\n', J, dx
    return J

def pre_process_dicts(obj, key, arg_or_result):
    '''If the component supplies apply_deriv or applyMinv or their adjoint
    counterparts, it expects the contents to be shaped like the original
    variables. Also, it doesn't know how to handle array elements, so we need
    to do a fair amount of preparation on the way in.
    '''
    
    value = arg_or_result[key]
    
    # For arrays, apply_deriv expects full arrays, not
    # indexed ones. We need to create the full array on
    # the fly, then poke in the values.
    if '[' in key:
        basekey, _, index = key.partition('[')
        index = '[' + index
        var = obj.get(basekey)
        
        if basekey not in arg_or_result:
            arg_or_result[basekey] = zeros(var.shape)
        
        sliced_shape = obj.get(key).shape
        value = value.reshape(sliced_shape)
        exec("arg_or_result[basekey]%s += value" % index)
        
    else:
        var = obj.get(key)
        
        if isinstance(var, float):
            return
        
        if hasattr(var, 'shape'):
            shape = var.shape
        else:
            meta = obj.get_metadata(key)
            
            # Custom data objects with data_shape in the metadata
            if 'data_shape' in meta:
                shape = meta['data_shape']
            else:
                return
            
        arg_or_result[key] = value.reshape(shape)

def post_process_dicts(obj, key, result):
    '''Once we've called apply_deriv or appyMinv (or their adjoint
    counterparts, we need to restore them to their expected format, so
    basically flatten and poke array elements.
    '''
    
    value = result[key]
    
    # If we have sliced arrays in our index, then we need to
    # poke the data back into the sliced keys.
    if '[' in key:
        basekey, _, index = key.partition('[')
        index = '[' + index
        var = obj.get(basekey)
        exec("result[key][:] = result[basekey]%s.flatten()" % index)
    else:
        if hasattr(value, 'flatten'):
            result[key] = value.flatten()
    
<<<<<<< HEAD
def applyJ(obj, arg, result, residual=None):
=======
def applyJ(obj, arg, result, residual):
>>>>>>> 355cc8fa
    """Multiply an input vector by the Jacobian. For an Explicit Component,
    this automatically forms the "fake" residual, and calls into the
    function hook "apply_deriv".
    """
    for key in result:
<<<<<<< HEAD
        if key != residual:
=======
        if key not in residual:
>>>>>>> 355cc8fa
            result[key] = -arg[key]
    
    # If storage of the local Jacobian is a problem, the user can specify the
    # 'apply_deriv' function instead of provideJ.
    if hasattr(obj, 'apply_deriv'):
        
        # The apply_deriv function expects the argument and result dicts for
        # each input and output to have the same shape as the input/output.
        resultkeys = result.keys()
        for key in sorted(resultkeys):
            pre_process_dicts(obj, key, result)

        argkeys = arg.keys()
        for key in sorted(argkeys):
            pre_process_dicts(obj, key, arg)

        obj.apply_deriv(arg, result)

        # Result vector needs to be flattened.
        for key in sorted(resultkeys, reverse=True):
            post_process_dicts(obj, key, result)

        # Arg is still called afterwards, so flatten it back.
        for key in argkeys:
            value = arg[key]
            if hasattr(value, 'flatten'):
                arg[key] = value.flatten()

        return

    # Otherwise, most users will just specify a Jacobian as a matrix.
    # (Also, all subassemblies use specify J during recursion)
    input_keys, output_keys, J = obj.provideJ()
    
    #print 'J', input_keys, output_keys, J
    
    # The Jacobian from provideJ is a 2D array containing the derivatives of
    # the flattened output_keys with respect to the flattened input keys. We
    # need to find the start and end index of each input and output. 
    ibounds, obounds = get_bounds(obj, input_keys, output_keys)
    
    for okey in result:
        
        odx = None
        if okey in obounds:
            o1, o2, osh = obounds[okey]
        else:
            basekey, _, odx = okey.partition('[')
            o1, o2, osh = obounds[basekey]
            
        if o2 - o1 == 1:
            oshape = 1
        else:
            oshape = result[okey].shape
            
        used = set()
        for ikey in arg:
            if ikey in result:
                continue
            
            idx = None
            if ikey in ibounds:
                i1, i2, ish = ibounds[ikey]
                if (i1, i2) in used:
                    continue
                used.add((i1, i2))
            else:
                basekey, _, idx = ikey.partition('[')
                i1, i2, ish = ibounds[basekey]
                if (i1, i2, idx) in used or (i1, i2) in used:
                    continue
                used.add((i1, i2, idx))

            Jsub = reduce_jacobian(J, ikey, okey, i1, i2, idx, ish,
                                   o1, o2, odx, osh)
            
            # for unit pseudocomps, just scalar multiply the args
            # by the conversion factor
            if isinstance(obj, PseudoComponent) and \
               obj._pseudo_type=='units' and Jsub.shape == (1,1):
                tmp = Jsub[0][0] * arg[ikey]
            else:
                tmp = Jsub.dot(arg[ikey])
                
            result[okey] += tmp.reshape(oshape)
                        
    #print 'applyJ', arg, result

<<<<<<< HEAD
def applyJT(obj, arg, result, residual=None):
=======
def applyJT(obj, arg, result, residual):
>>>>>>> 355cc8fa
    """Multiply an input vector by the transposed Jacobian. For an Explicit
    Component, this automatically forms the "fake" residual, and calls into
    the function hook "apply_derivT".
    """
    
    for key in arg:
<<<<<<< HEAD
        if key != residual:
=======
        if key not in residual:
>>>>>>> 355cc8fa
            result[key] = -arg[key]
    
    # If storage of the local Jacobian is a problem, the user can specify the
    # 'apply_derivT' function instead of provideJ.
    if hasattr(obj, 'apply_derivT'):
        
        # The apply_deriv function expects the argument and result dicts for
        # each input and output to have the same shape as the input/output.
        resultkeys = result.keys()
        for key in sorted(resultkeys):
            pre_process_dicts(obj, key, result)

        argkeys = arg.keys()
        for key in sorted(argkeys):
            pre_process_dicts(obj, key, arg)
            
        obj.apply_derivT(arg, result)

        # Result vector needs to be flattened.
        for key in sorted(resultkeys, reverse=True):
            post_process_dicts(obj, key, result)

        # Arg is still called afterwards, so flatten it back.
        for key in argkeys:
            value = arg[key]
            if hasattr(value, 'flatten'):
                arg[key] = value.flatten()

        return

    # Optional specification of the Jacobian
    # (Subassemblies do this by default)
    input_keys, output_keys, J = obj.provideJ()

    #print 'J', input_keys, output_keys, J
    
    # The Jacobian from provideJ is a 2D array containing the derivatives of
    # the flattened output_keys with respect to the flattened input keys. We
    # need to find the start and end index of each input and output. 
    obounds, ibounds = get_bounds(obj, input_keys, output_keys)
    
    used = set()
    for okey in result:
        if okey in arg:
            continue
        
        odx = None
        if okey in obounds:
            o1, o2, osh = obounds[okey]
            if (o1, o2) in used:
                continue
            used.add((o1, o2))
        else:
            basekey, _, odx = okey.partition('[')
            o1, o2, osh = obounds[basekey]
            if (o1, o2, odx) in used or (o1, o2) in used:
                continue
            used.add((o1, o2, odx))
        
        if o2 - o1 == 1:
            oshape = 1
        else:
            oshape = result[okey].shape
            
        for ikey in arg:
            
            idx = None
            if ikey in ibounds:
                i1, i2, ish = ibounds[ikey]
            else:
                basekey, _, idx = ikey.partition('[')
                i1, i2, ish = ibounds[basekey]
            
            Jsub = reduce_jacobian(J, okey, ikey, o1, o2, odx, osh,
                                   i1, i2, idx, ish).T
            
            # for unit pseudocomps, just scalar multiply the args
            # by the conversion factor
            if isinstance(obj, PseudoComponent) and \
               obj._pseudo_type=='units' and Jsub.shape == (1,1):
                tmp = Jsub[0][0] * arg[ikey]
            else:
                tmp = Jsub.dot(arg[ikey])
                
            result[okey] += tmp.reshape(oshape)

    #print 'applyJT', arg, result
    
def applyMinv(obj, inputs):
    """Simple wrapper around a component's applyMinv where we can reshape the arrays for each
    input and expand any needed array elements into full arrays".
    """
    
    inputkeys = inputs.keys()
    for key in sorted(inputkeys):
        pre_process_dicts(obj, key, inputs)

    pre_inputs = inputs.copy()

    inputs = obj.applyMinv(pre_inputs, inputs)

    # Result vector needs to be flattened.
    for key in sorted(inputkeys, reverse=True):
        post_process_dicts(obj, key, inputs)
        
    # Clean out any leftover keys we added
    for key in inputs.keys():
        if key not in inputkeys:
            inputs.pop(key)

    return inputs

def applyMinvT(obj, inputs):
    """Simple wrapper around a component's applyMinvT where we can reshape the arrays for each
    input and expand any needed array elements into full arrays".
    """
    
    inputkeys = inputs.keys()
    for key in sorted(inputkeys):
        pre_process_dicts(obj, key, inputs)

    pre_inputs = inputs.copy()

    inputs = obj.applyMinvT(pre_inputs, inputs)

    # Result vector needs to be flattened.
    for key in sorted(inputkeys, reverse=True):
        post_process_dicts(obj, key, inputs)
        
    # Clean out any leftover keys we added
    for key in inputs.keys():
        if key not in inputkeys:
            inputs.pop(key)

    return inputs

def get_bounds(obj, input_keys, output_keys):
    """ Returns a pair of dictionaries that contain the stop and end index
    for each input and output in a pair of lists.
    """
    
    ibounds = {}
    nvar = 0
    if hasattr(obj, 'parent'):
        scope = obj.parent
    else:
        scope = None  # Pseudoassys
        
    for key in input_keys:
        
        # For parameter group, all should be equal so just get first.
        if not isinstance(key, tuple):
            key = [key]
            
        val = obj.get(key[0])
            
        width = flattened_size('.'.join((obj.name, key[0])), val, 
                               scope=scope)
        shape = val.shape if hasattr(val, 'shape') else None
        for item in key:
            ibounds[item] = (nvar, nvar+width, shape)
        nvar += width

    obounds = {}
    nvar = 0
    for key in output_keys:
        val = obj.get(key)
        width = flattened_size('.'.join((obj.name, key)), val)
        shape = val.shape if hasattr(val, 'shape') else None
        obounds[key] = (nvar, nvar+width, shape)
        nvar += width

    return ibounds, obounds

def reduce_jacobian(J, ikey, okey, i1, i2, idx, ish, o1, o2, odx, osh):
    """ Return the subportion of the Jacobian that is valid for a particular
    input and output slice.
    
    J: 2D ndarray
        Full Jacobian
        
    ikey: str
        Input variable for which we want the reduced Jacobian
        
    okey: str
        Output variable for which we want the reduced Jacobian
        
    i1, i2: int, int
        Start and end index for the input variable
        
    o1, o2: int, int
        Start and end index for the output variable
        
    idx, odx: str, str
        Index strings for the input and output, if they are arrays. These
        are None if the entries in the Jacobian have already sliced the
        array for us (this can happen with pseudoAssemblies), in which case
        we need to do no work.
        
    ish, osh: tuples
        Shapes of the original input and output variables before being 
        flattened.
    """
    
    # J inputs
    if idx:
        istring, ix = flatten_slice(idx, ish, offset=i1, name='ix')
        
    # The entire array, already flat
    else:
        istring = 'i1:i2'
        
    # J Outputs
    if odx:
        ostring, ox = flatten_slice(odx, osh, offset=o1, name='ox')
        
    # The entire array, already flat
    else:
        ostring = 'o1:o2'
    
    if ':' not in ostring:
        ostring = 'vstack(%s)' % ostring
    if ':' not in istring:
        istring = 'hstack(%s)' % istring
        
    return eval('J[%s, %s]' % (ostring, istring))
    
    
class FiniteDifference(object):
    """ Helper object for performing finite difference on a portion of a model.
    """

    def __init__(self, pa):
        """ Performs finite difference on the components in a given
        pseudo_assembly. """

        self.inputs = pa.inputs
        self.outputs = pa.outputs
        self.in_bounds = {}
        self.out_bounds = {}
        self.pa = pa
        self.scope = pa.wflow.scope

        self.fd_step = 1.0e-6*ones((len(self.inputs)))
        self.form = 'forward'

        in_size = 0
        for j, srcs in enumerate(self.inputs):
            
            # Support for parameter groups
            if isinstance(srcs, basestring):
                srcs = [srcs]
                
            # Local stepsize support
            meta = self.scope.get_metadata(base_var(self.scope._depgraph, 
                                                    srcs[0]))
            if 'fd_step' in meta:
                self.fd_step[j] = meta['fd_step']
            
            val = self.scope.get(srcs[0])
            width = flattened_size(srcs[0], val, self.scope)
            for src in srcs:
                self.in_bounds[src] = (in_size, in_size+width)
            in_size += width

        out_size = 0
        for src in self.outputs:
            val = self.scope.get(src)
            width = flattened_size(src, val)
            self.out_bounds[src] = (out_size, out_size+width)
            out_size += width

        self.J = zeros((out_size, in_size))
        self.y_base = zeros((out_size,))
        self.x = zeros((in_size,))
        self.y = zeros((out_size,))
        self.y2 = zeros((out_size,))

    def calculate(self):
        """Return Jacobian for all inputs and outputs."""
        self.get_inputs(self.x)
        self.get_outputs(self.y_base)

        for src, fd_step in zip(self.inputs, self.fd_step):
            
            if isinstance(src, basestring):
                i1, i2 = self.in_bounds[src]
            else:
                i1, i2 = self.in_bounds[src[0]]
            
            for i in range(i1, i2):

                #--------------------
                # Forward difference
                #--------------------
                if self.form == 'forward':

                    # Step
                    self.set_value(src, fd_step,  i1, i2, i)

                    self.pa.run(ffd_order=1)
                    self.get_outputs(self.y)

                    # Forward difference
                    self.J[:, i] = (self.y - self.y_base)/fd_step

                    # Undo step
                    self.set_value(src, -fd_step,  i1, i2, i)

                #--------------------
                # Backward difference
                #--------------------
                elif self.form == 'backward':

                    # Step
                    self.set_value(src, -fd_step,  i1, i2, i)

                    self.pa.run(ffd_order=1)
                    self.get_outputs(self.y)

                    # Backward difference
                    self.J[:, i] = (self.y_base - self.y)/fd_step

                    # Undo step
                    self.set_value(src, fd_step,  i1, i2, i)

                #--------------------
                # Central difference
                #--------------------
                elif self.form == 'central':

                    # Forward Step
                    self.set_value(src, fd_step,  i1, i2, i)

                    self.pa.run(ffd_order=1)
                    self.get_outputs(self.y)

                    # Backward Step
                    self.set_value(src, -2.0*fd_step,  i1, i2, i)

                    self.pa.run(ffd_order=1)
                    self.get_outputs(self.y2)

                    # Central difference
                    self.J[:, i] = (self.y - self.y2)/(2.0*fd_step)

                    # Undo step
                    self.set_value(src, fd_step,  i1, i2, i)

        # Return outputs to a clean state.
        for src in self.outputs:
            i1, i2 = self.out_bounds[src]
            old_val = self.scope.get(src)

            if isinstance(old_val, float):
                new_val = float(self.y_base[i1:i2])
            elif isinstance(old_val, ndarray):
                shape = old_val.shape
                if len(shape) > 1:
                    new_val = self.y_base[i1:i2]
                    new_val = new_val.reshape(shape)
                else:
                    new_val = self.y_base[i1:i2]
            elif has_interface(old_val, IVariableTree):
                new_val = old_val.copy()
                self.pa.wflow._update(src, new_val, self.y_base[i1:i2])

            if '[' in src:
                src, _, idx = src.partition('[')
                idx = '[' + idx
                
                old_val = self.scope.get(src)
                exec('old_val%s = new_val' % idx)
                self.scope.set(src, old_val, force=True)
            else:
                self.scope.set(src, new_val, force=True)
                
        #print self.J
        return self.J

    def get_inputs(self, x):
        """Return matrix of flattened values from input edges."""

        for srcs in self.inputs:
            
            # Support for paramters groups
            if isinstance(srcs, basestring):
                srcs = [srcs]
                
            for src in srcs:
                src_val = self.scope.get(src)
                src_val = flattened_value(src, src_val)
                i1, i2 = self.in_bounds[src]
                x[i1:i2] = src_val

    def get_outputs(self, x):
        """Return matrix of flattened values from output edges."""

        for src in self.outputs:
            src_val = self.scope.get(src)
            src_val = flattened_value(src, src_val)
            i1, i2 = self.out_bounds[src]
            x[i1:i2] = src_val

    def set_value(self, srcs, val, i1, i2, index):
        """Set a value in the model"""
        
        # Support for Parameter Groups:
        if isinstance(srcs, basestring):
            srcs = [srcs]
            
        for src in srcs:    
            comp_name, dot, var_name = src.partition('.')
            comp = self.scope.get(comp_name)
            old_val = self.scope.get(src)
    
            if i2-i1 == 1:
                
                # Indexed array
                if '[' in src:
                    src, _, idx = src.partition('[')
                    idx = '[' + idx
                    old_val = self.scope.get(src)
                    exec('old_val%s += val' % idx)
                    
                    # In-place array editing doesn't activate callback, so we
                    # must do it manually.
                    if var_name:
                        base = base_var(self.scope._depgraph, src)
                        comp._input_updated(base.split('.')[-1])
                    else:
                        self.scope._input_updated(comp_name.split('[')[0])
    
                # Scalar
                else:
                    self.scope.set(src, old_val+val, force=True)
    
            # Full vector
            else:
                index = index - i1
                
                # Indexed array
                if '[' in src:
                    sliced_src = self.scope.get(src)
                    sliced_shape = sliced_src.shape
                    flattened_src = sliced_src.flatten()
                    flattened_src[index] +=val
                    sliced_src = flattened_src.reshape(sliced_shape)
                    exec('self.scope.%s = sliced_src') % src
                    
                else:
                    unravelled = unravel_index(index, old_val.shape)
                    old_val[unravelled] += val
                    
                # In-place array editing doesn't activate callback, so we must
                # do it manually.
                if var_name:
                    base = base_var(self.scope._depgraph, src)
                    comp._input_updated(base.split('.')[-1])
                else:
                    self.scope._input_updated(comp_name.split('[', 1)[0])
    
            # Prevent OpenMDAO from stomping on our poked input.
            
            if var_name:
                self.scope.set_valid([base_var(self.scope._depgraph, src)], True)
                
                # Make sure we execute!
                comp._call_execute = True
                
            else:
                self.scope.set_valid([comp_name.split('[', 1)[0]], True)
    

# def apply_linear_model(self, comp, ffd_order):
#     """Returns the Fake Finite Difference output for the given output
#     name using the stored baseline and derivatives along with the
#     new inputs in the component.
#     """

#     input_keys, output_keys, J = comp.provideJ()

#     # First order derivatives
#     if ffd_order == 1:

#         for j, out_name in enumerate(output_keys):
#             y = comp.get(out_name)
#             for i, in_name in enumerate(input_keys):
#                 y += J[i, j]*(comp.get(in_name) - comp._ffd_inputs[in_name])
#                 setattr(comp, name, y)

#     # Second order derivatives
#     #elif order == 2:
#     #
#     #    for in_name1, item in self.second_derivatives[out_name].iteritems():
#     #        for in_name2, dx in item.iteritems():
#     #            y += 0.5*dx* \
#     #              (self.parent.get(in_name1) - self.inputs[in_name1])* \
#     #              (self.parent.get(in_name2) - self.inputs[in_name2])
#     #
#     else:
#         msg = 'Fake Finite Difference does not currently support an ' + \
#               'order of %s.' % order
#         raise NotImplementedError(msg)

#     return y<|MERGE_RESOLUTION|>--- conflicted
+++ resolved
@@ -198,21 +198,13 @@
         if hasattr(value, 'flatten'):
             result[key] = value.flatten()
     
-<<<<<<< HEAD
-def applyJ(obj, arg, result, residual=None):
-=======
 def applyJ(obj, arg, result, residual):
->>>>>>> 355cc8fa
     """Multiply an input vector by the Jacobian. For an Explicit Component,
     this automatically forms the "fake" residual, and calls into the
     function hook "apply_deriv".
     """
     for key in result:
-<<<<<<< HEAD
-        if key != residual:
-=======
         if key not in residual:
->>>>>>> 355cc8fa
             result[key] = -arg[key]
     
     # If storage of the local Jacobian is a problem, the user can specify the
@@ -301,22 +293,14 @@
                         
     #print 'applyJ', arg, result
 
-<<<<<<< HEAD
-def applyJT(obj, arg, result, residual=None):
-=======
 def applyJT(obj, arg, result, residual):
->>>>>>> 355cc8fa
     """Multiply an input vector by the transposed Jacobian. For an Explicit
     Component, this automatically forms the "fake" residual, and calls into
     the function hook "apply_derivT".
     """
     
     for key in arg:
-<<<<<<< HEAD
-        if key != residual:
-=======
         if key not in residual:
->>>>>>> 355cc8fa
             result[key] = -arg[key]
     
     # If storage of the local Jacobian is a problem, the user can specify the
