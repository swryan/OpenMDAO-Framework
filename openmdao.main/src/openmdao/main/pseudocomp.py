--- conflicted
+++ resolved
@@ -2,7 +2,6 @@
 import ast
 from threading import RLock
 
-<<<<<<< HEAD
 from numpy import ndarray
 
 from openmdao.main.array_helpers import flattened_size, flattened_size_info
@@ -13,13 +12,6 @@
 from openmdao.main.array_helpers import flattened_value, \
                                         get_val_and_index, get_index
 from openmdao.main.mpiwrap import MPI_info
-=======
-from openmdao.main.array_helpers import flattened_size
-from openmdao.main.expreval import ConnectedExprEvaluator, _expr_dict
-from openmdao.main.interfaces import implements, IComponent
-from openmdao.main.printexpr import transform_expression, print_node
-from openmdao.main.numpy_fallback import zeros
->>>>>>> c719a9b3
 
 from openmdao.units.units import PhysicalQuantity, UnitsOnlyPQ
 from openmdao.util.typegroups import real_types, int_types
@@ -98,13 +90,8 @@
     """
     implements(IComponent)
 
-<<<<<<< HEAD
     def __init__(self, parent, srcexpr, destexpr=None, 
                  translate=True, pseudo_type=None):
-=======
-    def __init__(self, parent, srcexpr, destexpr=None, translate=True,
-                 pseudo_type=None):
->>>>>>> c719a9b3
         if destexpr is None:
             destexpr = DummyExpr()
         self.name = _get_new_name()
@@ -113,6 +100,7 @@
         self._valid = False
         self._parent = parent
         self._inputs = []
+        self._initialized = False
 
         # Flags and caching used by the derivatives calculation
         self.force_fd = False
@@ -136,10 +124,7 @@
             self._inmap[ref] = in_name
             varmap[ref] = in_name
             rvarmap.setdefault(_get_varname(ref), set()).add(ref)
-            # set the current value of the connected variable
-            # into our input
-            setattr(self, in_name, 
-                    ExprEvaluator(ref).evaluate(self._parent))
+            setattr(self, in_name, None)
 
         refs = list(destexpr.refs())
         if refs:
@@ -195,8 +180,6 @@
 
         self._srcexpr = ConnectedExprEvaluator(xformed_src, 
                                                scope=self)
-        # set the initial value of the output
-        setattr(self, 'out0', self._srcexpr.evaluate())
 
         # this is just the equation string (for debugging)
         if self._orig_dest:
@@ -294,17 +277,13 @@
     def connect(self, src, dest):
         self._valid = False
 
-<<<<<<< HEAD
     def run(self, force=False, ffd_order=0, case_id='', notify_parent=True):
         self._parent.update_inputs(self.name)
-=======
-    def run(self, ffd_order=0):
-        self.update_inputs()
->>>>>>> c719a9b3
 
         src = self._srcexpr.evaluate()
         setattr(self, 'out0', src)
         self._valid = True
+        self._initialized = True
         if notify_parent:
             self._parent.child_run_finished(self.name)
 
@@ -369,6 +348,22 @@
 
         return J
 
+    def ensure_init(self):
+        """Make sure our inputs and outputs have been 
+        initialized.
+        """
+        if not self._initialized:
+            # set the current value of the connected variable
+            # into our input
+            for ref, in_name in self._inmap.items():
+                setattr(self, in_name, 
+                        ExprEvaluator(ref).evaluate(self._parent))
+
+            # set the initial value of the output
+            setattr(self, 'out0', self._srcexpr.evaluate())
+
+            self._initialized = True
+
     def list_deriv_vars(self):
         return tuple(self._inputs), ('out0',)
 
@@ -396,17 +391,14 @@
         if name in self._var_sizes:
             return self._var_sizes[name]
         else:
-            # make sure we've executed so we have inputs of the
-            # correct type
-            if self.out0 is None:
-                self.run(notify_parent=False)
+            self.ensure_init()
             try:
-                size = flattened_size_info(name, self)
+                info = flattened_size_info(name, self)
             except TypeError:
-                size = None
-            self._var_sizes[name] = size
+                info = None
+            self._var_sizes[name] = info
                 
-            return size
+            return info
 
     def get_flattened_value(self, path):
         """Return the named value, which may include
