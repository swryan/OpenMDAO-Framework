""" Linear solvers that are used to solve for the gradient of an OpenMDAO System.
(Not to be confused with the OpenMDAO Solver classes.)
"""

# pylint: disable=E0611, F0401
import numpy as np
from scipy.sparse.linalg import gmres, LinearOperator

from openmdao.main.mpiwrap import MPI, mpiprint
from openmdao.util.log import logger

if MPI:
    from petsc4py import PETSc
else:
    class PETSc(object):
        # Dummy class so things parse.
        pass

class LinearSolver(object):
    """ A base class for linear solvers """

    def __init__(self, system):
        """ Set up any LinearSolver object """
        self._system = system
        self.options = system.options
        self.inputs = None

class ScipyGMRES(LinearSolver):
    """ Scipy's GMRES Solver. This is a serial solver, so
    it should never be used in an MPI setting.
    """

    def solve(self, inputs, outputs, return_format='array'):
        """ Run GMRES solver to return a Jacobian of outputs
        with respect to inputs.
        """

        system = self._system
        options = self.options
        self.inputs = inputs

        # Size the problem
        # TODO - Support for array slice inputs/outputs
        try:
            num_input = system.get_size(inputs)
            num_output = system.get_size(outputs)
        except KeyError as exc:
            if '[' in str(exc):
                msg = 'Array slice inputs and outputs currently not supported.'
                raise RuntimeError(msg)
            else:
<<<<<<< HEAD
                exc.reraise()
=======
                raise(exc, RuntimeError)
>>>>>>> 1ec70923

        n_edge = system.vec['f'].array.size

        RHS = np.zeros((n_edge, 1))
        A = LinearOperator((n_edge, n_edge),
                           matvec=self.mult,
                           dtype=float)

        if return_format == 'dict':
            J = {}
            for okey in outputs:
                J[okey] = {}
                for ikey in inputs:
                    J[okey][ikey] = None
        else:
            J = np.zeros((num_output, num_input))


        if system.mode == 'adjoint':
            outputs, inputs = inputs, outputs

        # Forward mode, solve linear system for each parameter
        j = 0
        for param in inputs:

            if isinstance(param, tuple):
                param = param[0]

            in_indices = system.vec['u'].indices(param)
            jbase = j

            for irhs in in_indices:

                RHS[irhs, 0] = 1.0

                # Call GMRES to solve the linear system
                dx, info = gmres(A, RHS,
                                 tol=options.gmres_tolerance,
                                 maxiter=options.gmres_maxiter)
                mpiprint('dx', dx)
                if info > 0:
                    msg = "ERROR in calc_gradient in '%s': gmres failed to converge " \
                          "after %d iterations for parameter '%s' at index %d"
                    logger.error(msg, system.name, info, param, irhs)
                elif info < 0:
                    msg = "ERROR in calc_gradient in '%s': gmres failed " \
                          "for parameter '%s' at index %d"
                    logger.error(msg, system.name, param, irhs)

                RHS[irhs, 0] = 0.0

                i = 0
                for item in outputs:

                    if isinstance(item, tuple):
                        item = item[0]

                    out_indices = system.vec['u'].indices(item)
                    nk = len(out_indices)

                    if return_format == 'dict':
                        if system.mode == 'forward':
                            if J[item][param] is None:
                                J[item][param] = np.zeros((nk, len(in_indices)))
                            J[item][param][:, j-jbase] = dx[out_indices]
                        else:
                            if J[param][item] is None:
                                J[param][item] = np.zeros((nk, len(in_indices)))
                            J[param][item][j-jbase, :] = dx[out_indices]

                    else:
                        if system.mode == 'forward':
                            J[i:i+nk, j] = dx[out_indices]
                        else:
                            J[j, i:i+nk] = dx[out_indices]
                        i += nk

                j += 1

        #print inputs, '\n', outputs, '\n', J
        return J

    def newton(self):
        """ Solve the coupled equations for a new state vector that nulls the
        residual. Used by the Newton solvers."""

        system = self._system
        options = self.options

        # Size the problem
        n_edge = system.vec['df'].array.size

        A = LinearOperator((n_edge, n_edge),
                           matvec=self.mult,
                           dtype=float)

        # Call GMRES to solve the linear system
        dx, info = gmres(A, system.vec['f'].array,
                         tol=options.gmres_tolerance,
                         maxiter=options.gmres_maxiter)

        if info > 0:
            msg = "ERROR in calc_gradient in '%s': gmres failed to converge " \
                  "after %d iterations for parameter '%s' at index %d"
            logger.error(msg, system.name, info, param, irhs)
        elif info < 0:
            msg = "ERROR in calc_gradient in '%s': gmres failed " \
                  "for parameter '%s' at index %d"
            logger.error(msg, system.name, param, irhs)

        system.vec['df'].array[:] = -dx

        #print 'dx', dx

    def mult(self, arg):
        """ GMRES Callback: applies Jacobian matrix. Mode is determined by the
        system."""

        system = self._system
        system.sol_vec.array[:] = arg[:]
        system.rhs_vec.array[:] = 0
        system.applyJ()

        mpiprint ('arg, result', arg, system.rhs_vec.array[:])
        return system.rhs_vec.array[:]


class PETSc_KSP(LinearSolver):
    """ PETSc's KSP solver with preconditioning """

    class Monitor(object):
        """ Prints output from PETSc's KSP solvers """

        def __init__(self, ksp):
            """ Stores pointer to the ksp solver """
            self._ksp = ksp
            self._norm0 = 1.0

        def __call__(self, ksp, counter, norm):
            """ Store norm if first iteration, and print norm """
            if counter == 0 and norm != 0.0:
                self._norm0 = norm
            mpiprint("%d: norm=%f" % (counter, norm))

    def __init__(self, system):
        """ Set up KSP object """
        super(PETSc_KSP, self).__init__(system)

        lsize = np.sum(system.local_var_sizes[system.mpi.rank, :])
        size = np.sum(system.local_var_sizes)
        jac_mat = PETSc.Mat().createPython([(lsize, size), (lsize, size)],
                                           comm=system.mpi.comm)
        jac_mat.setPythonContext(self)
        jac_mat.setUp()

        self.ksp = PETSc.KSP().create(comm=system.mpi.comm)
        self.ksp.setOperators(jac_mat)
        self.ksp.setType('fgmres')
        self.ksp.setGMRESRestart(1000)
        self.ksp.setPCSide(PETSc.PC.Side.RIGHT)
        #self.ksp.setMonitor(self.Monitor(self))

        pc_mat = self.ksp.getPC()
        pc_mat.setType('python')
        pc_mat.setPythonContext(self)

        # # Set these in the system
        # #mpiprint("KSP: creating sol buf, size %d" % lsize)
        # system.sol_buf = PETSc.Vec().createWithArray(np.zeros(lsize),
        #                                              comm=system.mpi.comm)
        # #mpiprint("KSP: creating rhs buf, size %d" % lsize)
        # system.rhs_buf = PETSc.Vec().createWithArray(np.zeros(lsize),
        #                                              comm=system.mpi.comm)

    def solve(self, inputs, outputs, full_J=True):
        """If full_J is True, returns a Jacobian matrix,
        otherwise returns a nested dict of sensitivities.
        """
        self.inputs = inputs

        if full_J:
            return self._J_solve(inputs, outputs)
        else:
            return self._sens_dict_solve(inputs, outputs)


    def _J_solve(self, inputs, outputs):
        """Returns a Jacobian matrix for given inputs and outputs."""

<<<<<<< HEAD
=======
    def solve(self, inputs, outputs, return_format='array'):
        """ Run KSP solver to return a Jacobian of outputs with respect to
        inputs."""
>>>>>>> 1ec70923
        system = self._system
        name2collapsed = system.scope.name2collapsed

        if system.mode == 'adjoint':
            outputs, inputs = inputs, outputs

        inputs = [_detuple(x) for x in inputs]
        outputs = [_detuple(x) for x in outputs]

        uniques = system.get_unique_vars(inputs+outputs)

        # Size the problem
        tot_input_size = system.get_size(inputs)
        tot_output_size = system.get_size(outputs)
        mpiprint('inputs', inputs, 'size', tot_input_size)
        mpiprint('outputs', outputs, 'size', tot_output_size)

        J = np.zeros((tot_output_size, tot_input_size))

        mpiprint('J',str(J))

        # FIXME: these shouldn't be hard-wired here
        self.ksp.setTolerances(max_it=10, atol=1e-10, rtol=1e-6)

        mpiprint("local_var_sizes: %s" % system.local_var_sizes)

        j = 0
        for param in inputs:

            i = 0
            mpiprint("param, j: %s, %d" % (param,j))
            for ind in system._get_global_indices(name2collapsed[param], uniques[param]):
                solvec = system._compute_derivatives(ind, uniques[param])

                for output in outputs:

                    mpiprint("output, i: %s, %d" % (output, i))
                    if output in solvec:
                        view = solvec[output]
                        if system.mode == 'forward':
                            J[i:i+view.size, j] = view
                        else:
                            J[j, i:i+view.size] = view
                        i += view.size
            j += 1

        return J

    def _sens_dict_solve(self, inputs, outputs):
        """Returns a dict of sensitivities for given 
        inputs and outputs.
        """
        system = self.system
        uvec = system.vec['u']

        # FIXME: these shouldn't be hard-wired here
        self.ksp.setTolerances(max_it=10, atol=1e-10, rtol=1e-6)

        sens_dict = {}
        for output in outputs:
            out_size = uvec[output].size

            sens_dict[output] = {}
            for param in inputs:
                param_size = uvec[param].size
                sens_dict[output][param] = np.zeros((out_size, param_size))

            for ind in system._get_global_indices(output):
                solvec = system._compute_derivatives(output, ind)

                for param in inputs:
                    sens_dict[output][param][ind, :] = solvec[param]  

        return sens_dict      

    def mult(self, mat, sol_vec, rhs_vec):
        """ KSP Callback: applies Jacobian matrix. Mode is determined by the
        system."""

        system = self._system
        system.sol_vec.array[:] = sol_vec.array[:]
        system.applyJ()

        rhs_vec.array[:] = system.rhs_vec.array[:]
        #print 'arg, result', sol_vec.array, rhs_vec.array
        mpiprint('arg = %s, result=%s' % (sol_vec.array, rhs_vec.array))

    def apply(self, mat, sol_vec, rhs_vec):
        """ Applies preconditioner """

        #system = self._system

        # TODO - Preconditioning is not supported yet, so mimic an Identity
        # matrix.
        rhs_vec.array[:] = sol_vec.array[:]

        #system.rhs_vec.array[:] = sol_vec.array[:]
        #system.solve_precon()
        #rhs_vec.array[:] = system.sol_vec.array[:]


def _detuple(x):
    """Return x, or if x is a tuple, x[0]."""
    if isinstance(x, tuple):
        return x[0]
    return x<|MERGE_RESOLUTION|>--- conflicted
+++ resolved
@@ -49,11 +49,7 @@
                 msg = 'Array slice inputs and outputs currently not supported.'
                 raise RuntimeError(msg)
             else:
-<<<<<<< HEAD
-                exc.reraise()
-=======
-                raise(exc, RuntimeError)
->>>>>>> 1ec70923
+                raise
 
         n_edge = system.vec['f'].array.size
 
@@ -243,12 +239,6 @@
     def _J_solve(self, inputs, outputs):
         """Returns a Jacobian matrix for given inputs and outputs."""
 
-<<<<<<< HEAD
-=======
-    def solve(self, inputs, outputs, return_format='array'):
-        """ Run KSP solver to return a Jacobian of outputs with respect to
-        inputs."""
->>>>>>> 1ec70923
         system = self._system
         name2collapsed = system.scope.name2collapsed
 
