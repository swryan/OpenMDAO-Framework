--- conflicted
+++ resolved
@@ -335,18 +335,11 @@
             try:
                 for child, childsrc, childdest in child_connections:
                     child.disconnect(childsrc, childdest)
-<<<<<<< HEAD
             except Exception as err:
                 self._logger.error("failed to disconnect %s from %s after failed connection of %s to %s: (%s)" %
                                    (childsrc, childdest, srcpath, destpath, err))
-            self.raise_exception("Can't connect '%s' to '%s': %s" % (srcpath, destpath, str(err)),
-                                 RuntimeError)
-=======
-            except:
-                pass
-            self.raise_exception("Can't connect '%s' to '%s': %s"
-                                 % (srcpath, destpath, str(err)), RuntimeError)
->>>>>>> ea4068aa
+            self.raise_exception("Can't connect '%s' to '%s': %s" % 
+                                 (srcpath, destpath, str(err)), RuntimeError)
 
     @rbac(('owner', 'user'))
     def disconnect(self, srcpath, destpath):
@@ -1186,13 +1179,8 @@
         else:
             obj[idx] = value
 
-<<<<<<< HEAD
-        # setting of individual Array entries or sub attributes don't trigger
-        # _input_trait_modified, so do it manually
-=======
         # setting of individual Array entries or sub attributes doesn't seem to
         # trigger _input_trait_modified, so do it manually
->>>>>>> ea4068aa
         # FIXME: if people register other callbacks on a trait, they won't
         #        be called if we do it this way
         eq = (old == value)
