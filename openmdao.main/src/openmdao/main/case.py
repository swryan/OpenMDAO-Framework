--- conflicted
+++ resolved
@@ -37,12 +37,7 @@
     _recurse_flatten(ret, name, [], lst)
     return ret
 
-<<<<<<< HEAD
-# dict of functions that know how to 'flatten' a given object instance
 flatteners = {
-=======
-flatteners = { # dict of functions that know how to 'flatten' a given object instance
->>>>>>> d5b7f1fe
        int: _simpleflatten,
        float: _simpleflatten,
        str: _simpleflatten,
@@ -219,12 +214,8 @@
             return self._outputs.items()
 
     def items(self, iotype=None, flatten=False):
-<<<<<<< HEAD
         """Return a list of (name,value) tuples for variables/expressions
         in this Case.
-=======
-        """Return a list of (name,value) tuples for variables/expressions in this Case.
->>>>>>> d5b7f1fe
 
         iotype: str or None
             If 'in', only inputs are returned.
@@ -248,12 +239,8 @@
             else:
                 return []
         else:
-<<<<<<< HEAD
             raise NameError("invalid iotype arg (%s). Must be 'in', 'out',"
                             " or None" % str(iotype))
-=======
-            raise NameError("invalid iotype arg (%s). Must be 'in','out',or None" % str(iotype))
->>>>>>> d5b7f1fe
 
     def keys(self, iotype=None, flatten=False):
         """Return a list of name/expression strings for this Case.
@@ -263,11 +250,7 @@
             If 'out', only outputs are returned.
             If None (the default), inputs and outputs are returned.
         """
-<<<<<<< HEAD
         return [k for k, v in self.items(iotype, flatten=flatten)]
-=======
-        return [k for k,v in self.items(iotype, flatten=flatten)]
->>>>>>> d5b7f1fe
 
     def values(self, iotype=None, flatten=False):
         """Return a list of values for this Case.
@@ -277,11 +260,7 @@
             If 'out', only outputs are returned
             If None (the default), inputs and outputs are returned
         """
-<<<<<<< HEAD
         return [v for k, v in self.items(iotype, flatten=flatten)]
-=======
-        return [v for k,v in self.items(iotype, flatten=flatten)]
->>>>>>> d5b7f1fe
 
     def reset(self):
         """Remove any saved output values, set retries to None, get a new uuid
