from collections import deque
from itertools import chain
from ordereddict import OrderedDict

import networkx as nx

from openmdao.main.mp_support import has_interface
from openmdao.main.interfaces import IDriver, IVariableTree, \
                                     IImplicitComponent, ISolver, \
                                     IAssembly, IComponent
from openmdao.main.expreval import ConnectedExprEvaluator
from openmdao.main.array_helpers import is_differentiable_var, is_differentiable_val
from openmdao.main.pseudoassembly import PseudoAssembly, from_PA_var, to_PA_var
from openmdao.main.case import flatteners
from openmdao.main.vartree import VariableTree
from openmdao.util.nameutil import partition_names_by_comp
from openmdao.util.graph import flatten_list_of_iters

# # to use as a quick check for exprs to avoid overhead of constructing an
# # ExprEvaluator
_exprchars = set('+-/*()&| %<>!')

_missing = object()

def _is_expr(node):
    """Returns True if node is an expression that is not a simple
    variable reference, or a reference to a single array entry or
    vartree attribute.
    """
    return len(_exprchars.intersection(node)) > 0

def _sub_or_super(s1, s2):
    """Returns True if s1 is a subvar or supervar of s2."""
    if s2.startswith(s1 + '.'):
        return True
    if s2.startswith(s1 + '['):
        return True
    if s1.startswith(s2 + '.'):
        return True
    if s1.startswith(s2 + '['):
        return True
    return False

def unique(seq):
    """Return a list of unique values, preserving order"""
    seen = set()
    sadd = seen.add
    return [ x for x in seq if x not in seen and not sadd(x)]


# Explanation of node/edge metadata dict entries
#
# NODES:
#   comp    means it's a Component node
#   pseudo  means it's a PseudoComponent, and the value of the 'pseudo' entry can be
#             'units', 'multi_var_expr', 'constraint', or 'objective'
#   var     means it's a simple Variable node (no indexing or attr access)
#   basevar means it's some reference to a part of a Variable (like an array ref or attr access)
#              and the value of basevar is the name of the Variable it refers to
#   driver  means it's a Driver node
#   iotype  is present in var and subvar nodes and indicates i/o direction
#   boundary means it's a boundary variable node
#   valid   indicates validity of the node. can be True or False
#   invalidate  indicates whether a comp node has partial or full invalidation. allowed
#               values are ['partial', 'full']
#   fake    used to designate subvar nodes that are essentially metadata placeholders and
#           are not really part of the dataflow
#
# EDGES:
#   conn    means that the edge is a connection that was specified
#           by calling connect()
#   fake    edge is artificial and doesn't represent a real data connection


# NODE selectors

def is_valid_node(graph, node):
    return graph.node['valid']

def is_input_node(graph, node):
    if graph.node[node].get('iotype') == 'in':
        return True
    base = graph.node[node].get('basevar')
    return base is not None and graph.node[base].get('iotype') == 'in'

def is_input_base_node(graph, node):
    return graph.node[node].get('iotype') == 'in'

def is_output_node(graph, node):
    if graph.node[node].get('iotype') == 'out':
        return True
    base = graph.node[node].get('basevar')
    return base is not None and graph.node[base].get('iotype') == 'out'

def is_output_base_node(graph, node):
    return graph.node[node].get('iotype') == 'out'

def is_boundary_node(graph, node):
    return 'boundary' in graph.node.get(node, '')

def is_boundary_input_node(graph, node):
    return is_boundary_node(graph, node) and is_input_node(graph, node)

def is_boundary_output_node(graph, node):
    return is_boundary_node(graph, node) and is_output_node(graph, node)

def is_comp_node(graph, node):
    """Returns True for Component or PseudoComponent nodes."""
    return 'comp' in graph.node.get(node, '')

def is_driver_node(graph, node):
    return 'driver' in graph.node.get(node, '')

def is_var_node(graph, node):
    """Return True for all basevar and subvar
    nodes.
    """
    data = graph.node.get(node, '')
    return 'var' in data or 'basevar' in data

def is_basevar_node(graph, node):
    """Returns True if this node represents an
    actual input or output variable.
    """
    return 'var' in graph.node.get(node, '')

def is_subvar_node(graph, node):
    """Returns True if this node represents some
    subdivision of an input or output variable,
    e.g., an array index -   comp_1.x[2]
    """
    return 'basevar' in graph.node.get(node, '')

def is_fake_node(graph, node):
    return 'fake' in graph.node.get(node, '')

def is_var_node_with_solution_bounds(graph, node):
    """Returns True if this variable node stores metadata
    for calculating the gradient. The metadata whose keys
    are driver iternames, and whose values are a tuple
    containing the start and end index where this var's
    values get poked into the solution vector.
    """
    return 'bounds' in graph.node.get(node, '')

def is_pseudo_node(graph, node):
    return 'pseudo' in graph.node.get(node, '')

def is_objective_node(graph, node):
    return graph.node[node].get('pseudo') == 'objective'

def is_pseudo_output_node(graph, node):
    pseudo = graph.node[node].get('pseudo')
    return pseudo == 'objective' or pseudo == 'constraint'

def is_unit_node(graph, node):
    return graph.node[node].get('pseudo') == 'units'

def is_multivar_expr_node(graph, node):
    return graph.node[node].get('pseudo') == 'multi_var_expr'

def is_non_driver_pseudo_node(graph, node):
    pseudo = graph.node[node].get('pseudo')
    return pseudo == 'units' or pseudo == 'multi_var_expr'

def is_extern_node(graph, node):
    return node.startswith('parent.')

def is_extern_src(graph, node):
    return node.startswith('parent.') and graph.out_degree(node) > 0

def is_extern_dest(graph, node):
    return node.startswith('parent.') and graph.in_degree(node) > 0

def is_nested_node(graph, node):
    """Returns True if the given node refers to an attribute that
    is nested within the child of a Component in our scope, or
    within a boundary variable in our scope.  For
    example, if a Component 'comp1' is within our scope,
    a variable node referring to 'comp1.child.x' would be a
    nested node while a 'comp1.y' node would not.  If we had a boundary
    var called 'b', then 'b.x' would be a nested node.
    """
    base = graph.base_var(node)
    return '.' in node[len(base):]

# EDGE selectors

def is_connection(graph, src, dest):
    try:
        return 'conn' in graph.edge[src][dest]
    except KeyError:
        return False


def _break_loop(graph, loop):
    src = loop[0]
    for dest in loop[1:]:
        if dest in graph[src]:
            graph.remove_edge(src, dest)
            return (src, dest)


class DependencyGraph(nx.DiGraph):
    def __init__(self):
        super(DependencyGraph, self).__init__()
        self._severed_edges = []
        self._allow_config_changed = True
        self.config_changed()

    def base_var(self, node):
        """Returns the name of the variable node that is the 'base' for
        the given node name.  For example, for the node A.b[4], the
        base variable is A.b.  For the node d.x.y, the base variable
        is d if d is a boundary variable node, or d.x otherwise.
        """
        if node in self:
            base = self.node[node].get('basevar')
            if base:
                return base
            elif 'var' in self.node[node]:
                return node

        parts = node.split('[', 1)[0].split('.')
        # for external connections, we don't do the error checking at
        # this level so ambiguity in actual base varname doesn't
        # matter.  So just return the full name and be done with it.
        if parts[0] == 'parent':
            return node

        base = parts[0]
        if base in self and 'var' in self.node[base]:
            return base

        return '.'.join(parts[:2])

    def sever_edges(self, edges):
        """Temporarily remove the specified edges but save
        them and their metadata for later restoration.
        """
        # Note: This will NOT call config_changed(), and if
        # component_graph() has not been called since the last
        # config_changed, it WILL create a temporary new
        # component graph which will be overwritten by the original
        # one when unsever_edges() is called.
        if self._severed_edges:
            raise RuntimeError("only one set of severed edges is permitted")

        # save old stuff to restore later
        self._saved_comp_graph = self._component_graph
        self._saved_loops = self._loops

        self._severed_edges = list(edges)

        self._allow_config_changed = False
        try:
            for u,v in edges:
                self.disconnect(u, v)
        finally:
            self._allow_config_changed = True

    def unsever_edges(self, scope):
        """Restore previously severed edges."""
        if not self._severed_edges:
            return

        self._allow_config_changed = False
        try:
            for u,v in self._severed_edges:
                self.connect(scope, u, v)
        finally:
            self._allow_config_changed = True

        self._severed_edges = []

        self._loops = self._saved_loops
        self._component_graph = self._saved_comp_graph

    def config_changed(self):
        if self._allow_config_changed:
            self._component_graph = None
            self._loops = None
            self._saved_loops = None
            self._saved_comp_graph = None
            self._chvars = {}
            self._bndryins = {}
            self._bndryouts = {}
            self._extrnsrcs = None
            self._extrndsts = None
            self._srcs = {}
            self._conns = {}
            self._indegs = {}
            self._dstvars = {}

    def child_config_changed(self, child, adding=True, removing=True):
        """A child has changed its input lists and/or output lists,
        so we need to update the graph.
        """
        cname = child.name
        old_ins  = set(self.list_inputs(cname))
        old_outs = set(self.list_outputs(cname))
        old_states = set([n for n in old_outs if self.node[n]['iotype'] == 'state'])
        old_resids = set([n for n in old_outs if self.node[n]['iotype'] == 'residual'])

        # remove states from old_ins
        old_ins -= old_states

        # removes states and residuals from old_outs
        old_outs -= old_states
        old_outs -= old_resids

        new_ins  = set(['.'.join([cname,n]) for n in child.list_inputs()])
        new_outs = set(['.'.join([cname,n]) for n in child.list_outputs()])

        if has_interface(child, IImplicitComponent):
            new_states = set(child.list_states())
            new_resids = set(child.list_residuals())
        else:
            new_states = set()
            new_resids = set()

        if adding:
            added_ins = new_ins - old_ins
            added_outs = new_outs - old_outs
            added_states = new_states - old_states
            added_resids = new_resids - old_resids

            # add new inputs/outputs/states/residuals to the graph
            self.add_nodes_from(added_ins,    var=True, valid=True,  iotype='in')
            self.add_nodes_from(added_outs,   var=True, valid=False, iotype='out')
            self.add_nodes_from(added_states, var=True, valid=False, iotype='state')
            self.add_nodes_from(added_resids, var=True, valid=False, iotype='residual')

            # add edges from the variables to their parent component
            self.add_edges_from([(v,cname) for v in chain(added_ins, added_states)])
            self.add_edges_from([(cname,v) for v in chain(added_outs, added_states,
                                                          added_resids)])

            if added_outs or added_states or added_resids:
                self.node[cname]['valid'] = False

            self._update_graph_metadata(child, cname,
                                        [s.split('.',1)[1] for s in added_ins],
                                        [s.split('.',1)[1] for s in added_outs])

        if removing:
            rem_ins = old_ins - new_ins
            rem_outs = old_outs - new_outs
            rem_states = old_states - new_states
            rem_resids = old_resids - new_resids

            # for removed inputs/outputs/states/residuals, may need to
            # remove connections and subvars
            for n in chain(rem_ins, rem_outs, rem_states, rem_resids):
                self.remove(n)

    def add_component(self, cname, obj, **kwargs):
        """Create nodes in the graph for the component and all of
        its input and output variables. Any other named args that
        are passed will be placed in the metadata for the component
        node.
        """

        if has_interface(obj, IDriver):
            kwargs['driver'] = True
        if hasattr(obj, '_pseudo_type'):
            kwargs['pseudo'] = obj._pseudo_type
            if obj._pseudo_type == 'multi_var_expr':
                kwargs['srcexpr'] = obj._orig_src
                kwargs['destexpr'] = obj._orig_dest

        kwargs['invalidation'] = obj.get_invalidation_type()
        kwargs['comp'] = True
        kwargs['valid'] = False

        inputs  = ['.'.join([cname, v]) for v in obj.list_inputs()]
        outputs = ['.'.join([cname, v]) for v in obj.list_outputs()]

        self.add_node(cname, **kwargs)
        self.add_nodes_from(inputs, var=True, iotype='in', valid=True)
        self.add_nodes_from(outputs, var=True, iotype='out', valid=False)

        self.add_edges_from([(v, cname) for v in inputs])
        self.add_edges_from([(cname, v) for v in outputs])

        if has_interface(obj, IImplicitComponent):
            states = ['.'.join([cname, v]) for v in obj.list_states()]
            resids = ['.'.join([cname, v]) for v in obj.list_residuals()]
            self.add_nodes_from(states, var=True, iotype='state', valid=True)
            self.add_nodes_from(resids, var=True, iotype='residual', valid=True)

            self.add_edges_from([(cname, v) for v in chain(states, resids)])
            self.add_edges_from([(v, cname) for v in states])

        self._update_graph_metadata(obj, cname, obj.list_inputs(), obj.list_outputs())

    def _update_graph_metadata(self, obj, cname, inputs, outputs):
        metasrch = ['data_shape', 'deriv_ignore']
        for vname in chain(inputs, outputs):
            data = self.node['.'.join((cname, vname))]
            if not hasattr(obj, 'get_metadata'):
                continue

            meta = obj.get_metadata(vname)
            for mname in metasrch:
                if mname in meta:
                    data[mname] = meta[mname]

            val = getattr(obj, vname)
            if not is_differentiable_val(val):
                data['differentiable'] = False

    def add_boundary_var(self, name, **kwargs):
        """Add a boundary variable, i.e., one not associated
        with any component in the graph.
        """

        if name in self:
            raise RuntimeError("'%s' is already in the graph." % name)
        if _is_expr(name):
            raise RuntimeError("can't add expression '%s'. as a Variable node."
                               % name)
        if '.' in name or '[' in name:
            raise RuntimeError("'%s' is not a valid boundary variable name."
                               % name)
        if 'iotype' not in kwargs:
            raise RuntimeError("variable '%s' can't be added because its iotype was not specified." % name)

        kwargs['var'] = True
        if kwargs['iotype'] == 'in':
            valid = True
        else:
            valid = False
        kwargs['valid'] = valid
        kwargs['boundary'] = True
        self.add_node(name, **kwargs)

    def remove(self, name):
        """Remove the named node and all nodes prefixed by the
        given name plus a dot, e.g., for name C1, remove all
        nodes prefixed by 'C1.' or 'C1['.
        """
        nodes = self.find_prefixed_nodes([name])
        self.disconnect(name)  # updates validity
        if nodes:
            self.remove_nodes_from(nodes)


    def check_connect(self, srcpath, destpath):
        """Raise an exception if the specified destination is already
        connected.
        """
        if is_extern_node(self, destpath):  # error will be caught at parent level
            return

        dpbase = self.base_var(destpath)

        dest_iotype = self.node[dpbase].get('iotype')
        if dest_iotype in ('out','residual') and \
           not is_boundary_node(self, dpbase) and not dpbase == srcpath:
            raise RuntimeError("'%s' must be an input variable" % destpath)

        connected = False
        conns = self._var_connections(dpbase, 'in')
        if conns:
            if destpath == dpbase:
                connected = True
            else:
                for u, v in conns:
                    if destpath == v:
                        connected = True
                        break
                    if is_basevar_node(self, v):
                        connected = True
                        break
                    if destpath != dpbase and _sub_or_super(v, destpath):
                        connected = True
                        break

        if connected:
            raise RuntimeError("'%s' is already connected to '%s'" %
                                  (conns[0][1], conns[0][0]))

    def connect(self, scope, srcpath, destpath,
                check=True, invalidate=True):
        """Create a connection between srcpath and destpath,
        and create any necessary additional subvars with connections to base
        variable nodes.  For example, connecting A.b[3] to
        B.c.x will create an edge between A.b[3] and B.c.x, and
        will also add an edge from base variable A.b to A.b[3],
        and another edge from B.c.x to base variable B.c.
        """

        base_src  = self.base_var(srcpath)
        base_dest = self.base_var(destpath)

        for v in [base_src, base_dest]:
            if not v.startswith('parent.'):
                if v not in self:
                    raise RuntimeError("Can't find variable '%s' in graph." % v)
                elif not is_var_node(self, v):
                    raise RuntimeError("'%s' is not a variable node" % v)

        # path is a list of tuples of the form (var, basevar)
        path = [(base_src, base_src)]

        if srcpath != base_src:  # srcpath is a subvar

            path.append((srcpath, base_src))

        if destpath != base_dest:  # destpath is a subvar
            path.append((destpath, base_dest))

        path.append((base_dest, base_dest))

        if check:
            self.check_connect(srcpath, destpath)

        for i in range(len(path)):
            dest, base = path[i]
            if dest not in self:  # create a new subvar if it's not already there
                self.add_node(dest, basevar=base, valid=True)
            if i > 0:
                src = path[i-1][0]
                try:
                    self[src][dest]
                except KeyError:
                    self.add_edge(src, dest)

        # mark the actual connection edge to distinguish it
        # from other edges (for list_connections, etc.)
        self.edge[srcpath][destpath]['conn'] = True

        # create expression objects to handle setting of
        # array indces, etc.
        sexpr = ConnectedExprEvaluator(srcpath, scope=scope, getter='get_attr')
        dexpr = ConnectedExprEvaluator(destpath, scope=scope, getter='get_attr', is_dest=True)

        self.edge[srcpath][destpath]['sexpr'] = sexpr
        self.edge[srcpath][destpath]['dexpr'] = dexpr

        if invalidate:
            self.invalidate_deps(scope, [srcpath])

    def add_subvar(self, subvar):
        """ Adds a subvar node for a model input. This node is used to
        represent parameters that are array slices, mainly for metadata
        storage and for defining edge iterators, but not for workflow
        execution. Subvars created using this function will be labeled
        as 'fake' in their metadata.
        """
        base = self.base_var(subvar)
        if base not in self:
            raise RuntimeError("can't find basevar '%s' in graph" % base)
        self.add_node(subvar, basevar=base, valid=True, fake=True)
        if is_boundary_node(self, base):
            if is_input_node(self, base):
                self.add_edge(base, subvar)
            else:
                self.add_edge(subvar, base)
        else:  # it's a var of a child component
            if is_input_node(self, base):
                self.add_edge(subvar, base)
            else:
                self.add_edge(base, subvar)

    def disconnect(self, srcpath, destpath=None):

        if destpath is None:
            if is_comp_node(self, srcpath):
                edges = self.edges(self.successors(srcpath))
                edges.extend(self.in_edges_iter(self.predecessors(srcpath)))

            elif is_subvar_node(self, srcpath):
                # for a single subvar, add all of its downstream
                # edges to the removal list so that we can ensure that
                # downstream inputs are properly validated, and the
                # fact that we're marking ALL of its downstream edges to
                # remove means that ultimately the subvar node will
                # be removed because it will be 'dangling'
                edges = self.successors(srcpath)

            elif is_boundary_node(self, srcpath):
                if is_input_node(self, srcpath):
                    edges = self.edges(srcpath)
                else:
                    edges = self.in_edges(srcpath)
            else:
                if is_input_node(self, srcpath):
                    edges = self.in_edges(srcpath)
                else:
                    edges = self.out_edges(srcpath)
        else:
            edges = [(srcpath, destpath)]

        for u,v in edges:
            # make unconnected destinations valid
            if is_subvar_node(self, v):
                for node in self.successors_iter(v):
                    self.node[node]['valid'] = True
                    if is_subvar_node(self, node):
                        for vv in self.successors_iter(node):
                            self.node[vv]['valid'] = True

            self.node[v]['valid'] = True

        self.remove_edges_from(edges)

        # now clean up dangling subvars
        for edge in edges:
            for node in edge:
                if is_subvar_node(self, node) and not is_fake_node(self, node):
                    if self.in_degree(node) < 1 or self.out_degree(node) < 1:
                        self.remove_node(node)

    def get_directional_interior_edges(self, comp1, comp2):
        """ Behaves like get_interior_edges, except that it only
        returns interior edges that originate in comp1 and and end in comp2.

        comp1: str
            Source component name

        comp2: str
            Dest component name
        """
        in_set = set()
        for inp in self.list_inputs(comp2):
            in_set.update(self._var_connections(inp, 'in'))

        out_set = set()
        for out in self.list_outputs(comp1):
            out_set.update(self._var_connections(out, 'out'))

        return in_set.intersection(out_set)

    def connections_to(self, path, direction=None):
        if is_comp_node(self, path):
            return self._comp_connections(path, direction)
        else:
            return self._var_connections(path, direction)

    def list_connections(self, show_passthrough=True,
                               show_external=False):
        conns = self._conns.get((show_passthrough, show_external))
        if conns is None:
            conns = [(u,v) for u,v in self.edges_iter()
                              if is_connection(self, u, v)]

            if show_passthrough is False:
                conns = [(u,v) for u,v in conns if not ('.' in u or '.' in v)]

            if show_external is False:
                conns = [(u,v) for u,v in conns
                              if not (u.startswith('parent.')
                                   or v.startswith('parent.'))]

            self._conns[(show_passthrough, show_external)] = conns
        return conns[:]

    def get_sources(self, name):
        """Return the node that's actually a source for the
        named node (as opposed to just a connected subvar).
        This should only be called for destination nodes (inputs
        or output boundary vars).
        """
        srcs = self._srcs.get(name)
        if srcs is None:
            srcs = []
            for u,v in self.in_edges_iter(name):
                if is_connection(self, u, v):
                    srcs.append(u)
                elif is_subvar_node(self, u):
                    for uu,vv in self.in_edges_iter(u):
                        if is_connection(self, uu, vv):
                            srcs.append(uu)
            self._srcs[name] = srcs
        return srcs[:]

    def _check_source(self, path, src):
        """Raise an exception if the specified source differs from
        the connected source.  This prevents the setting of a
        destination value by any object other than the source
        specified in the graph.
        """
        preds = self.predecessors(path)
        for pred in preds:
            if src == pred:
                return
            if pred.startswith(path):  # subvar
                for p in self.predecessors_iter(pred):
                    if src == p:
                        return
        if len(preds) > 0:
            raise RuntimeError(
                "'%s' is connected to source '%s' and cannot be "
                "set by source '%s'" %
                (path, preds[0], src))

    def _all_child_vars(self, node, direction=None):
        """Return a list of nodes containing all nodes that are one
        or two connections out from the starting node that are prefixed
        by the starting node.  This captures all var and subvar
        nodes associated with the starting node.
        """
        ret = self._chvars.get((node, direction))
        if ret is None:
            bunch = set()
            ndot = node+'.'
            nbrack = node+'['

            if direction != 'in':
                succ = self.successors(node)
                bunch.update(succ)
                for s in succ:
                    bunch.update(self.successors_iter(s))

            if direction != 'out':
                pred = self.predecessors(node)
                bunch.update(pred)
                for p in pred:
                    bunch.update(self.predecessors_iter(p))
                    # it's possible for some input basevars to have subvars thar are
                    # sucessors instead of predecessors
                    bunch.update(self.successors_iter(p))

            ret = [n for n in bunch if n.startswith(ndot)
                                     or n.startswith(nbrack)]
            self._chvars[(node, direction)] = ret
        return ret[:]

    def subvars(self, node):
        if is_basevar_node(self, node):
            return self._all_child_vars(node)
        else:
            return []

    def all_comps(self):
        """Returns a list of all component and PseudoComponent
        nodes.
        """
        return [n for n in self.nodes_iter() if is_comp_node(self, n)]

    def find_prefixed_nodes(self, nodes, data=False):
        """Returns a list of nodes including the given nodes and
        any node that is prefixed with the name of any of those
        nodes. This is useful for retrieving all variable and
        subvar nodes associated with a component node.
        """

        full = []
        for node in nodes:
            full.extend(self._all_child_vars(node))
            full.append(node)

        if data:
            sn = self.node
            return [(n, sn[n]) for n in full]
        else:
            return full

    def full_subgraph(self, nodes):
        """Returns the subgraph specified by the given component
        or pseudocomp nodes and any variable or expr nodes
        corresponding to those nodes.
        """
        return self.subgraph(self.find_prefixed_nodes(nodes))

    def _comp_connections(self, cname, direction=None):
        conns = []
        if direction != 'in':
            for out in self.list_outputs(cname):
                conns.extend(self._var_connections(out, 'out'))
        if direction != 'out':
            for inp in self.list_inputs(cname):
                conns.extend(self._var_connections(inp, 'in'))
        return conns

    def invalidate_deps(self, scope, vnames):
        """Walk through all dependent nodes in the graph, invalidating all
        variables that depend on the given variable names.

        scope: object
            Scoping object where the components objects referred to
            by name in the graph are found.

        vnames: list or set of str
            Names of var nodes.
        """

        if not vnames:
            return []

        outset = set()  # set of changed boundary outputs

        ndata = self.node
        stack = [(n, self.successors_iter(n), not is_comp_node(self, n))
                        for n in vnames]

        visited = set()
        while(stack):
            src, neighbors, checkvisited = stack.pop()
            if checkvisited and src in visited:
                continue
            else:
                visited.add(src)
            sdata = ndata[src]
            oldvalid = sdata['valid']
            if oldvalid is True:
                if src.startswith('parent.'):
                    ndata[src]['valid'] = False
                else:
                    indeg = self._indegs.get(src)
                    if indeg is None:
                        indeg = self.in_degree(src)
                        self._indegs[src] = indeg
                    if indeg:  # don't invalidate unconnected inputs
                        ndata[src]['valid'] = False
                if 'boundary' in sdata and sdata.get('iotype') == 'out':
                    outset.add(src)

            parsources = None
            for node in neighbors:
                ddata = ndata[node]
                if 'comp' in ddata:
                    if ddata['valid'] or ddata.get('invalidation')=='partial':
                        if parsources is None:
                            parsources = self.get_sources(src)
                        outs = getattr(scope, node).invalidate_deps(['.'.join(('parent', n))
                                                                      for n in parsources])
                        if outs is None:
                            stack.append((node, self.successors_iter(node), True))
                        elif outs: # partial invalidation
                            stack.append((node, ['.'.join((node,n)) for n in outs], False))
                else:
                    stack.append((node, self.successors_iter(node), True))

        return outset

    def get_boundary_inputs(self, connected=False):
        """Returns inputs that are on the component boundary.
        If connected is True, return a list of only those nodes
        that are connected externally.
        """
        ret = self._bndryins.get(connected)
        if ret is not None:
            return ret

        ins = []
        for node in self.nodes_iter():
            if is_boundary_node(self, node) and \
               is_input_base_node(self, node):
                    if connected:
                        if self.in_degree(node) > 0:
                            ins.append(node)
                    else:
                        ins.append(node)
        self._bndryins[connected] = ins
        return ins[:]

    def get_boundary_outputs(self, connected=False):
        """Returns outputs that are on the component boundary.
        If connected is True, return a list of only those nodes
        that are connected externally.
        """
        ret = self._bndryouts.get(connected)
        if ret is not None:
            return ret

        outs = []
        for node in self.nodes_iter():
            if is_boundary_node(self, node) and \
               is_output_base_node(self, node):
                    if connected:
                        if self.out_degree(node) > 0:
                            outs.append(node)
                    else:
                        outs.append(node)
        self._bndryouts[connected] = outs
        return outs[:]

    def get_extern_srcs(self):
        """Returns sources from external to our parent
        component that are connected to our boundary inputs.
        """
        if self._extrnsrcs is None:
            self._extrnsrcs = [n for n in self.nodes_iter()
                                      if is_extern_src(self, n)]
        return self._extrnsrcs[:]

    def get_extern_dests(self):
        """Returns destinations that are external to our parent
        component that are connected to our boundary outputs.
        """
        if self._extrndsts is None:
            self._extrndsts = [n for n in self.nodes_iter()
                                   if is_extern_dest(self, n)]
        return self._extrndsts[:]

    def list_inputs(self, cname, connected=False, invalid=False):
        """Return a list of names of input nodes to a component.
        If connected is True, return only connected inputs.  If
        invalid is True, return only invalid inputs.
        """
        if connected:
            if invalid:
                data = self.node
                return [n for n in self.pred[cname]
                           if data[n]['valid'] is False and self.in_degree(n)]
            else:
                return [n for n in self.pred[cname]
                                            if self.in_degree(n)]
        elif invalid:
            data = self.node
            return [n for n in self.pred[cname] if data[n]['valid'] is False]
        else:
            return self.pred[cname].keys()

    def list_input_outputs(self, cname):
        """Return a list of names of input or state nodes that are used
        as outputs.
        """
        return [n for n in self.pred[cname]
                             if self.out_degree(n)>1]

    def list_outputs(self, cname, connected=False):
        """Return a list of names of output, state or residual nodes for a component.
        If connected is True, return only connected outputs.
        """
        if connected:
            return [n for n in self.succ[cname]
                                            if self.out_degree(n)>0]
        else:
            return self.succ[cname].keys()

    def list_autopassthroughs(self):
        """Returns a list of autopassthrough connections as (src, dest)
        tuples.  Autopassthroughs are connections directly from a
        variable external to this graph to an internal (non-boundary)
        variable.
        """
        conns = []
        for n in self.nodes_iter():
            if is_extern_node(self, n):
                for p in self.predecessors_iter(n):
                    if self.has_edge(p, n) and '.' in p:
                        conns.append((p, n))
                for s in self.successors_iter(n):
                    if self.has_edge(n, s) and '.' in s:
                        conns.append((n, s))

        return conns

    def component_graph(self):
        """Return a subgraph containing only Components
        and PseudoComponents and edges between them.
        """
        if self._component_graph is not None:
            return self._component_graph

        compset = set(self.all_comps())

        g = nx.DiGraph()
        for comp in compset:
            g.add_node(comp, self.node[comp].copy())

        for src, dest in self.list_connections():
            destcomp = dest.split('.', 1)[0]
            srccomp  =  src.split('.', 1)[0]
            if srccomp in compset and destcomp in compset:
                g.add_edge(srccomp, destcomp)

        self._component_graph = g
        return g

    def order_components(self, comps):
        """Return a list of the given components, sorted in
        dataflow order.
        """
        cgraph = self.component_graph()
        csub = cgraph.subgraph(comps)
        if len(csub) != len(comps):
            missing = [n for n in comps if n not in cgraph]
            if missing:
                raise RuntimeError("Components %s are missing from the graph" %
                                   missing)
        while True:
            loops = [s for s in nx.strongly_connected_components(csub)
                       if len(s) > 1]
            if not loops:
                break

            for group in loops:
                _break_loop(csub, group)

        return nx.topological_sort(csub)

    def get_loops(self):
        if self._loops is None:
            self._loops = [s for s in
                nx.strongly_connected_components(self.component_graph())
                if len(s)>1]
        return self._loops

    def _var_connections(self, path, direction=None):
        """Returns a list of tuples of the form (srcpath, destpath) for all
        variable connections to the specified variable or sub-variable.
        If direction is None, both ins and outs are included. Other allowed
        values for direction are 'in' and 'out'.
        """
        conns = []

        if direction != 'in':  # get 'out' connections
            for u,v in self.var_edge_iter(path):
                if is_connection(self, u, v):
                    conns.append((u, v))

        if direction != 'out':  # get 'in' connections
            for u,v in self.var_edge_iter(path, reverse=True):
                if is_connection(self, u, v):
                    conns.append((u, v))

        return conns

    def var_edge_iter(self, source, reverse=False):
        """Iterater over edges from the given source to the
        nearest basevars.
        """
        # Adapted from the networkx bfs_edges function
        G = self
        if reverse and isinstance(G, nx.DiGraph):
            neighbors = G.predecessors_iter
        else:
            neighbors = G.neighbors_iter
        visited=set()
        queue = deque([(source, neighbors(source))])

        while queue:
            parent, children = queue[0]
            try:
                child = next(children)
                if (parent,child) not in visited:
                    visited.add((parent,child))
                    if reverse:
                        yield child, parent
                    else:
                        yield parent, child
                    if not is_basevar_node(self, child) and not is_comp_node(self, child):
                        queue.append((child, neighbors(child)))
            except StopIteration:
                queue.popleft()

    def basevar_iter(self, nodes, reverse=False):
        """Given a group of nodes, return an iterator
        over all base variable nodes that are nearest in one
        direction.
        """
        if reverse:
            idx = 0
        else:
            idx = 1

        for node in nodes:
            for edge in self.var_edge_iter(node, reverse=reverse):
                if is_basevar_node(self, edge[idx]):
                    yield edge[idx]

    def child_run_finished(self, childname, outs=None):
        """Called by a child when it completes its run() function."""
        data = self.node
        data[childname]['valid'] = True

        if outs:
            if childname:
                outs = ['.'.join([childname,n]) for n in outs]
            for out in outs:
                data[out]['valid'] = True
                for var in self._all_child_vars(out, direction='out'):
                    data[var]['valid'] = True
        else:
            for var in self._all_child_vars(childname, direction='out'):
                data[var]['valid'] = True

    def update_boundary_outputs(self, scope):
        """Update destination vars on our boundary."""
        for out in self.get_boundary_outputs():
            self.update_destvar(scope, out)

    def update_destvar(self, scope, vname):
        """Update the value of the given variable in the
        given scope using upstream variables.
        """
        tup = self._dstvars.get(vname)
        if tup is None:
            valid_set = set(self.find_prefixed_nodes([vname]))
            sexprs = []
            dexprs = []
            for u,v,data in self.in_edges_iter(vname, data=True):
                if 'conn' in data:
                    dexprs.append(data['dexpr'])
                    sexprs.append(data['sexpr'])
                    valid_set.add(v)
                else:
                    for uu,vv,ddata in self.in_edges_iter(u, data=True):
                        if 'conn' in ddata:
                            dexprs.append(ddata['dexpr'])
                            sexprs.append(ddata['sexpr'])
                            valid_set.add(vv)
            self._dstvars[vname] = (sexprs, dexprs, valid_set)
        else:
            sexprs, dexprs, valid_set = tup

        try:
            for sexpr, dexpr in zip(sexprs, dexprs):
                dexpr.set(sexpr.evaluate(scope=scope), src=sexpr.text, scope=scope)
        except Exception as err:
            raise err.__class__("cannot set '%s' from '%s': %s" %
                                 (dexpr.text, sexpr.text, str(err)))

        for node in valid_set:
            self.node[node]['valid'] = True

    def validate_boundary_vars(self):
        """Mark extern and boundary vars and their
        subvars as valid.
        """
        meta = self.node
        for inp in self.get_extern_srcs():
            meta[inp]['valid'] = True
            for n in self.successors_iter(inp):
                meta[n]['valid'] = True
                if is_subvar_node(self, n):
                    for var in self._all_child_vars(self.node[n]['basevar']):
                        meta[var]['valid'] = True

        for out in self.get_boundary_outputs():
            meta[out]['valid'] = True
            for n in self.successors_iter(out):
                meta[n]['valid'] = True
                if is_subvar_node(self, n):
                    for var in self._all_child_vars(out):
                        meta[var]['valid'] = True

        for out in self.get_extern_dests():
            meta[out]['valid'] = True

    def edge_dict_to_comp_list(self, edges, implicit_edges=None):
        """Converts inner edge dict into an ordered dict whose keys
        are component names, and whose values are lists of relevant
        (in the graph) inputs and outputs.
        """
        comps = OrderedDict()
        basevars = set()
        for src, targets in edges.iteritems():

            if src == '@fake':
                continue

            if not isinstance(targets, list):
                targets = [targets]

            numfakes = 0
            for target in targets:
                if target.startswith('@fake'):
                    numfakes += 1
                elif not target.startswith('@'):
                    comp, _, var = target.partition('.')
                    if var:
                        if comp not in comps:
                            comps[comp] = {'inputs': [],
                                           'outputs': [],
                                           'residuals': [],
                                           'states': []}

                        basevar = self.base_var(target)
                        if basevar not in basevars:
                            comps[comp]['inputs'].append(var)

                            if target == basevar:
                                basevars.add(target)

            if len(targets) == numfakes:
                continue

            if not src.startswith('@'):
                comp, _, var = src.partition('.')
                if var:
                    if comp not in comps:
                        comps[comp] = {'inputs': [],
                                       'outputs': [],
                                       'residuals': [],
                                       'states': []}

                    basevar = self.base_var(src)
                    if basevar not in basevars:
                        comps[comp]['outputs'].append(var)
                        if src == basevar:
                            basevars.add(src)

        # Implicit edges
        if implicit_edges is not None:
            for srcs, targets in implicit_edges.iteritems():
                for src in srcs:
                    comp, _, var = src.partition('.')
                    comps[comp]['residuals'].append(var)
                    comps[comp]['outputs'].append(var)
                for target in targets:
                    if isinstance(target, str):
                        target = [target]
                    for itarget in target:
                        comp, _, var = itarget.partition('.')
                        comps[comp]['states'].append(var)
                        comps[comp]['inputs'].append(var)

                        # Remove any states that came into outputs via
                        # input-input connections.
                        if var in comps[comp]['outputs']:
                            comps[comp]['outputs'].remove(var)

        return comps

    def add_node(self, n, attr_dict=None, **attr):
        super(DependencyGraph, self).add_node(n,
                                              attr_dict=attr_dict,
                                              **attr)
        self.config_changed()

    def add_nodes_from(self, nodes, **attr):
        super(DependencyGraph, self).add_nodes_from(nodes, **attr)
        self.config_changed()

    def remove_node(self, n):
        super(DependencyGraph, self).remove_node(n)
        self.config_changed()

    def remove_nodes_from(self, nbunch):
        super(DependencyGraph, self).remove_nodes_from(nbunch)
        self.config_changed()

    def add_edge(self, u, v, attr_dict=None, **attr):
        super(DependencyGraph, self).add_edge(u, v,
                                      attr_dict=attr_dict, **attr)
        self.config_changed()

    def add_edges_from(self, ebunch, attr_dict=None, **attr):
        super(DependencyGraph, self).add_edges_from(ebunch,
                                        attr_dict=attr_dict,
                                        **attr)
        self.config_changed()

    def remove_edge(self, u, v):
        super(DependencyGraph, self).remove_edge(u, v)
        self.config_changed()

    def remove_edges_from(self, ebunch):
        super(DependencyGraph, self).remove_edges_from(ebunch)
        self.config_changed()


def find_related_pseudos(compgraph, nodes):
    """Return a set of pseudocomponent nodes not driver related and are
    attached to the given set of component nodes.
    """

    pseudos = set()

    for node in nodes:
        for upcomp in compgraph.predecessors_iter(node):
            if is_non_driver_pseudo_node(compgraph, upcomp):
                pseudos.add(upcomp)
        for dwncomp in compgraph.successors_iter(node):
            if is_non_driver_pseudo_node(compgraph, dwncomp):
                pseudos.add(dwncomp)

    return list(pseudos)

def find_all_connecting(graph, start, end):
    """Return the set of all component nodes along all paths
    between start and end. The start and end nodes are included
    in the set if they're connected.
    """
    if start == end:
        return set()
    fwdset = set()
    backset = set()
    tmpset = set([end])
    while tmpset:
        node = tmpset.pop()
        if node in backset:
            continue
        backset.add(node)
        tmpset.update(graph.pred[node].keys())

    tmpset = set([start])
    while tmpset:
        node = tmpset.pop()
        if node in fwdset:
            continue
        fwdset.add(node)
        tmpset.update(graph.succ[node].keys())

    return fwdset.intersection(backset)

def _dfs_connections(G, source, reverse=False):
    """Produce connections in a depth-first-search starting at source."""
    # Slightly modified version of the networkx function dfs_edges

    if reverse:
        neighbors = G.predecessors_iter
    else:
        neighbors = G.successors_iter

    visited=set()

    stack = [(source, neighbors(source))]
    while stack:
        parent, children = stack[-1]
        try:
            child = next(children)
            if reverse:
                tup = (child, parent)
            else:
                tup = (parent, child)
            if tup not in visited:
                if 'conn' in G.edge[tup[0]][tup[1]]:
                    yield tup
                visited.add(tup)
                stack.append((child, neighbors(child)))
        except StopIteration:
            stack.pop()

def _get_inner_edges(G, srcs, dests):
    """Return a set of connection edges between the
    given sources and destinations.

    srcs: iter of (str or tuple of str)
        Starting var or subvar nodes

    dests: iter of str
        Ending var or subvar nodes

    """
    fwdset = set()
    backset = set()
    for node in dests:
        backset.update(_dfs_connections(G, node, reverse=True))

    for node in srcs:
        fwdset.update(_dfs_connections(G, node))

    return fwdset.intersection(backset)

def get_subdriver_graph(graph, inputs, outputs, wflow, full_fd=False):
    """Update the given graph to replace non-solver subdrivers with
    PseudoAssemblies and promote edges up from sub-Solvers.
    Returns a list of names of drivers that were replaced, the set of
    additional inputs from subsolvers, and the set of additional outputs
    from subsolvers.
    """
    # set of comps being used by the current driver, so that
    # subdriver PAs won't remove them from the graph
    using = set(wflow.get_names(full=True))

    inputs = list(flatten_list_of_iters(inputs))
    outputs = list(flatten_list_of_iters(outputs))

    fd_drivers = []
    xtra_inputs = set()
    xtra_outputs = set()
    for comp in wflow:
        if has_interface(comp, IDriver):
            if has_interface(comp, ISolver):
                dg = comp.workflow.derivative_graph(inputs=inputs, outputs=outputs,
                                                    group_nondif=False)
                xtra_inputs.update(flatten_list_of_iters(dg.graph['inputs']))
                xtra_outputs.update(flatten_list_of_iters(dg.graph['outputs']))
                for u,v,data in dg.edges_iter(data=True):
                    graph.add_edge(u, v, attr_dict=data)
                for param in comp.list_param_targets():
                    graph.node[param]['solver_state'] = True
            else:
                fd_drivers.append(comp)

    pa_list = []

    # for all non-solver subdrivers, replace them with a PA
    if fd_drivers and not full_fd:
        # only create a copy of the graph if we have non-solver subdrivers
        startgraph = graph.subgraph(graph.nodes_iter())
        for drv in fd_drivers:
            pa_list.append(_create_driver_PA(drv, startgraph,
                                             graph, inputs, outputs,
                                             wflow, using))

        for pa in pa_list:
            pa.clean_graph(startgraph, graph, using)

    # return the list of names of subdrivers that were
    # replaced with PAs, along with any subsolver states/resids
    return [d.name for d in fd_drivers], xtra_inputs, xtra_outputs

def _create_driver_PA(drv, startgraph, graph, inputs, outputs,
                      wflow, ancestor_using):
    """Creates a PsuedoAssembly in the given graph for the specified
    Driver.  It adds nodes/edges to the graph but doesn't remove anything.
    """
    needed = set([c.name for c in drv.iteration_set()])
    for cname in needed:
        if cname in graph and cname not in ancestor_using:
            graph.node[cname] = graph.node[cname].copy() # don't pollute other graphs with nondiff markers
            graph.node[cname]['non-differentiable'] = True

    # get any boundary vars referenced by parameters of the subdriver or
    # any of its subdrivers
    srcs, dests = drv.get_expr_var_depends(recurse=True)
    boundary_params = [v for v in dests if is_boundary_node(startgraph, v)]

    pa = PseudoAssembly('~'+drv.name, list(needed), startgraph, wflow,
                        drv_name=drv.name,
                        boundary_params=boundary_params)

    pa.add_to_graph(startgraph, graph,
                    excludes=ancestor_using-set([drv.name]))
    return pa

def _remove_ignored_derivs(graph):
    to_remove = [n for n,data in graph.nodes_iter(data=True) if data.get('deriv_ignore')]
    graph.remove_nodes_from(to_remove)

def _check_for_missing_derivs(scope, comps):
    ''' we have the edges that are actually needed for the derivatives, so
    check all of the corresponding components now to see if they are
    supplying the needed derivatives.'''
    remove = []
    vt_flattener = flatteners[VariableTree]
    for cname, vnames in comps.items():
        vnames = set(vnames) # vnames may have dups
        comps[cname] = vnames
        if cname is None or cname.startswith('~'):
            # skip boundary vars and pseudoassemblies
            continue
        comp = getattr(scope, cname)
        if not has_interface(comp, IComponent): # filter out vartrees
            continue
        if has_interface(comp, IAssembly):

            # Assemblies need to call into provideJ so that we can determine
            # what derivatives are available. Note that boundary variables
            # that are unconnected on the interior need a missing_deriv_policy
            # of 'assume_zero' to calculate them as zero.
            dins = comp.list_inputs()
            douts = comp.list_outputs()
            comp.provideJ(dins, douts, check_only=True)
            dins, douts = comp.list_deriv_vars()
            # if inputs are vartrees and we have full vt connections inside, add
            # leaf nodes to our list
            for i,din in enumerate(dins[:]):
                obj = getattr(comp, din)
                if has_interface(obj, IVariableTree):
                    dins.extend([n for n,v in vt_flattener(din, obj)])
            for i,dout in enumerate(douts[:]):
                obj = getattr(comp, dout)
                if has_interface(obj, IVariableTree):
                    douts.extend([n for n,v in vt_flattener(dout, obj)])
        else:
            dins, douts = comp.list_deriv_vars()
            # correct for the one item tuple missing comma problem
            if isinstance(dins, basestring):
                dins = (dins,)
            if isinstance(douts, basestring):
                douts = (douts,)
            for name in chain(dins, douts):
                if not comp.contains(name):
                    raise RuntimeError("'%s' reports '%s' as a deriv var, but it doesn't exist." %
                                        (comp.get_pathname(), name))
        if len(dins) == 0 or len(douts) == 0:
            if hasattr(comp, 'provideJ'):
                raise RuntimeError("'%s' defines provideJ but doesn't provide input or output deriv vars" % comp.get_pathname())
            else:
                continue  # we'll finite difference this comp
        missing = []
        for name in vnames:
            if name not in dins and name not in douts:
                nname = name.split('[', 1)[0]
                if nname not in dins and nname not in douts and is_differentiable_var(nname.split('.',1)[0], comp):
                    missing.append(nname)
        if missing:
            if comp.missing_deriv_policy == 'error':
                raise RuntimeError("'%s' doesn't provide analytical derivatives %s"
                                   % (comp.get_pathname(), missing))
            elif comp.missing_deriv_policy == 'assume_zero':
                # remove the vars with zero derivatives
                comps[cname] = [n for n in vnames if n not in missing]
                remove.extend(['.'.join([cname, m]) for m in missing])

    return remove

def mod_for_derivs(graph, inputs, outputs, wflow, full_fd=False):
    """Adds needed nodes and connections to the given graph
    for use in derivative calculations.
    """
    indct = {}
    inames = []
    onames = []

    scope = wflow.scope

    # We want our top level graph metadata to be stored in the copy, but not in the
    # parent, so make our own copy of the metadata dict.
    graph.graph = {}

    graph.graph['inputs'] = inputs[:]
    graph.graph['mapped_inputs'] = inputs[:]
    graph.graph['outputs'] = outputs[:]
    graph.graph['mapped_outputs'] = outputs[:]

    # add nodes for input parameters
    for i, varnames in enumerate(inputs):
        iname = '@in%d' % i
        inames.append(iname)
        graph.add_node(iname, var=True, iotype='in', valid=True)
        for varname in flatten_list_of_iters(varnames):
            if varname not in graph:  # must be a subvar
                graph.add_node(varname, basevar=graph.base_var(varname),
                               iotype='in', valid=True)
            graph.connect(None, iname, varname,
                          check=False, invalidate=False)
            indct[varname] = iname

    # add nodes for desired outputs
    for i, varnames in enumerate(outputs):
        oname = '@out%d' % i
        onames.append(oname)
        graph.add_node(oname, var=True, iotype='out', valid=False)
        for varname in flatten_list_of_iters(varnames):
            if varname not in graph:
                graph.add_node(varname, basevar=graph.base_var(varname),
                               iotype='out', valid=False)
            graph.connect(None, varname, oname,
                          check=False, invalidate=False)

    rep_drivers, xtra_ins, xtra_outs = \
                   get_subdriver_graph(graph, inputs, outputs, wflow, full_fd)

    _remove_ignored_derivs(graph)

    _explode_vartrees(graph, scope)

    edges = _get_inner_edges(graph,
                             ['@in%d' % i for i in range(len(inputs))]+list(xtra_ins),
                             ['@out%d' % i for i in range(len(outputs))]+list(xtra_outs))

    comps = partition_names_by_comp([e[0] for e in edges])
    partition_names_by_comp([e[1] for e in edges], compmap=comps)

    remove = _check_for_missing_derivs(scope, comps)

    if remove:
        remove = set(remove)

        # remove edges associated with missing derivs
        for u,v in graph.list_connections():
            if u in remove or v in remove:
                graph.remove_edge(u, v)
        edges = _get_inner_edges(graph,
                                 ['@in%d' % i for i in range(len(inputs))]+list(xtra_ins),
                                 ['@out%d' % i for i in range(len(outputs))]+list(xtra_outs))

    full = [k for k in comps.keys() if k]
    if None in comps:
        full.extend([v.split('[')[0] for v in comps[None]
                     if v != '@fake'])

    subgraph = graph.full_subgraph(full)

    to_remove = [n for n in graph.nodes_iter() if n not in subgraph]

    # # now remove any unconnected inputs and outputs
    # for node, data in subgraph.nodes_iter(data=True):
    #     if node.startswith('@'):
    #         continue
    #     iotype = data.get('iotype')
    #     if iotype == 'in' and graph.in_degree(node) == 0:
    #         if graph.out_degree(node) <= 1:
    #             to_remove.append(node)
    #             print 'removing',node
    #     elif iotype == 'out' and graph.out_degree(node) == 0:
    #         if graph.in_degree(node) <= 1:
    #             to_remove.append(node)
    #             print 'removing',node

    graph.remove_nodes_from(to_remove)

    # if we have destinations connected to subvars of a basevar
    # that's a destination of a parameter, then we have to
    # create a new edge from a new subvar of the parameter to
    # the original destination
    for vname, iname in indct.items():
        if is_basevar_node(graph, vname):
            for sub in graph.subvars(vname):
                for src, dest in graph._var_connections(sub,
                                                        direction='out'):
                    newsub = sub.replace(vname, iname, 1)
                    graph.add_subvar(newsub)
                    graph.add_edge(newsub, dest, conn=True)
                    graph.remove_edge(src, dest)

    to_remove = set()
    for src, dest in edges:
        if src == '@fake' or dest == '@fake':
            continue
        if src.startswith('@in'):
            # move edges from input boundary nodes if they're
            # connected to an @in node
            base_dest = graph.base_var(dest)
            if is_boundary_node(graph, base_dest):
                if base_dest == dest: # dest is a basevar
                    newsrc = src
                else: # dest is a subvar
                    if graph.out_degree(base_dest) > 0:
                        for s in graph.successors(base_dest):
                            if graph.base_var(s) != base_dest:
                                newdest = dest.replace(base_dest, s, 1)
                                if newdest not in graph:
                                    graph.add_subvar(newdest)
                                graph.add_edge(src, newdest, conn=1)
                        newsrc = src
                    else:
                        newsrc = dest.replace(base_dest, graph.base_var(src), 1)
                    if newsrc not in graph:
                        graph.add_subvar(newsrc)
                for s, d in graph.edges_iter(dest):
                    graph.add_edge(newsrc, d, attr_dict=graph.edge[s][d])
                    to_remove.add((s,d))
                to_remove.add((src, dest))
            continue
        elif dest.startswith('@out') and not is_input_node(graph, src):
            # move edges from output boundary nodes if they're
            # connected to an @out node
            base_src = graph.base_var(src)
            if is_boundary_node(graph, base_src):
                for pred in graph.predecessors_iter(base_src):
                    if not base_src == graph.base_var(pred): # it's not one of our subvars
                        break
                else:
                    continue  # FIXME: not sure what to really do here.
                if base_src == src: # src is a basevar
                    newsrc = pred
                else: # src is a subvar
                    newsrc = src.replace(base_src, graph.base_var(pred), 1)
                    if newsrc not in graph:
                        graph.add_subvar(newsrc)
                graph.add_edge(newsrc, dest, conn=True)
                to_remove.add((src, dest))
            continue

        if is_input_node(graph, src):

            if is_basevar_node(graph, src):
                subs = graph._all_child_vars(src, direction='in')
                if not subs:
                    preds = graph.predecessors(src)
                    if preds:
                        newsrc = preds[0]
                        graph.add_edge(newsrc, dest, attr_dict=graph.edge[src][dest])
                        to_remove.add((src, dest))
                    continue
            else:
                subs = [src]

            # if we have an input source basevar that has multiple inputs (subvars)
            # then we have to create fake subvars at the destination to store
            # derivative related metadata
            for sub in subs:
                preds = graph.predecessors(sub)
                newsrc = None
                for p in preds:
                    if graph.base_var(sub) != p:
                        newsrc = p
                        break
                if newsrc is None:
                    continue
                new_target = sub.replace(src, dest, 1)
                if new_target not in graph:
                    graph.add_subvar(new_target)
                
                if dest in graph.edge[src]:
                    graph.add_edge(newsrc, new_target,
                                                  attr_dict=graph.edge[src][dest])                    
                else: 
                    graph.add_edge(newsrc, new_target)

            to_remove.add((src, dest))

        else:
            base = graph.base_var(src)
            if is_boundary_node(graph, base):
                to_remove.add((src, dest))

    # get rid of any left over boundary connections
    for s, d in graph.list_connections():
        sbase = graph.base_var(s)
        dbase = graph.base_var(d)
        if is_boundary_node(graph, sbase) or is_boundary_node(graph, dbase):
            to_remove.add((s,d))

    graph.remove_edges_from(to_remove)

    # disconnected boundary vars that are explicitly specified as inputs
    # or outputs need to be added back so that bounds data can be kept
    # for them

    for inp in flatten_list_of_iters(inputs):
        for drv in rep_drivers:
            if to_PA_var(inp, '~%s' % drv) in graph:
                inp = to_PA_var(inp, '~%s' % drv)
                break
        if inp not in graph:
            if '@fake' not in graph:
                graph.add_node('@fake')
            graph.add_node(inp)
            graph.add_edge('@fake', inp, conn=True)

    for out in flatten_list_of_iters(outputs):
        for drv in rep_drivers:
            if to_PA_var(out, '~%s' % drv) in graph:
                out = to_PA_var(out, '~%s' % drv)
                break
        if out not in graph:
            if '@fake' not in graph:
                graph.add_node('@fake')
            graph.add_node(out)
            graph.add_edge(out, '@fake', conn=True)

    return graph

def _explode_vartrees(graph, scope):
    # if full vartrees are connected, create subvar nodes for all of their
    # internal variables
    visited = set()
    for edge in graph.list_connections():
<<<<<<< HEAD
        src, dest = edge
        srcnames = []
        destnames = []
        if edge not in visited: 
            visited.add(edge)
            if '@' not in src and '[' not in src:
                
=======
        srcnames = []
        destnames = []
        src, dest = edge
        if edge not in visited:
            visited.add(edge)
            if '@' not in src and '[' not in src:
                visited.add(src)
>>>>>>> 6aff9e2c
                if '~' in src:
                    obj = scope.get(from_PA_var(src))
                else:
                    obj = scope.get(src)
                if has_interface(obj, IVariableTree):
                    srcnames = sorted([n for n,v in obj.items(recurse=True) if not has_interface(v, IVariableTree)])
                    srcnames = ['.'.join([src, n]) for n in srcnames]
            if '@' not in dest and '[' not in dest:
<<<<<<< HEAD
                
=======
                visited.add(dest)
>>>>>>> 6aff9e2c
                if '~' in dest:
                    obj = scope.get(from_PA_var(dest))
                else:
                    obj = scope.get(dest)
                if has_interface(obj, IVariableTree):
                    destnames = sorted([n for n,v in obj.items(recurse=True) if not has_interface(v, IVariableTree)])
                    destnames = ['.'.join([dest, n]) for n in destnames]
<<<<<<< HEAD
        if '@' not in src and '@' not in dest and (srcnames or destnames):
            _replace_full_vtree_conn(graph, src, srcnames,
=======
            if '@' not in src and '@' not in dest and (srcnames or destnames):
                _replace_full_vtree_conn(graph, src, srcnames,
>>>>>>> 6aff9e2c
                                            dest, destnames, scope)

    return graph

def _replace_full_vtree_conn(graph, src, srcnames, dest, destnames, scope):
    fail = False
    if len(srcnames) != len(destnames):
        fail = True
    else:
        for s, d in zip(srcnames, destnames):
            if s.split('.')[-1] != d.split('.')[-1]:
                fail = True
                break

    if fail:
        snames = [n.split('.',1)[1] for n in srcnames]
        dnames = [n.split('.',1)[1] for n in destnames]
        msg = "connected full vartrees '%s' and '%s' have non-matching leaf nodes" % (src,dest)
        missing_srcs = set(dnames).difference(snames)
        missing_dests = set(snames).difference(dnames)
        if missing_srcs:
            msg += ", variables %s are missing from %s" % (list(missing_srcs), src)
        if missing_dests:
            msg += ", variables %s are missing from %s" % (list(missing_dests), dest)
        raise ValueError(msg)

    graph.disconnect(src, dest)

    for s, d in zip(srcnames, destnames):
        graph.connect(scope, s, d, check=False,
                      invalidate=False)
<|MERGE_RESOLUTION|>--- conflicted
+++ resolved
@@ -1738,7 +1738,6 @@
     # internal variables
     visited = set()
     for edge in graph.list_connections():
-<<<<<<< HEAD
         src, dest = edge
         srcnames = []
         destnames = []
@@ -1746,15 +1745,6 @@
             visited.add(edge)
             if '@' not in src and '[' not in src:
                 
-=======
-        srcnames = []
-        destnames = []
-        src, dest = edge
-        if edge not in visited:
-            visited.add(edge)
-            if '@' not in src and '[' not in src:
-                visited.add(src)
->>>>>>> 6aff9e2c
                 if '~' in src:
                     obj = scope.get(from_PA_var(src))
                 else:
@@ -1763,11 +1753,7 @@
                     srcnames = sorted([n for n,v in obj.items(recurse=True) if not has_interface(v, IVariableTree)])
                     srcnames = ['.'.join([src, n]) for n in srcnames]
             if '@' not in dest and '[' not in dest:
-<<<<<<< HEAD
                 
-=======
-                visited.add(dest)
->>>>>>> 6aff9e2c
                 if '~' in dest:
                     obj = scope.get(from_PA_var(dest))
                 else:
@@ -1775,13 +1761,8 @@
                 if has_interface(obj, IVariableTree):
                     destnames = sorted([n for n,v in obj.items(recurse=True) if not has_interface(v, IVariableTree)])
                     destnames = ['.'.join([dest, n]) for n in destnames]
-<<<<<<< HEAD
         if '@' not in src and '@' not in dest and (srcnames or destnames):
             _replace_full_vtree_conn(graph, src, srcnames,
-=======
-            if '@' not in src and '@' not in dest and (srcnames or destnames):
-                _replace_full_vtree_conn(graph, src, srcnames,
->>>>>>> 6aff9e2c
                                             dest, destnames, scope)
 
     return graph
