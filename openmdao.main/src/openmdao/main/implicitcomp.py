--- conflicted
+++ resolved
@@ -1,6 +1,6 @@
 """ Class definition for an Implicit Component. """
 
-from scipy.optimize import fsolve, check_grad
+from scipy.optimize import fsolve
 from scipy.sparse.linalg import gmres, LinearOperator
 import numpy as np
 
@@ -129,13 +129,8 @@
 
         x0 = self.get_state()
 
-<<<<<<< HEAD
-        # If our comp doesn't have derivatives, let the internal solver
-        # calculate them however it does
-=======
         # If our comp doesn't have derivatives, let the
         # internal solver calculate them however it does
->>>>>>> c85f9ff0
         fprime = None
         if hasattr(self, 'provideJ'):
             fprime = self._jacobian_callback
@@ -163,11 +158,7 @@
                            dtype=float)
         J = np.zeros((n_res, n_res))
 
-<<<<<<< HEAD
-        self.linearize()
-=======
         self._cache_J = self.provideJ()
->>>>>>> c85f9ff0
 
         for irhs in np.arange(n_res):
 
@@ -217,11 +208,7 @@
 
             idx += size
 
-<<<<<<< HEAD
-        applyJ(self, inputs, outputs, [])
-=======
         applyJ(self, inputs, outputs, [], J=self._cache_J)
->>>>>>> c85f9ff0
         #print inputs, outputs
 
         idx = 0
