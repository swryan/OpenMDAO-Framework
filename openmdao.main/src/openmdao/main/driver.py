--- conflicted
+++ resolved
@@ -376,34 +376,9 @@
         if self.workflow is not None:
             self.workflow.config_changed()
 
-<<<<<<< HEAD
-    def workflow_subgraph(self):
-        """Return the workflow dependency subgraph for this Driver.
-        This graph is a combination of the parent Assembly's graph and this
-        Driver's dependencies due to its objectives, constraints,
-        and parameters.
-        """
-        #if self._graph is None:
-            #parent_graph = self.get_expr_scope()._depgraph
-            #compgraph = parent_graph.component_graph()
-            #compnames = set(self.workflow._explicit_names)
-            #compnames.update(self._get_required_compnames())
-            #compnames.update(find_related_pseudos(compgraph, compnames))
-            #g = parent_graph.full_subgraph(compnames)
-            #self._graph = g
-
-            #for pname in self.list_pseudocomps():
-                #pcomp = getattr(self.parent, pname)
-                #g.add_component(pname, pcomp.list_inputs(),
-                                #pcomp.list_outputs(), pseudo=True)
-                #pcomp.make_connections(self.get_expr_scope())
-
-        #return self._graph
-=======
     def workflow_graph(self):
-        """Return the dependency graph for the scope of this Driver. 
-        """
->>>>>>> 741f2ec5
+        """Return the dependency graph for the scope of this Driver.
+        """
         return self.parent._depgraph
 
     def record_case(self):
