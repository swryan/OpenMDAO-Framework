--- conflicted
+++ resolved
@@ -972,8 +972,6 @@
         yield self
 
     def setup_communicators(self, comm):
-
-        print 'setup_communicators', comm
         self.mpi.comm = comm
 
     def _create_var_dicts(self, resid_state_map):
@@ -1273,8 +1271,6 @@
 
     def setup_communicators(self, comm):
         super(AssemblySystem, self).setup_communicators(comm)
-
-        print 'setup_communicators', comm
         self._comp.setup_communicators(comm)
 
     def setup_variables(self, resid_state_map=None):
@@ -1618,8 +1614,8 @@
             #return system._comp._system.is_variable_local(vname)
 
         # Don't need to figure out ranks if we are not MPI
-        # if not MPI:
-        #     return True
+        if not MPI:
+            return True
 
         # Check vector_vars to figure out if we are the lowest rank.
         varkeys = scope_sys.vector_vars.keys()
@@ -1644,23 +1640,7 @@
             flatsizes = system.local_var_sizes[0]
             noflatsizes = system.noflat_var_sizes[0]
 
-<<<<<<< HEAD
-            print 'name, flatsizes.shape, flatsizes, noflatsizes',name, flatsizes.shape, flatsizes, noflatsizes
-            print 'numpy.nonzero(flatsizes)', numpy.nonzero(flatsizes)
-            print 'type(numpy.nonzero(flatsizes)[0])', type(numpy.nonzero(flatsizes)[0])
-            print 'numpy.nonzero(flatsizes)[0].shape', numpy.nonzero(flatsizes)[0].shape
-            print 'numpy.nonzero(flatsizes)[0]', numpy.nonzero(flatsizes)[0]
-            # print 'numpy.nonzero(flatsizes)[0][-1]', numpy.nonzero(flatsizes)[0][-1]
-            b = numpy.nonzero(flatsizes)
-            c = b[0]
-            print 'c.shape, type(c), c', c.shape,type(c), c
-            sys.stdout.flush()
-
-
-            if len(varkeys) > 0:
-=======
             if len(flatsizes) > 0:
->>>>>>> 75f00054
                 lowest = numpy.nonzero(flatsizes)[0][0]
             elif len(noflatsizes) > 0:
                 lowest = numpy.nonzero(noflatsizes)[0][0]
@@ -1803,8 +1783,6 @@
     def setup_communicators(self, comm):
         self._local_subsystems = []
 
-
-        print 'setup_communicators', comm
         self.mpi.comm = get_comm_if_active(self, comm)
         if not self.is_active():
             return
@@ -1860,8 +1838,6 @@
         size = comm.size
         rank = comm.rank
 
-
-        print 'setup_communicators', comm
         subsystems = []
         requested_procs = []
         for system in self.all_subsystems():
@@ -1905,9 +1881,6 @@
 
         rank_color = color[rank]
         sub_comm = comm.Split(rank_color)
-
-
-        print 'rank_color, color', rank_color, color
 
         if sub_comm == MPI.COMM_NULL:
             return
