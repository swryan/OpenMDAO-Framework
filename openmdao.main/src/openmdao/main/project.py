--- conflicted
+++ resolved
@@ -344,18 +344,6 @@
     return filt_lines[::-1]  # reverse the result
 
 
-<<<<<<< HEAD
-def add_proj_to_path(path):
-    """Puts this project's directory on sys.path so that imports from it
-    will be processed by our special loader.
-    """
-    projectdir = path + PROJ_DIR_EXT
-    if projectdir not in sys.path:
-        sys.path = [projectdir] + sys.path
-
-
-=======
->>>>>>> 2a9de403
 class Project(object):
     def __init__(self, projpath, gui=True, globals_dict=None):
         """Initializes a Project containing the project found in the
@@ -376,12 +364,8 @@
         self._recorded_cmds = []
         self._cmds_to_save = []
         self.path = expand_path(projpath)
-<<<<<<< HEAD
-        self._project_globals = {}
-=======
-        self._model_globals = globals_dict if globals_dict is not None else {}
+        self._project_globals = globals_dict if globals_dict is not None else {}
         self._gui = gui
->>>>>>> 2a9de403
 
         self.macrodir = os.path.join(self.path, '_macros')
         self.macro = 'default'
@@ -460,13 +444,8 @@
                            " it was exec'd" % fname)
         with open(fname) as f:
             contents = f.read()
-<<<<<<< HEAD
-        node = add_init_monitors(parse(contents, fname, mode='exec'))
+        node = _add_init_monitors(parse_ast(contents, fname, mode='exec'))
         exec compile(node, fname, 'exec') in self._project_globals
-=======
-        node = _add_init_monitors(parse_ast(contents, fname, mode='exec'))
-        exec compile(node, fname, 'exec') in self._model_globals
->>>>>>> 2a9de403
 
         # make the recorded execfile command use the current md5 hash
         self._cmds_to_save.append("execfile('%s', '%s')" % (fname, newdigest))
@@ -558,18 +537,11 @@
             self.command("# Auto-generated file - MODIFY AT YOUR OWN RISK")
 
     def _init_globals(self):
-<<<<<<< HEAD
         self._project_globals['create'] = self.create   # add create funct here so macros can call it
-        self._project_globals['__name__'] = '__main__'  # set name to __main__ to allow execfile to work the way we want
         self._project_globals['execfile'] = self.execfile
         self._project_globals['set_as_top'] = set_as_top
-=======
-        self._model_globals['create'] = self.create   # add create funct here so macros can call it
-        self._model_globals['execfile'] = self.execfile
-        self._model_globals['set_as_top'] = set_as_top
         if self._gui:
-            self._model_globals['__name__'] = '__main__'  # set name to __main__ to allow execfile to work the way we want
->>>>>>> 2a9de403
+            self._project_globals['__name__'] = '__main__'  # set name to __main__ to allow execfile to work the way we want
 
     def activate(self):
         """Make this project active by putting its directory on sys.path and
@@ -591,9 +563,9 @@
         if self._gui:
             # this weird extension is needed in order for our import hook
             # to fire
-            modeldir = self.path + PROJ_DIR_EXT
-            if modeldir not in sys.path:
-                sys.path = [modeldir] + sys.path
+            projectdir = self.path + PROJ_DIR_EXT
+            if projectdir not in sys.path:
+                sys.path = [projectdir] + sys.path
         else:
             if self.path not in sys.path:
                 sys.path = [self.path] + sys.path
@@ -602,14 +574,10 @@
         """Removes this project's directory from sys.path."""
         projectdir = self.path
         try:
-<<<<<<< HEAD
-            sys.path.remove(projectdir + PROJ_DIR_EXT)
-=======
             if self._gui:
-                sys.path.remove(modeldir + PROJ_DIR_EXT)
+                sys.path.remove(projectdir + PROJ_DIR_EXT)
             else:
                 sys.path.remove(self.path)
->>>>>>> 2a9de403
         except:
             pass
 
@@ -658,7 +626,7 @@
 
 def load_project(pname, globals_dict=None):
     """Load the model from the named project into the current
-    globals dict so that the model can be used as part of a 
+    globals dict so that the model can be used as part of a
     python script outside of the GUI.  pname can either be an
     absolute or relative path to a project directory, or just
     a project name.  If it's a project name, the project directory
@@ -683,6 +651,7 @@
 
     return proj
 
+
 def list_projects():
     """Return a list of available projects."""
     return sorted(os.listdir(PROJ_HOME))