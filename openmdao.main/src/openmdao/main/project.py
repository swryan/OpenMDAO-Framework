"""
Routines for handling 'Projects' in Python.
"""

import os
import sys
import shutil
from inspect import isclass
import tarfile
import cPickle as pickle
from tokenize import generate_tokens
import token
from cStringIO import StringIO
<<<<<<< HEAD
import imp
import ast
from threading import RLock
=======
import traceback
>>>>>>> 8f25aa27

from pkg_resources import get_distribution, DistributionNotFound

from openmdao.main.container import Container
from openmdao.main.assembly import Assembly, set_as_top
from openmdao.main.component import SimulationRoot
from openmdao.main.variable import namecheck_rgx
from openmdao.main.factorymanager import create as factory_create
from openmdao.main.mp_support import is_instance
from openmdao.util.fileutil import get_module_path, expand_path, file_md5, find_files, find_module
from openmdao.util.log import logger

# extension for project files
PROJ_FILE_EXT = '.proj'


# use this to keep track of project classes that have been instantiated
# so far, so we can determine if we need to force a Project save & reload
_instantiated_classes = set()
_instclass_lock = RLock()

def _clear_insts():
    global _instantiated_classes
    with _instclass_lock:
        _instantiated_classes.clear()

def _register_inst(typname):
    global _instantiated_classes
    with _instclass_lock:
        _instantiated_classes.add(typname)
        
def _match_insts(classes):
    global _instantiated_classes
    logger.error("classes: ")
    logger.error("%s" % classes)
    logger.error("\n_instantiated_classes:")
    logger.error("%s" % _instantiated_classes)
    return _instantiated_classes.intersection(classes)

def text_to_node(text):
    """Given a python source string, return the corresponding AST node. The outer
    Module node is removed so that the node corresponding to the given text can
    be added to an existing AST.
    """
    modnode = ast.parse(text, 'exec')
    if len(modnode.body) == 1:
        return modnode.body[0]
    return modnode.body

class CtorInstrumenter(ast.NodeTransformer):
    """All __init__ calls will be replaced with a call to a wrapper function
    that records the call by calling _register_inst(typename) before creating
    the instance.
    """
    def __init__(self):
        super(CtorInstrumenter, self).__init__()
    
    def visit_ClassDef(self, node):
        text = None
        for stmt in node.body:
            if isinstance(stmt, ast.FunctionDef) and stmt.name == '__init__':
                stmt.name = '__%s_orig_init__' % node.name # __init__ was found - rename it to __orig_init__
                break 
        else: # no __init__ found, make one
            text = """
def __init__(self, *args, **kwargs):
    _register_inst('.'.join([self.__class__.__module__,self.__class__.__name__]))
    super(%s, self).__init__(*args, **kwargs)
            """ % node.name
        if text is None: # class has its own __init__ (name has been changed to __orig_init__)
            text = """
def __init__(self, *args, **kwargs):
    _register_inst('.'.join([self.__class__.__module__,self.__class__.__name__]))
    self.__%s_orig_init__(*args, **kwargs)
            """ % node.name
        node.body = [text_to_node(text)]+node.body
        return node

def add_init_monitors(node):
    """Take the specified AST and translate it into the instrumented version,
    which will record all instances"""
    node = CtorInstrumenter().visit(node)
    node.body = [
        ast.copy_location(
            text_to_node('from openmdao.main.project import _register_inst'),node)
        ]+node.body
    return node


class ProjFinder(object):
    """A finder class for custom imports from an OpenMDAO project. In order for this
    to work, an entry must be added to sys.path of the form top_dir+'.prj', where top_dir
    is the top directory of the project where python files are kept.
    """
    def __init__(self, path):
        """When path has the form mentioned above (top_dir+'.prj'), this
        returns a ProjFinder instance that will be used to locate modules within the
        project.
        """
        if path.endswith('.prj'):
            self.projdir = path.rsplit('.',1)[0]
            if os.path.isdir(self.projdir):
                return
        raise ImportError("can't import %s" % path)

    def find_module(self, modpath, path=None):
        """This looks within the project for the specified module, returning a loader
        if the module is found, and None if it isn't.
        """
        path = find_module(modpath, path=[self.projdir])
        if path is not None:
            return ProjLoader(modpath, self.projdir)

class ProjLoader(object):
    """This is the import loader for files within an OpenMDAO project.  We use it to instrument
    the imported files so we can keep track of what classes have been instantiated so we know
    when a project must be saved and reloaded.
    """
    def __init__(self, modpath, projpath):
        self.path = find_module(modpath, path=[projpath])
        self.ispkg = isinstance(self.path, basestring) and os.path.basename(self.path) == '__init__.py'
        
    def get_code(self, modpath):
        """Opens the file, compiles it into an AST and then translates it into the instrumented
        version before compiling that into bytecode.
        """
        with open(self.path, 'r') as f:
            contents = f.read()
            if not contents.endswith('\n'):
                contents += '\n'
            root = ast.parse(contents, filename=self.path, mode='exec')
            return compile(add_init_monitors(root), self.path, 'exec')

    def load_module(self, modpath):
        """Creates a new module if one doesn't exist already, and then updates the
        dict of that module based on the contents of the instrumented module file.
        """
        code = self.get_code(modpath)
        mod = sys.modules.setdefault(modpath, imp.new_module(modpath))
        mod.__file__ = self.path
        mod.__loader__ = self
        if self.ispkg:
            mod.__path__ = []
            mod.__package__ = modpath
        else:
            mod.__package__ = modpath.rpartition('.')[0]
        exec(code, mod.__dict__)
        return mod

def parse_archive_name(pathname):
    """Return the name of the project given the pathname of a project
    archive file.
    """
    if '.' in pathname:
        return '.'.join(os.path.basename(pathname).split('.')[:-1])
    else:
        return os.path.basename(pathname)


def project_from_archive(archive_name, proj_name=None, dest_dir=None, create=True):
    """Expand the given project archive file in the specified destination
    directory and return a Project object that points to the newly
    expanded project.

    archive_name: str
        Path to the project archive to be expanded.

    proj_name: str (optional)
        Name of the new project. Defaults to the name of the project contained
        in the name of the archive.

    dest_dir: str (optional)
        Directory where the project directory for the expanded archive will
        reside. Defaults to the directory where the archive is located.

    create: bool (optional)
        If True, create and return a Project object. Otherwise just unpack the
        project directory.
    """
    archive_name = expand_path(archive_name)

    if dest_dir is None:
        dest_dir = os.path.dirname(archive_name)
    else:
        dest_dir = expand_path(dest_dir)

    if proj_name is None:
        proj_name = parse_archive_name(archive_name)

    projpath = os.path.join(dest_dir, proj_name)

    if os.path.exists(projpath):
        raise RuntimeError("Directory '%s' already exists" % projpath)

    os.mkdir(projpath)
    if os.path.getsize(archive_name) > 0:
        try:
            f = open(archive_name, 'rb')
            tf = tarfile.open(fileobj=f, mode='r')
            tf.extractall(projpath)
        except Exception, err:
            print "Error expanding project archive:", err
        finally:
            tf.close()

    if create:
        return Project(projpath)


#def find_distrib_for_obj(obj):
    #"""Return the name of the distribution containing the module that
    #contains the given object, or None if it's not part of a distribution.
    #"""
    #try:
        #fname = getfile(obj)
    #except TypeError:
        #return None

    #modpath = get_module_path(fname)
    #parts = modpath.split('.')
    #l = len(parts)
    #for i in range(l):
        #try:
            #dist = get_distribution('.'.join(parts[:l-i]))
        #except DistributionNotFound:
            #continue
        #return dist
    #return None


_excluded_calls = set(['run', 'execute'])

def _check_hierarchy(pathname, objs):
    # any operation we apply to a given object will be cancelled
    # out if that object or any of its parents are overwritten
    # later. Returns True if the command applying to the object
    # indicated by the given pathname should be filtered out.
    if pathname in objs:
        return True
    for name in objs:
        if pathname.startswith(name+'.'):
            return True
    return False
    
def filter_macro(lines):
    """Removes commands from a macro that are overridden by later commands."""
    # FIXME: this needs a lot of work. Things get a little messy when you have
    # rename and move calls mixed in and I didn't have time to sort out those issues yet,
    # so right now I'm just filtering out multiple execfile() calls and all calls to 
    # run() and execute().
    filt_lines = []
    assigns = set()
    execs = set()
    objs = set()
    for line in lines[::-1]:
        stripped = line.strip()
        if stripped.startswith('execfile'):
            lst = list(generate_tokens(StringIO(stripped).readline))
            if lst[0][1] == 'execfile':
                if lst[2][0] == token.STRING:
                    fname = lst[2][1].strip("'").strip('"')
                    if fname in execs:
                        continue
                    else:
                        execs.add(fname)
        else:
            match = namecheck_rgx.match(stripped)
            if match:
                full = match.group()
                rest = stripped[len(full):].strip()
                parts = full.rsplit('.', 1)
                if len(parts) > 1:
                    # remove calls to run, execute, ...
                    if parts[1] in _excluded_calls:
                        continue
                    #elif parts[1] in ['add', 'remove']:
                        #lst = list(generate_tokens(StringIO(rest).readline))
                        #if lst[1][0] == token.STRING:
                            #pathname = '.'.join([parts[0],
                                                 #lst[1][1].strip("'").strip('"')])
                            #if _check_hierarchy(pathname, objs):
                                #continue
                            #objs.add(pathname)
                            #if parts[1] == 'remove': # don't include the remove command
                                #continue             # since there won't be anything to remove
                
                ## only keep the most recent assignment to any variable, and throw away
                ## assigns to variables in objects that have been overridden by newer ones with
                ## the same name.
                #if rest.startswith('='):
                    #if full in assigns or _check_hierarchy(full, objs):
                        #continue
                    #else:
                        #assigns.add(full)
                        
        filt_lines.append(line)
            
    return filt_lines[::-1] # reverse the result
    
class _ProjDict(dict):
    """Use this dict as globals when exec'ing files. It substitutes classes
    from the imported version of the file for the __main__ version.
    """
    def __init__(self):
        super(_ProjDict, self).__init__()
        self._modname = None
        
    def __getitem__(self, name):
        if self._modname:
            val = getattr(sys.modules[self._modname], name, None)
            if isclass(val):
                return val
        return super(_ProjDict, self).__getitem__(name)

class Project(object):
    def __init__(self, projpath):
        """Initializes a Project containing the project found in the 
        specified directory or creates a new project if one doesn't exist.

        projpath: str
            Path to the project's directory.
        """
        macro_exec = False
        self._recorded_cmds = []
        self.path = expand_path(projpath)
        self._model_globals = _ProjDict()
        self._init_globals()

        if os.path.isdir(projpath):
            self.activate()
        
            ## locate file containing state, create it if it doesn't exist
            #statefile = os.path.join(projpath, '_project_state')
            #if os.path.exists(statefile):
                #try:
                    #with open(statefile, 'r') as f:
                        #self._model_globals = pickle.load(f)
                        ## this part is just to handle cases where a project was saved
                        ## before _model_globals was changed to a _ProjDict
                        #if not isinstance(self._model_globals, _ProjDict):
                            #m = _ProjDict()
                            #m.update(self._model_globals)
                            #self._model_globals = m
                            #self._init_globals()
                            
                #except Exception, e:
                    #logger.error('Unable to restore project state: %s' % e)
                    #macro_exec = True
            #else:
                #macro_exec = True
                #logger.error("%s doesn't exist" % statefile)
            #if macro_exec:
            self._initialize()
            macro_file = os.path.join(self.path, '_project_macro')
            if os.path.isfile(macro_file):
                logger.info('Reconstructing project using macro')
                self.load_macro(macro_file, execute=True, strict=True)
        else:  # new project
            os.makedirs(projpath)
            self.activate()
            self._initialize()
            self.save()

    def _initialize(self):
        self.command("top = set_as_top(create('openmdao.main.assembly.Assembly'))")
        
    def _init_globals(self):
        self._model_globals['create'] = self.create    # add create funct here so macros can call it
        self._model_globals['__name__'] = '__main__'  # set name to __main__ to allow execfile to work the way we want
        self._model_globals['execfile'] = self.execfile
        self._model_globals['set_as_top'] = set_as_top

    def create(self, typname, version=None, server=None, res_desc=None, **ctor_args):
        if server is None and res_desc is None and typname in self._model_globals:
            return getattr(self._model_globals, typname)(**ctor_args)
        return factory_create(typname, version, server, res_desc, **ctor_args)

    @property
    def name(self):
        return os.path.basename(self.path)
    
    def __contains__(self, name):
        return name in self._model_globals
    
    def items(self):
        return self._model_globals.items()
    
    def execfile(self, fname, digest=None):
        # first, make sure file has been imported
        __import__(get_module_path(fname))
        newdigest = file_md5(fname)
        if digest and digest != newdigest:
            logger.warning("file '%s' has been modified since the last time it was exec'd" % fname)
        with open(fname) as f:
            contents = f.read()
        if contents[-1] != '\n':
            contents += '\n'
        node = add_init_monitors(ast.parse(contents, filename=fname, mode='exec'))
        exec compile(node, fname, 'exec') in self._model_globals
        
        # make the recorded execfile command use the current md5 hash
        self._recorded_cmds.append("execfile('%s', '%s')" % (fname, newdigest))

    def get(self, pathname):
        parts = pathname.split('.')
        try:
            obj = self._model_globals[parts[0]]
            for name in parts[1:]:
                obj = getattr(obj, name)
        except (KeyError, AttributeError) as err:
            raise AttributeError("'%s' not found: %s" % (pathname, str(err)))
        return obj
    
    def load_macro(self, fpath, execute=True, strict=False):
        with open(fpath, 'r') as f:
            for i,line in enumerate(filter_macro(f.readlines())):
                if execute:
                    try:
                        self.command(line.rstrip('\n'))
                    except Exception as err:
                        logger.error('file %s line %d: %s' % (fpath, i + 1, str(err)))
                        if strict:
                            raise
                else:
                    self._recorded_cmds.append(line.rstrip('\n'))

    def command(self, cmd):
        err = None
        result = None
        size = len(self._recorded_cmds)
        
        try:
            code = compile(cmd, '<string>', 'eval')
        except SyntaxError:
            try:
                exec(cmd) in self._model_globals
            except Exception as err:
                exc_info = sys.exc_info()
        else:
            try:
                result = eval(code, self._model_globals)
            except Exception as err:
                exc_info = sys.exc_info()

        if err:
            logger.error("command '%s' caused error: %s" % (cmd, str(err)))
            logger.error("%s" % ''.join(traceback.format_tb(exc_info[2])))
            self._recorded_cmds.append('#ERR: <%s>' % cmd)
            raise err
        else:
            # certain commands (like execfile) can modify the recorded string,
            # so only record the given command if the executed command didn't
            # add its own entry to _recorded_cmds.
            if len(self._recorded_cmds) == size:
                self._recorded_cmds.append(cmd)
            
        return result

    def activate(self):
        """Puts this project's directory on sys.path."""
        SimulationRoot.chroot(self.path)
        modeldir = self.path+'.prj'
        if modeldir not in sys.path:
            sys.path = [modeldir]+sys.path
            logger.error("added %s to sys.path" % modeldir)
        
    def deactivate(self):
        """Removes this project's directory from sys.path."""
        modeldir = self.path
        try:
            sys.path.remove(modeldir+'.prj')
        except:
            pass

    def save(self):
        """ Save the project model to its project directory.
        """
        #fname = os.path.join(self.path, '_project_state')
        #try:
            #with open(fname, 'wb') as f:
                #pickle.dump(self._model_globals, f)
        #except Exception as err:
            #logger.error("Failed to pickle the project: %s" % str(err))

        if self._recorded_cmds:
            logger.info("Saving macro used to create project")
            with open(os.path.join(self.path, '_project_macro'), 'w') as f:
                for cmd in self._recorded_cmds:
                    f.write(cmd)
                    f.write('\n')
                    logger.info(cmd)

    def export(self, projname=None, destdir='.'):
        """Creates an archive of the current project for export.

        projname: str (optional)
            The name that the project in the archive will have. Defaults to
            the current project name.

        destdir: str (optional)
            The directory where the project archive will be placed. Defaults to
            the current directory.
        """

        ddir = expand_path(destdir)
        if projname is None:
            projname = self.name

        if ddir.startswith(self.path):  # the project contains the dest directory... bad
            raise RuntimeError("Destination directory for export (%s) is within project directory (%s)" %
                               (ddir, self.path))

        self.save()
        startdir = os.getcwd()
        os.chdir(self.path)
        try:
            try:
                fname = os.path.join(ddir, projname + PROJ_FILE_EXT)
                f = open(fname, 'wb')
                tf = tarfile.open(fileobj=f, mode='w:gz')
                for entry in os.listdir(self.path):
                    tf.add(entry)
            except Exception, err:
                print "Error creating project archive:", err
            finally:
                tf.close()
        finally:
            os.chdir(startdir)
    <|MERGE_RESOLUTION|>--- conflicted
+++ resolved
@@ -11,13 +11,10 @@
 from tokenize import generate_tokens
 import token
 from cStringIO import StringIO
-<<<<<<< HEAD
 import imp
 import ast
 from threading import RLock
-=======
 import traceback
->>>>>>> 8f25aa27
 
 from pkg_resources import get_distribution, DistributionNotFound
 
