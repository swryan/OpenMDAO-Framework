"""
Routines for handling 'Projects' in Python.
"""

import os
import sys
from inspect import isclass
import tarfile
from tokenize import generate_tokens
import token
from cStringIO import StringIO
import imp
import ast
from threading import RLock
import traceback

#from pkg_resources import get_distribution, DistributionNotFound

from openmdao.main.api import set_as_top
from openmdao.main.component import SimulationRoot
from openmdao.main.variable import namecheck_rgx
from openmdao.main.factorymanager import create as factory_create
<<<<<<< HEAD
from openmdao.main.mp_support import is_instance
from openmdao.util.fileutil import get_module_path, expand_path, file_md5, find_files
from openmdao.util.fileutil import find_module as util_findmodule
=======
from openmdao.util.fileutil import get_module_path, expand_path, file_md5, find_module
>>>>>>> 4b4ea3a0
from openmdao.util.log import logger

# extension for project files and directories
PROJ_FILE_EXT = '.proj'
PROJ_DIR_EXT = '.projdir'

# use this to keep track of project classes that have been instantiated
# so we can determine if we need to force a Project save & reload.
# FIXME: This doesn't keep track of when instances are deleted, so 
# it's possible that the _instantiated_classes set will contain names
# of classes that no longer have any active instances.
_instantiated_classes = set()
_instclass_lock = RLock()


def _clear_insts():
    global _instantiated_classes
    with _instclass_lock:
        _instantiated_classes.clear()


def _register_inst(typname):
    global _instantiated_classes
    with _instclass_lock:
        _instantiated_classes.add(typname)


def _match_insts(classes):
    global _instantiated_classes
    return _instantiated_classes.intersection(classes)


def text_to_node(text):
    """Given a python source string, return the corresponding AST node. The outer
    Module node is removed so that the node corresponding to the given text can
    be added to an existing AST.
    """
    modnode = ast.parse(text, 'exec')
    if len(modnode.body) == 1:
        return modnode.body[0]
    return modnode.body


class CtorInstrumenter(ast.NodeTransformer):
    """All __init__ calls will be replaced with a call to a wrapper function
    that records the call by calling _register_inst(typename) before creating
    the instance.
    """
    def __init__(self):
        super(CtorInstrumenter, self).__init__()

    def visit_ClassDef(self, node):
        text = None
        for stmt in node.body:
            if isinstance(stmt, ast.FunctionDef) and stmt.name == '__init__':
                stmt.name = '__%s_orig_init__' % node.name  # __init__ was found - rename it to __orig_init__
                break
        else:  # no __init__ found, make one
            text = """
def __init__(self, *args, **kwargs):
    _register_inst('.'.join([self.__class__.__module__,self.__class__.__name__]))
    super(%s, self).__init__(*args, **kwargs)
""" % node.name
        if text is None:  # class has its own __init__ (name has been changed to __orig_init__)
            text = """
def __init__(self, *args, **kwargs):
    _register_inst('.'.join([self.__class__.__module__,self.__class__.__name__]))
    self.__%s_orig_init__(*args, **kwargs)
""" % node.name
        node.body = [text_to_node(text)] + node.body
        return node


def add_init_monitors(node):
    """Take the specified AST and translate it into the instrumented version,
    which will record all instances.
    """
    node = CtorInstrumenter().visit(node)
    node.body = [
        ast.copy_location(
            text_to_node('from openmdao.main.project import _register_inst'), node)
        ] + node.body
    return node

class ProjFinder(object):
    """A finder class for custom imports from an OpenMDAO project. In order for this
    to work, an entry must be added to sys.path of the form top_dir+PROJ_DIR_EXT, where top_dir
    is the top directory of the project where python files are kept.
    """
    def __init__(self, path_entry):
        """When path_entry has the form mentioned above (top_dir+PROJ_DIR_EXT), this
        returns a ProjFinder instance that will be used to locate modules within the
        project.
        """
<<<<<<< HEAD
        if path_entry.endswith(PROJ_DIR_EXT) and os.path.isdir(os.path.splitext(path_entry)[0]):
            self.path_entry = path_entry
            self.projdir = os.path.splitext(path_entry)[0]#os.path.join(os.path.splitext(path_entry)[0], 'model')
=======
        if path.endswith('.prj'):
            self.projdir = path.rsplit('.', 1)[0]
>>>>>>> 4b4ea3a0
            if os.path.isdir(self.projdir):
                return
        raise ImportError("can't import from %s" % path_entry)

    def find_module(self, modpath, path=None):
        """This looks within the project for the specified module, returning a loader
        if the module is found, and None if it isn't.
        """
        if path is None:
            path = self.path_entry
        fpath = util_findmodule(modpath, path=[self.projdir])
        if fpath:
            return ProjLoader(path)


class ProjLoader(object):
    """This is the import loader for files within an OpenMDAO project.  We use it to instrument
    the imported files so we can keep track of what classes have been instantiated so we know
    when a project must be saved and reloaded.
    """
<<<<<<< HEAD
    def __init__(self, path_entry):
        self.path_entry = path_entry
        self.projdir = os.path.splitext(path_entry)[0]#os.path.join(os.path.splitext(path_entry)[0], 'model')
        
    def _get_filename(self, modpath):
        parts = [self.projdir]+modpath.split('.')
        path = os.path.join(*parts)
        if os.path.isdir(path):
            return os.path.join(path, '__init__.py')
        else:
            return path + '.py'
                
    def is_package(self, modpath):
        fpath = self._get_filename(modpath)
        return os.path.basename(fpath) == '__init__.py' and os.path.isfile(fpath)
        
    def get_source(self, modpath):
        with open(self._get_filename(modpath), 'r') as f:
            return f.read()
        
=======
    def __init__(self, modpath, projpath):
        self.path = find_module(modpath, path=[projpath])
        self.ispkg = isinstance(self.path, basestring) and os.path.basename(self.path) == '__init__.py'

>>>>>>> 4b4ea3a0
    def get_code(self, modpath):
        """Opens the file, compiles it into an AST and then translates it into the instrumented
        version before compiling that into bytecode.
        """
        contents = self.get_source(modpath)
        if not contents.endswith('\n'):
            contents += '\n' # to make ast.parse happy :(
        fname = self._get_filename(modpath)
        root = ast.parse(contents, filename=fname, mode='exec')
        return compile(add_init_monitors(root), fname, 'exec')

    def load_module(self, modpath):
        """Creates a new module if one doesn't exist already, and then updates the
        dict of that module based on the contents of the instrumented module file.
        """
        if modpath in sys.modules:
            mod = sys.modules[modpath]
        else:
            mod = sys.modules.setdefault(modpath, imp.new_module(modpath))
        
        mod.__file__ = self._get_filename(modpath)
        mod.__name__ = modpath
        mod.__loader__ = self
        mod.__package__ = '.'.join(modpath.split('.')[:-1])
        
        if self.is_package(modpath):
            mod.__path__ = [ self.path_entry ]
        else:
            mod.__path__ = self.path_entry
            
        code = self.get_code(modpath)
        exec(code, mod.__dict__)
        
        return mod


def parse_archive_name(pathname):
    """Return the name of the project given the pathname of a project
    archive file.
    """
    if '.' in pathname:
        return '.'.join(os.path.basename(pathname).split('.')[:-1])
    else:
        return os.path.basename(pathname)


def project_from_archive(archive_name, proj_name=None, dest_dir=None, create=True):
    """Expand the given project archive file in the specified destination
    directory and return a Project object that points to the newly
    expanded project.

    archive_name: str
        Path to the project archive to be expanded.

    proj_name: str (optional)
        Name of the new project. Defaults to the name of the project contained
        in the name of the archive.

    dest_dir: str (optional)
        Directory where the project directory for the expanded archive will
        reside. Defaults to the directory where the archive is located.

    create: bool (optional)
        If True, create and return a Project object. Otherwise just unpack the
        project directory.
    """
    archive_name = expand_path(archive_name)

    if dest_dir is None:
        dest_dir = os.path.dirname(archive_name)
    else:
        dest_dir = expand_path(dest_dir)

    if proj_name is None:
        proj_name = parse_archive_name(archive_name)

    projpath = os.path.join(dest_dir, proj_name)

    if os.path.exists(projpath):
        raise RuntimeError("Directory '%s' already exists" % projpath)

    os.mkdir(projpath)
    if os.path.getsize(archive_name) > 0:
        try:
            f = open(archive_name, 'rb')
            tf = tarfile.open(fileobj=f, mode='r')
            tf.extractall(projpath)
        except Exception, err:
            logger.error(str(err))
            print "Error expanding project archive:", err
        finally:
            tf.close()

    if create:
        return Project(projpath)


#def find_distrib_for_obj(obj):
    #"""Return the name of the distribution containing the module that
    #contains the given object, or None if it's not part of a distribution.
    #"""
    #try:
        #fname = getfile(obj)
    #except TypeError:
        #return None

    #modpath = get_module_path(fname)
    #parts = modpath.split('.')
    #l = len(parts)
    #for i in range(l):
        #try:
            #dist = get_distribution('.'.join(parts[:l-i]))
        #except DistributionNotFound:
            #continue
        #return dist
    #return None


_excluded_calls = set(['run', 'execute'])


def _check_hierarchy(pathname, objs):
    # any operation we apply to a given object will be cancelled
    # out if that object or any of its parents are overwritten
    # later. Returns True if the command applying to the object
    # indicated by the given pathname should be filtered out.
    if pathname in objs:
        return True
    for name in objs:
        if pathname.startswith(name + '.'):
            return True
    return False


def filter_macro(lines):
    """Removes commands from a macro that are overridden by later commands."""
    # FIXME: this needs a lot of work. Things get a little messy when you have
    # rename and move calls mixed in and I didn't have time to sort out those issues yet,
    # so right now I'm just filtering out multiple execfile() calls and all calls to
    # run() and execute().
    filt_lines = []
    #assigns = set()
    execs = set()
    #objs = set()
    for line in lines[::-1]:
        stripped = line.strip()
        if stripped.startswith('execfile'):
            lst = list(generate_tokens(StringIO(stripped).readline))
            if lst[0][1] == 'execfile':
                if lst[2][0] == token.STRING:
                    fname = lst[2][1].strip("'").strip('"')
                    if fname in execs:
                        continue
                    else:
                        execs.add(fname)
        else:
            match = namecheck_rgx.match(stripped)
            if match:
                full = match.group()
                #rest = stripped[len(full):].strip()
                parts = full.rsplit('.', 1)
                if len(parts) > 1:
                    # remove calls to run, execute, ...
                    if parts[1] in _excluded_calls:
                        continue
                    #elif parts[1] in ['add', 'remove']:
                        #lst = list(generate_tokens(StringIO(rest).readline))
                        #if lst[1][0] == token.STRING:
                            #pathname = '.'.join([parts[0],
                                                 #lst[1][1].strip("'").strip('"')])
                            #if _check_hierarchy(pathname, objs):
                                #continue
                            #objs.add(pathname)
                            #if parts[1] == 'remove': # don't include the remove command
                                #continue             # since there won't be anything to remove

                ## only keep the most recent assignment to any variable, and throw away
                ## assigns to variables in objects that have been overridden by newer ones with
                ## the same name.
                #if rest.startswith('='):
                    #if full in assigns or _check_hierarchy(full, objs):
                        #continue
                    #else:
                        #assigns.add(full)

        filt_lines.append(line)

    return filt_lines[::-1]  # reverse the result


class _ProjDict(dict):
    """Use this dict as globals when exec'ing files. It substitutes classes
    from the imported version of the file for the __main__ version.
    """
    def __init__(self):
        super(_ProjDict, self).__init__()
        self._modname = None

    def __getitem__(self, name):
        if self._modname:
            val = getattr(sys.modules[self._modname], name, None)
            if isclass(val):
                return val
        return super(_ProjDict, self).__getitem__(name)

<<<<<<< HEAD
def add_proj_to_path(path):
    """Puts this project's directory on sys.path."""
    modeldir = path+PROJ_DIR_EXT
    if modeldir not in sys.path:
        sys.path = [modeldir]+sys.path
=======
>>>>>>> 4b4ea3a0

class Project(object):
    def __init__(self, projpath):
        """Initializes a Project containing the project found in the
        specified directory or creates a new project if one doesn't exist.

        projpath: str
            Path to the project's directory.
        """
        self._recorded_cmds = []
        self.path = expand_path(projpath)
        self._model_globals = _ProjDict()
        self._init_globals()
        macro_file = os.path.join(self.path, '_project_macro')

        if os.path.isdir(projpath):
            self.activate()

            ## locate file containing state, create it if it doesn't exist
            #statefile = os.path.join(projpath, '_project_state')
            #if os.path.exists(statefile):
                #try:
                    #with open(statefile, 'r') as f:
                        #self._model_globals = pickle.load(f)
                        ## this part is just to handle cases where a project was saved
                        ## before _model_globals was changed to a _ProjDict
                        #if not isinstance(self._model_globals, _ProjDict):
                            #m = _ProjDict()
                            #m.update(self._model_globals)
                            #self._model_globals = m
                            #self._init_globals()
                #except Exception, e:
                    #logger.error('Unable to restore project state: %s' % e)
                    #macro_exec = True
            #else:
                #macro_exec = True
                #logger.error("%s doesn't exist" % statefile)
            #if macro_exec:
            if os.path.isfile(macro_file):
                logger.info('Reconstructing project using macro')
                self.load_macro(macro_file, execute=True, strict=True)
            else:
                self._initialize()
                self.write_macro()
                        
        else:  # new project
            os.makedirs(projpath)
            self.activate()
            self._initialize()
            self.save()

    def _initialize(self):
        self.command("# Auto-generated file - DO NOT MODIFY")
        self.command("top = set_as_top(create('openmdao.main.assembly.Assembly'))")

    def _init_globals(self):
        self._model_globals['create'] = self.create   # add create funct here so macros can call it
        self._model_globals['__name__'] = '__main__'  # set name to __main__ to allow execfile to work the way we want
        self._model_globals['execfile'] = self.execfile
        self._model_globals['set_as_top'] = set_as_top

    def create(self, typname, version=None, server=None, res_desc=None, **ctor_args):
        if server is None and res_desc is None and typname in self._model_globals:
            return getattr(self._model_globals, typname)(**ctor_args)
        return factory_create(typname, version, server, res_desc, **ctor_args)

    @property
    def name(self):
        return os.path.basename(self.path)

    def __contains__(self, name):
        return name in self._model_globals

    def items(self):
        return self._model_globals.items()

    def execfile(self, fname, digest=None):
        # first, make sure file has been imported
        __import__(get_module_path(fname))
        newdigest = file_md5(fname)
        if digest and digest != newdigest:
            logger.warning("file '%s' has been modified since the last time it was exec'd" % fname)
        with open(fname) as f:
            contents = f.read()
        if contents[-1] != '\n':
            contents += '\n'
        node = add_init_monitors(ast.parse(contents, filename=fname, mode='exec'))
        exec compile(node, fname, 'exec') in self._model_globals

        # make the recorded execfile command use the current md5 hash
        self._recorded_cmds.append("execfile('%s', '%s')" % (fname, newdigest))

    def get(self, pathname):
        parts = pathname.split('.')
        try:
            obj = self._model_globals[parts[0]]
            for name in parts[1:]:
                obj = getattr(obj, name)
        except (KeyError, AttributeError) as err:
            raise AttributeError("'%s' not found: %s" % (pathname, str(err)))
        return obj

    def load_macro(self, fpath, execute=True, strict=False):
        with open(fpath, 'r') as f:
            for i, line in enumerate(filter_macro(f.readlines())):
                if execute:
                    try:
                        self.command(line.rstrip('\n'))
                    except Exception as err:
                        logger.error('file %s line %d: %s' % (fpath, i + 1, str(err)))
                        if strict:
                            raise
                else:
                    self._recorded_cmds.append(line.rstrip('\n'))

    def command(self, cmd):
        err = None
        result = None
        size = len(self._recorded_cmds)

        try:
            code = compile(cmd, '<string>', 'eval')
        except SyntaxError:
            try:
                exec(cmd) in self._model_globals
            except Exception as err:
                exc_info = sys.exc_info()
        else:
            try:
                result = eval(code, self._model_globals)
            except Exception as err:
                exc_info = sys.exc_info()

        if err:
            logger.error("command '%s' caused error: %s" % (cmd, str(err)))
            logger.error("%s" % ''.join(traceback.format_tb(exc_info[2])))
            self._recorded_cmds.append('#ERR: <%s>' % cmd)
            raise  # err  # We don't want to hide the original stack trace!!
        else:
            # certain commands (like execfile) can modify the recorded string,
            # so only record the given command if the executed command didn't
            # add its own entry to _recorded_cmds.
            if len(self._recorded_cmds) == size:
                self._recorded_cmds.append(cmd)

        return result

    def activate(self):
        """Puts this project's directory on sys.path."""
        SimulationRoot.chroot(self.path)
<<<<<<< HEAD
        add_proj_to_path(self.path)
        modeldir = self.path+PROJ_DIR_EXT
        if modeldir not in sys.path:
            sys.path = [modeldir]+sys.path
        
=======
        modeldir = self.path + '.prj'
        if modeldir not in sys.path:
            sys.path = [modeldir] + sys.path
            logger.error("added %s to sys.path" % modeldir)

>>>>>>> 4b4ea3a0
    def deactivate(self):
        """Removes this project's directory from sys.path."""
        modeldir = self.path
        try:
<<<<<<< HEAD
            sys.path.remove(modeldir+PROJ_DIR_EXT)
=======
            sys.path.remove(modeldir + '.prj')
>>>>>>> 4b4ea3a0
        except:
            pass

    def write_macro(self):
        logger.info("Saving macro used to create project")
        with open(os.path.join(self.path, '_project_macro'), 'w') as f:
            for cmd in self._recorded_cmds:
                f.write(cmd)
                f.write('\n')
        
    def save(self):
        """ Save the project model to its project directory.
        """
        #fname = os.path.join(self.path, '_project_state')
        #try:
            #with open(fname, 'wb') as f:
                #pickle.dump(self._model_globals, f)
        #except Exception as err:
            #logger.error("Failed to pickle the project: %s" % str(err))
        self.write_macro()

    def export(self, projname=None, destdir='.'):
        """Creates an archive of the current project for export.

        projname: str (optional)
            The name that the project in the archive will have. Defaults to
            the current project name.

        destdir: str (optional)
            The directory where the project archive will be placed. Defaults to
            the current directory.
        """

        ddir = expand_path(destdir)
        if projname is None:
            projname = self.name

        if ddir.startswith(self.path):  # the project contains the dest directory... bad
            raise RuntimeError("Destination directory for export (%s) is within project directory (%s)" %
                               (ddir, self.path))

        self.save()
        startdir = os.getcwd()
        os.chdir(self.path)
        try:
            try:
                fname = os.path.join(ddir, projname + PROJ_FILE_EXT)
                f = open(fname, 'wb')
                tf = tarfile.open(fileobj=f, mode='w:gz')
                for entry in os.listdir(self.path):
                    tf.add(entry)
            except Exception, err:
                print "Error creating project archive:", err
            finally:
                tf.close()
        finally:
            os.chdir(startdir)<|MERGE_RESOLUTION|>--- conflicted
+++ resolved
@@ -20,13 +20,9 @@
 from openmdao.main.component import SimulationRoot
 from openmdao.main.variable import namecheck_rgx
 from openmdao.main.factorymanager import create as factory_create
-<<<<<<< HEAD
 from openmdao.main.mp_support import is_instance
 from openmdao.util.fileutil import get_module_path, expand_path, file_md5, find_files
 from openmdao.util.fileutil import find_module as util_findmodule
-=======
-from openmdao.util.fileutil import get_module_path, expand_path, file_md5, find_module
->>>>>>> 4b4ea3a0
 from openmdao.util.log import logger
 
 # extension for project files and directories
@@ -121,14 +117,9 @@
         returns a ProjFinder instance that will be used to locate modules within the
         project.
         """
-<<<<<<< HEAD
         if path_entry.endswith(PROJ_DIR_EXT) and os.path.isdir(os.path.splitext(path_entry)[0]):
             self.path_entry = path_entry
-            self.projdir = os.path.splitext(path_entry)[0]#os.path.join(os.path.splitext(path_entry)[0], 'model')
-=======
-        if path.endswith('.prj'):
-            self.projdir = path.rsplit('.', 1)[0]
->>>>>>> 4b4ea3a0
+            self.projdir = os.path.splitext(path_entry)[0]
             if os.path.isdir(self.projdir):
                 return
         raise ImportError("can't import from %s" % path_entry)
@@ -149,7 +140,6 @@
     the imported files so we can keep track of what classes have been instantiated so we know
     when a project must be saved and reloaded.
     """
-<<<<<<< HEAD
     def __init__(self, path_entry):
         self.path_entry = path_entry
         self.projdir = os.path.splitext(path_entry)[0]#os.path.join(os.path.splitext(path_entry)[0], 'model')
@@ -170,12 +160,6 @@
         with open(self._get_filename(modpath), 'r') as f:
             return f.read()
         
-=======
-    def __init__(self, modpath, projpath):
-        self.path = find_module(modpath, path=[projpath])
-        self.ispkg = isinstance(self.path, basestring) and os.path.basename(self.path) == '__init__.py'
-
->>>>>>> 4b4ea3a0
     def get_code(self, modpath):
         """Opens the file, compiles it into an AST and then translates it into the instrumented
         version before compiling that into bytecode.
@@ -381,14 +365,11 @@
                 return val
         return super(_ProjDict, self).__getitem__(name)
 
-<<<<<<< HEAD
 def add_proj_to_path(path):
     """Puts this project's directory on sys.path."""
     modeldir = path+PROJ_DIR_EXT
     if modeldir not in sys.path:
         sys.path = [modeldir]+sys.path
-=======
->>>>>>> 4b4ea3a0
 
 class Project(object):
     def __init__(self, projpath):
@@ -539,28 +520,16 @@
     def activate(self):
         """Puts this project's directory on sys.path."""
         SimulationRoot.chroot(self.path)
-<<<<<<< HEAD
         add_proj_to_path(self.path)
         modeldir = self.path+PROJ_DIR_EXT
         if modeldir not in sys.path:
             sys.path = [modeldir]+sys.path
         
-=======
-        modeldir = self.path + '.prj'
-        if modeldir not in sys.path:
-            sys.path = [modeldir] + sys.path
-            logger.error("added %s to sys.path" % modeldir)
-
->>>>>>> 4b4ea3a0
     def deactivate(self):
         """Removes this project's directory from sys.path."""
         modeldir = self.path
         try:
-<<<<<<< HEAD
             sys.path.remove(modeldir+PROJ_DIR_EXT)
-=======
-            sys.path.remove(modeldir + '.prj')
->>>>>>> 4b4ea3a0
         except:
             pass
 
