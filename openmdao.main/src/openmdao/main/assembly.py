--- conflicted
+++ resolved
@@ -13,14 +13,11 @@
 from openmdao.main.container import find_trait_and_value
 from openmdao.main.component import Component
 from openmdao.main.driver import Driver
-<<<<<<< HEAD
 from openmdao.main.tvalwrapper import TraitValWrapper
+from openmdao.main.rbac import rbac
+from openmdao.main.mp_support import is_instance
 
 _iodict = { 'out': 'output', 'in': 'input' }
-=======
-from openmdao.main.expression import Expression, ExpressionList
-from openmdao.main.rbac import rbac
->>>>>>> 8ff7ba13
 
 
 class PassthroughTrait(TraitType):
@@ -57,7 +54,7 @@
         Returns the added object.
         """
         obj = super(Assembly, self).add(name, obj)
-        if isinstance(obj, Component):
+        if is_instance(obj, Component):
             self._depgraph.add(obj.name)
         
         return obj
@@ -68,7 +65,7 @@
         cont = getattr(self, name)
         self._depgraph.remove(name)
         for obj in self.__dict__.values():
-            if obj is not cont and isinstance(obj, Driver):
+            if obj is not cont and is_instance(obj, Driver):
                 obj.workflow.remove(cont)
                     
         return super(Assembly, self).remove(name)
@@ -132,6 +129,7 @@
         
         return (compname, getattr(self, compname), varname)
 
+    @rbac(('owner', 'user'))
     def connect(self, srcpath, destpath):
         """Connect one src Variable to one destination Variable. This could be
         a normal connection between variables from two internal Components, or
@@ -191,6 +189,7 @@
             if (outs is None) or outs:
                 bouts = self.child_invalidated(destcompname, outs, force=True)
 
+    @rbac(('owner', 'user'))
     def disconnect(self, varpath, varpath2=None):
         """If varpath2 is supplied, remove the connection between varpath and
         varpath2. Otherwise, if varpath is the name of a trait, remove all
@@ -244,7 +243,6 @@
         """
         return self._depgraph.list_connections(show_passthrough)
 
-<<<<<<< HEAD
     def _cvt_input_srcs(self, sources):
         link = self._depgraph.get_link('@xin', '@bin')
         if link is None:
@@ -259,9 +257,7 @@
                     newsrcs.append(s)
             return newsrcs
         
-=======
     @rbac('owner')
->>>>>>> 8ff7ba13
     def update_inputs(self, compname, varnames):
         """Transfer input data to input variables on the specified component.
         The varnames iterator is assumed to contain local names (no component name), 
@@ -431,18 +427,18 @@
     drivers.
     """
     def _dump_iteration_tree(obj, f, tablevel):
-        if isinstance(obj, Driver):
+        if is_instance(obj, Driver):
             f.write(' '*tablevel)
             f.write(obj.get_pathname())
             f.write('\n')
             for comp in obj.workflow:
-                if isinstance(comp, Driver) or isinstance(comp, Assembly):
+                if is_instance(comp, Driver) or is_instance(comp, Assembly):
                     _dump_iteration_tree(comp, f, tablevel+3)
                 else:
                     f.write(' '*(tablevel+3))
                     f.write(comp.get_pathname())
                     f.write('\n')
-        elif isinstance(obj, Assembly):
+        elif is_instance(obj, Assembly):
             f.write(' '*tablevel)
             f.write(obj.get_pathname())
             f.write('\n')
