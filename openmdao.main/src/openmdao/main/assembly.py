""" Class definition for Assembly. """


#public symbols
__all__ = ['Assembly', 'set_as_top']

import cStringIO
import threading
import re

from zope.interface import implementedBy

# pylint: disable-msg=E0611,F0401
import networkx as nx

from openmdao.main.interfaces import implements, IAssembly, IDriver, IArchitecture, IComponent, IContainer,\
                                     ICaseIterator, ICaseRecorder, IDOEgenerator
from openmdao.main.mp_support import has_interface
from openmdao.main.container import _copydict
from openmdao.main.component import Component, Container
from openmdao.main.variable import Variable
from openmdao.main.vartree import VariableTree
from openmdao.main.datatypes.api import Slot
from openmdao.main.driver import Driver, Run_Once
from openmdao.main.hasparameters import HasParameters, ParameterGroup
from openmdao.main.hasconstraints import HasConstraints, HasEqConstraints, HasIneqConstraints
from openmdao.main.hasobjective import HasObjective, HasObjectives
from openmdao.main.rbac import rbac
from openmdao.main.mp_support import is_instance
from openmdao.main.printexpr import eliminate_expr_ws
from openmdao.main.exprmapper import ExprMapper, PseudoComponent
from openmdao.util.nameutil import partition_names_by_comp

_iodict = {'out': 'output', 'in': 'input'}


__has_top__ = False
__toplock__ = threading.RLock()


def set_as_top(cont, first_only=False):
    """Specifies that the given Container is the top of a Container hierarchy.
    If first_only is True, then only set it as a top if a global
    top doesn't already exist.
    """
    global __toplock__
    global __has_top__
    with __toplock__:
        if __has_top__ is False and isinstance(cont, Assembly):
            __has_top__ = True
        elif first_only:
            return cont
    if cont._call_cpath_updated:
        cont.cpath_updated()
    return cont


class PassthroughTrait(Variable):
    """A trait that can use another trait for validation, but otherwise is
    just a trait that lives on an Assembly boundary and can be connected
    to other traits within the Assembly.
    """

    def validate(self, obj, name, value):
        """Validation for the PassThroughTrait."""
        if self.validation_trait:
            return self.validation_trait.validate(obj, name, value)
        return value


class PassthroughProperty(Variable):
    """Replacement for PassthroughTrait when the target is a proxy/property
    trait. PassthroughTrait would get a core dump while pickling.
    """
    def __init__(self, target_trait, **metadata):
        self._trait = target_trait
        self._vals = {}
        super(PassthroughProperty, self).__init__(**metadata)

    def get(self, obj, name):
        return self._vals.get(obj, {}).get(name, self._trait.default_value)

    def set(self, obj, name, value):
        if obj not in self._vals:
            self._vals[obj] = {}
        self._vals[obj][name] = self._trait.validate(obj, name, value)


def _find_common_interface(obj1, obj2):
    for iface in (IAssembly, IComponent, IDriver, IArchitecture, IContainer,
                  ICaseIterator, ICaseRecorder, IDOEgenerator):
        if has_interface(obj1, iface) and has_interface(obj2, iface):
            return iface
    return None


class Assembly(Component):
    """This is a container of Components. It understands how to connect inputs
    and outputs between its children.  When executed, it runs the top level
    Driver called 'driver'.
    """

    implements(IAssembly)

    driver = Slot(IDriver, allow_none=True,
                    desc="The top level Driver that manages execution of "
                    "this Assembly.")

    def __init__(self):

        super(Assembly, self).__init__()

        self._exprmapper = ExprMapper(self)
        self._graph_loops = []

        # default Driver executes its workflow once
        self.add('driver', Run_Once())

        set_as_top(self, first_only=True)  # we're the top Assembly only if we're the first instantiated

    @rbac(('owner', 'user'))
    def set_itername(self, itername, seqno=0):
        """
        Set current 'iteration coordinates'. Overrides :class:`Component`
        to propagate to driver, and optionally set the initial count in the
        driver's workflow. Setting the initial count is typically done by
        :class:`CaseIterDriverBase` on a remote top level assembly.

        itername: string
            Iteration coordinates.

        seqno: int
            Initial execution count for driver's workflow.
        """
        super(Assembly, self).set_itername(itername)
        self.driver.set_itername(itername)
        if seqno:
            self.driver.workflow.set_initial_count(seqno)

    def add(self, name, obj):
        """Call the base class *add*.  Then,
        if obj is a Component, add it to the component graph.
        Returns the added object.
        """
        if has_interface(obj, IComponent):
<<<<<<< HEAD
            kwargs = {}
            if has_interface(obj, IDriver):
                kwargs['driver'] = True
            if isinstance(obj, PseudoComponent):
                kwargs['pseudo'] = obj._pseudo_type
            self._depgraph.add_component(name,
                                         obj.list_inputs(),
                                         obj.list_outputs(),
                                         **kwargs)
=======
            self._depgraph.add_component(name, obj)
>>>>>>> 741f2ec5
        try:
            super(Assembly, self).add(name, obj)
        except:
            if has_interface(obj, IComponent):
                self._depgraph.remove(name)
            raise

        return obj

    def find_referring_connections(self, name):
        """Returns a list of connections where the given name is referred
        to either in the source or the destination.
        """
        exprset = set(self._exprmapper.find_referring_exprs(name))
        return [(u, v) for u, v in self._depgraph.list_connections(show_passthrough=True, show_external=True)
                                        if u in exprset or v in exprset]

    def find_in_workflows(self, name):
        """Returns a list of tuples of the form (workflow, index) for all
        workflows in the scope of this Assembly that contain the given
        component name.
        """
        wflows = []
        for item in self.list_containers():
            if item != name:
                obj = self.get(item)
                if isinstance(obj, Driver) and name in obj.workflow:
                    wflows.append((obj.workflow, obj.workflow.index(name)))
        return wflows

    def _cleanup_autopassthroughs(self, name):
        """Clean up any autopassthrough connections involving the given name.
        Returns a list containing a tuple for each removed connection.
        """
        old_autos = []
        if self.parent:
            old_rgx = re.compile(r'(\W?)%s.' % name)
            par_rgx = re.compile(r'(\W?)parent.')

            for u, v in self._depgraph.list_autopassthroughs():
                newu = re.sub(old_rgx, r'\g<1>%s.' % '.'.join([self.name, name]), u)
                newv = re.sub(old_rgx, r'\g<1>%s.' % '.'.join([self.name, name]), v)
                if newu != u or newv != v:
                    old_autos.append((u, v))
                    u = re.sub(par_rgx, r'\g<1>', newu)
                    v = re.sub(par_rgx, r'\g<1>', newv)
                    self.parent.disconnect(u, v)
        return old_autos

    def rename(self, oldname, newname):
        """Renames a child of this object from oldname to newname."""
        self._check_rename(oldname, newname)
        conns = self.find_referring_connections(oldname)
        wflows = self.find_in_workflows(oldname)
        old_autos = self._cleanup_autopassthroughs(oldname)

        obj = self.remove(oldname)
        self.add(newname, obj)

        # oldname has now been removed from workflows, but newname may be in the wrong
        # location, so force it to be at the same index as before removal
        for wflow, idx in wflows:
            wflow.remove(newname)
            wflow.add(newname, idx)

        old_rgx = re.compile(r'(\W?)%s.' % oldname)
        par_rgx = re.compile(r'(\W?)parent.')

        # recreate all of the broken connections after translating oldname to newname
        for u, v in conns:
            self.connect(re.sub(old_rgx, r'\g<1>%s.' % newname, u),
                         re.sub(old_rgx, r'\g<1>%s.' % newname, v))

        # recreate autopassthroughs
        if self.parent:
            for u, v in old_autos:
                u = re.sub(old_rgx, r'\g<1>%s.' % '.'.join([self.name, newname]), u)
                v = re.sub(old_rgx, r'\g<1>%s.' % '.'.join([self.name, newname]), v)
                u = re.sub(par_rgx, r'\g<1>', u)
                v = re.sub(par_rgx, r'\g<1>', v)
                self.parent.connect(u, v)

    def replace(self, target_name, newobj):
        """Replace one object with another, attempting to mimic the 
        inputs and connections of the replaced object as much as possible.
        """
        tobj = getattr(self, target_name)

        # Save existing driver references.
        refs = {}
        if has_interface(tobj, IComponent):
            for obj in self.__dict__.values():
                if obj is not tobj and is_instance(obj, Driver):
                    refs[obj] = obj.get_references(target_name)

        if has_interface(newobj, IComponent):  # remove any existing connections to replacement object
            self.disconnect(newobj.name)

        if hasattr(newobj, 'mimic'):
            try:
                newobj.mimic(tobj)  # this should copy inputs, delegates and set name
            except Exception:
                self.reraise_exception("Couldn't replace '%s' of type %s with type %s"
                                       % (target_name, type(tobj).__name__,
                                          type(newobj).__name__))
        conns = self.find_referring_connections(target_name)
        wflows = self.find_in_workflows(target_name)
        #target_rgx = re.compile(r'(\W?)%s.' % target_name)
        #conns.extend([(u, v) for u, v in self._depgraph.list_autopassthroughs() if
                                 #re.search(target_rgx, u) is not None or
                                 #re.search(target_rgx, v) is not None])

        self.add(target_name, newobj)  # this will remove the old object 
                                       # and any connections to it

        # recreate old connections
        for u, v in conns:
            self.connect(u, v)

        # add new object (if it's a Component) to any workflows where target was
        if has_interface(newobj, IComponent):
            for wflow, idx in wflows:
                wflow.add(target_name, idx)

        # Restore driver references.
        if refs:
            for obj in self.__dict__.values():
                if obj is not newobj and is_instance(obj, Driver):
                    obj.restore_references(refs[obj])

        # Workflows need a reference to their new parent driver
        if is_instance(newobj, Driver):
            newobj.workflow._parent = newobj

    def remove(self, name):
        """Remove the named container object from this assembly
        and remove it from its workflow(s) if it's a Component.
        """
        cont = getattr(self, name)
        self.disconnect(name)
        if has_interface(cont, IComponent):
            for obj in self.__dict__.values():
                if obj is not cont and is_instance(obj, Driver):
                    obj.workflow.remove(name)
                    obj.remove_references(name)

        return super(Assembly, self).remove(name)

    def create_passthrough(self, pathname, alias=None):
        """Creates a PassthroughTrait that uses the trait indicated by
        pathname for validation, adds it to self, and creates a connection
        between the two. If alias is *None,* the name of the alias trait will
        be the last entry in its pathname. The trait specified by pathname
        must exist.
        """
        parts = pathname.split('.')
        if alias:
            newname = alias
        else:
            newname = parts[-1]

        if newname in self.__dict__:
            self.raise_exception("'%s' already exists" %
                                 newname, KeyError)
        if len(parts) < 2:
            self.raise_exception('destination of passthrough must be a dotted path',
                                 NameError)
        comp = self
        for part in parts[:-1]:
            try:
                comp = getattr(comp, part)
            except AttributeError:
                trait = None
                break
        else:
            trait = comp.get_trait(parts[-1])
            iotype = comp.get_iotype(parts[-1])

        if trait:
            ttype = trait.trait_type
            if ttype is None:
                ttype = trait
        else:
            if not self.contains(pathname):
                self.raise_exception("the variable named '%s' can't be found" %
                                     pathname, KeyError)
            iotype = self.get_metadata(pathname, 'iotype')

        if trait is not None and not trait.validate:
            trait = None  # no validate function, so just don't use trait for validation

        metadata = self.get_metadata(pathname)
        metadata['target'] = pathname
        # PassthroughTrait to a trait with get/set methods causes a core dump
        # in Traits (at least through 3.6) while pickling.
        if "validation_trait" in metadata:
            if metadata['validation_trait'].get is None:
                newtrait = PassthroughTrait(**metadata)
            else:
                newtrait = PassthroughProperty(metadata['validation_trait'],
                                               **metadata)
        elif trait and ttype.get:
            newtrait = PassthroughProperty(ttype, **metadata)
        else:
            newtrait = PassthroughTrait(validation_trait=trait, **metadata)
        self.add_trait(newname, newtrait)

        # Copy trait value according to 'copy' attribute in the trait
        val = self.get(pathname)

        ttype = trait.trait_type
        if ttype.copy:
            # Variable trees need to point to a new parent.
            # Also, let's not deepcopy the outside universe
            if isinstance(val, Container):
                old_parent = val.parent
                val.parent = None
                val_copy = _copydict[ttype.copy](val)
                val.parent = old_parent
                val_copy.parent = self
                val = val_copy
            else:
                val = _copydict[ttype.copy](val)

        setattr(self, newname, val)

        try:
            if iotype == 'in':
                self.connect(newname, pathname)
            else:
                self.connect(pathname, newname)
        except RuntimeError as err:
            self.remove(newname)
            raise err

        return newtrait

    def get_passthroughs(self):
        ''' Get all the inputs and outputs of the assembly's child components
            and indicate for each whether or not it is a passthrough variable.
            If it is a passthrough, provide the assembly's name for the variable.
        '''
        inputs = {}
        outputs = {}
        passthroughs = {}

        for name in self.list_inputs() + self.list_outputs():
            target = self.get_metadata(name, 'target')
            if target is not None:
                passthroughs[target] = name

        for comp in self.list_components():
            inputs[comp] = {}
            input_vars = self.get(comp).list_inputs()
            for var_name in input_vars:
                var_path = '.'.join([comp, var_name])
                if var_path in passthroughs:
                    inputs[comp][var_name] = passthroughs[var_path]
                else:
                    inputs[comp][var_name] = False

            outputs[comp] = {}
            output_vars = self.get(comp).list_outputs()
            for var_name in output_vars:
                var_path = '.'.join([comp, var_name])
                if var_path in passthroughs:
                    outputs[comp][var_name] = passthroughs[var_path]
                else:
                    outputs[comp][var_name] = False

        return {
            'inputs': inputs,
            'outputs': outputs
        }

    def _split_varpath(self, path):
        """Return a tuple of compname,component,varname given a path
        name of the form 'compname.varname'. If the name is of the form 'varname',
        then compname will be None and comp is self.
        """
        try:
            compname, varname = path.split('.', 1)
        except ValueError:
            return (None, self, path)

        t = self.get_trait(compname)
        if t and t.iotype:
            return (None, self, path)
        return (compname, getattr(self, compname), varname)

    @rbac(('owner', 'user'))
    def connect(self, src, dest):
        """Connect one src expression to one destination expression. This could be
        a normal connection between variables from two internal Components, or
        it could be a passthrough connection, which connects across the scope boundary
        of this object.  When a pathname begins with 'parent.', that indicates
        it is referring to a Variable outside of this object's scope.

        src: str
            Source expression string.

        dest: str or list(str)
            Destination expression string(s).
        """
        src = eliminate_expr_ws(src)

        if isinstance(dest, basestring):
            dest = (dest,)
        for dst in dest:
            dst = eliminate_expr_ws(dst)
            try:
                self._connect(src, dst)
            except Exception as err:
                self.raise_exception("Can't connect '%s' to '%s': %s" % (src, dst, err), RuntimeError)

    def _connect(self, src, dest):
        """Handle one connection destination. This should only be called via the connect()
        function, never directly.
        """

        # Among other things, check if already connected.
        srcexpr, destexpr, pcomp_type = \
                   self._exprmapper.check_connect(src, dest, self)

        # Check if dest is declared as a parameter in any driver in the assembly
        for item in self.list_containers():
            comp = self.get(item)
            if isinstance(comp, Driver) and hasattr(comp, 'list_param_targets'):
                if dest in comp.list_param_targets():
                    msg = "destination '%s' is a Parameter in " % dest
                    msg += "driver '%s'." % comp.name
                    self.raise_exception(msg, RuntimeError)

        if pcomp_type is not None:
            pseudocomp = PseudoComponent(self, srcexpr, destexpr,
                                         pseudo_type=pcomp_type)
            self.add(pseudocomp.name, pseudocomp)
            pseudocomp.make_connections(self)
        else:
            pseudocomp = None
            super(Assembly, self).connect(src, dest)

        try:
            self._exprmapper.connect(srcexpr, destexpr, self, pseudocomp)
        except Exception:
            super(Assembly, self).disconnect(src, dest)
            raise

        if not srcexpr.refs_parent():
            if not destexpr.refs_parent():
                # if it's an internal connection, could change dependencies, so we have
                # to call config_changed to notify our driver
                self.config_changed(update_parent=False)

                destcompname, destcomp, destvarname = self._split_varpath(dest)

                outs = destcomp.invalidate_deps(varnames=set([destvarname]), force=True)
                if (outs is None) or outs:
                    self.child_invalidated(destcompname, outs, force=True)

    @rbac(('owner', 'user'))
    def disconnect(self, varpath, varpath2=None):
        """If varpath2 is supplied, remove the connection between varpath and
        varpath2. Otherwise, if varpath is the name of a trait, remove all
        connections to/from varpath in the current scope. If varpath is the
        name of a Component, remove all connections from all of its inputs
        and outputs.
        """
        if varpath2 is None and self.parent and '.' not in varpath:  # boundary var. make sure it's disconnected in parent
            self.parent.disconnect('.'.join([self.name, varpath]))

        to_remove, pcomps = self._exprmapper.disconnect(varpath, varpath2)

        graph = self._depgraph

<<<<<<< HEAD
        for u, v in graph.list_connections(show_external=True):
            if (u, v) in to_remove:
                super(Assembly, self).disconnect(u, v)

        for u, v in graph.list_autopassthroughs():
            if (u, v) in to_remove:
                super(Assembly, self).disconnect(u, v)

=======
        if to_remove:
            for u, v in graph.list_connections(show_external=True):
                if (u,v) in to_remove:
                    super(Assembly, self).disconnect(u, v)
                    
            for u, v in graph.list_autopassthroughs():
                if (u,v) in to_remove:
                    super(Assembly, self).disconnect(u, v)
                
>>>>>>> 741f2ec5
        for name in pcomps:
            try:
                self.remove_trait(name)
            except AttributeError:
                pass
            try:
                graph.remove(name)
            except nx.exception.NetworkXError:
                pass

    def config_changed(self, update_parent=True):
        """Call this whenever the configuration of this Component changes,
        for example, children are added or removed, connections are made
        or removed, etc.
        """
        super(Assembly, self).config_changed(update_parent)

        # drivers must tell workflows that config has changed because
        # dependencies may have changed
        for name in self.list_containers():
            cont = getattr(self, name)
            if isinstance(cont, Driver):
                cont.config_changed(update_parent=False)

        # Detect and save any loops in the graph.
        self._graph_loops = None

    def _set_failed(self, path, value, index=None, src=None, force=False):
        parts = path.split('.', 1)
        if len(parts) > 1:
            obj = getattr(self, parts[0])
            if isinstance(obj, PseudoComponent):
                obj.set(parts[1], value, index, src, force)

    def execute(self):
        """Runs driver and updates our boundary variables."""
        self.driver.run(ffd_order=self.ffd_order, case_id=self._case_id)

        valids = self._valid_dict

        # now update boundary outputs
        for expr in self._exprmapper.get_output_exprs():
            if valids[expr.text.split('[', 1)[0]] is False:
                srctxt = self._depgraph.get_sources(expr.text)[0]
                srcexpr = self._exprmapper.get_expr(srctxt)
                expr.set(srcexpr.evaluate(), src=srctxt)
                # setattr(self, dest, srccomp.get_wrapped_attr(src))
            else:
                # PassthroughProperty always valid for some reason.
                try:
                    dst_type = self.get_trait(expr.text).trait_type
                except AttributeError:
                    pass
                else:
                    if isinstance(dst_type, PassthroughProperty):
                        srctxt = self._exprmapper.get_source(expr.text)
                        srcexpr = self._exprmapper.get_expr(srctxt)
                        expr.set(srcexpr.evaluate(), src=srctxt)

    def step(self):
        """Execute a single child component and return."""
        self.driver.step()

    def stop(self):
        """Stop the calculation."""
        self.driver.stop()

    def list_connections(self, show_passthrough=True,
                               visible_only=False,
                               show_expressions=False):
        """Return a list of tuples of the form (outvarname, invarname).
        """
        #return self._exprmapper.list_connections(show_passthrough=show_passthrough,
        #                                             visible_only=visible_only)
        conns = self._depgraph.list_connections(show_passthrough=show_passthrough)
        if visible_only:
            newconns = []
            for u, v in conns:
                if u.startswith('_pseudo_'):
                    pcomp = getattr(self, u.split('.', 1)[0])
                    newconns.extend(pcomp.list_connections(is_hidden=True,
                                     show_expressions=show_expressions))
                elif v.startswith('_pseudo_'):
                    pcomp = getattr(self, v.split('.', 1)[0])
                    newconns.extend(pcomp.list_connections(is_hidden=True,
                                     show_expressions=show_expressions))
                else:
                    newconns.append((u, v))
            return newconns
        return conns

    @rbac(('owner', 'user'))
    def update_inputs(self, compname, inputs):
        """Transfer input data to input expressions on the specified component.
        The inputs iterator is assumed to contain strings that reference
        component variables relative to the component, e.g., 'abc[3][1]' rather
        than 'comp1.abc[3][1]'.
        """
        invalids = []
        conns = []
        graph = self._depgraph

        if compname is None:
            for inp in inputs:
                conns.extend(graph._var_connections(inp, 'in'))
        else:
            if inputs is None:
                conns = graph._comp_connections(compname, 'in')
            else:
                for inp in inputs:
                    conns.extend(graph._var_connections('.'.join([compname, inp]), 'in'))

        srcs = [u for u, v in conns]
        srcvars = [s.split('[', 1)[0] for s in srcs]
        invalids = [srcs[i] for i, valid in enumerate(self.get_valid(srcvars)) if not valid]

        # if source vars are invalid, request an update
        if invalids:
            loops = graph.get_loops()

            for cname, vnames in partition_names_by_comp(invalids).items():
                if cname is None:
                    if self.parent:
                        self.parent.update_inputs(self.name,
                                                  vnames)

                # If our source component is in a loop with us, don't
                # run it. Otherwise you have infinite recursion. It is
                # the responsibility of the solver to properly execute
                # the comps in its loop.
                elif loops:
                    for loop in loops:
                        if compname in loop and cname in loop:
                            break
                    else:
                        getattr(self, cname).update_outputs(vnames)

                else:
                    getattr(self, cname).update_outputs(vnames)

        # these connections all come from the depgraph, so they will only
        # contain simple expressions, i.e. only one variable ref (may be
        # an array index).
        for u, v in conns:
            try:
                srcexpr = self._exprmapper.get_expr(u)
                destexpr = self._exprmapper.get_expr(v)
                destexpr.set(srcexpr.evaluate(), src=srcexpr.text)
            except Exception as err:
                self.raise_exception("cannot set '%s' from '%s': %s" %
                                     (destexpr.text, srcexpr.text, str(err)), type(err))

    def update_outputs(self, outnames):
        """Execute any necessary internal or predecessor components in order
        to make the specified output variables valid.
        """
        for cname, vnames in partition_names_by_comp(outnames).items():
            if cname is None:  # boundary outputs
                self.update_inputs(None, vnames)
            else:
                getattr(self, cname).update_outputs(vnames)
                self.set_valid(vnames, True)

    def get_valid(self, names):
        """Returns a list of boolean values indicating whether the named
        variables are valid (True) or invalid (False). Entries in names may
        specify either direct traits of self or those of children.
        """

        vnames = [n.split('[', 1)[0] for n in names]
        ret = [None] * len(vnames)
        posdict = dict([(name, i) for i, name in enumerate(vnames)])

        for compname, varnames in partition_names_by_comp(vnames).items():
            if compname is None:
                vals = super(Assembly, self).get_valid(varnames)
                for i, val in enumerate(vals):
                    ret[posdict[varnames[i]]] = val
            else:
                comp = getattr(self, compname)
                if isinstance(comp, Component) or isinstance(comp, PseudoComponent):
                    vals = comp.get_valid(varnames)
                else:
                    vals = [self._valid_dict['.'.join([compname, vname])]
                                     for vname in varnames]
                for i, val in enumerate(vals):
                    full = '.'.join([compname, varnames[i]])
                    ret[posdict[full]] = val
        return ret

    def _input_updated(self, name, fullpath=None):
        if self._valid_dict[name.split('[', 1)[0]]:  # if var is not already invalid
            outs = self.invalidate_deps(varnames=set([name]))
            if ((outs is None) or outs) and self.parent:
                self.parent.child_invalidated(self.name, outs)

    def child_invalidated(self, childname, outs=None, force=False):
        """Invalidate all variables that depend on the outputs provided
        by the child that has been invalidated.
        """
        bouts = self._depgraph.invalidate_deps(self, childname, outs, force)
        if bouts:
            self.set_valid(bouts, False)
            if self.parent:
                self.parent.child_invalidated(self.name, bouts, force)
        return bouts

    def invalidate_deps(self, varnames=None, force=False):
        """Mark all Variables invalid that depend on varnames.
        Returns a list of our newly invalidated boundary outputs.

        varnames: iter of str (optional)
            An iterator of names of destination variables.

        force: bool (optional)
            If True, force the invalidation to proceed beyond the
            boundary even if all outputs were already invalid.
        """
        valids = self._valid_dict
        conn_ins = set(self.list_inputs(connected=True))

        # If varnames is None, we're being called from a parent Assembly
        # as part of a higher level invalidation, so we only need to look
        # at our connected inputs
        if varnames is None:
            names = conn_ins
        else:
            names = varnames

        # We only care about inputs that are changing from valid to invalid.
        # If they're already invalid, then we've already done what we needed to do,
        # unless force is True, in which case we continue with the invalidation.
        if force:
            invalidated_ins = names
        else:
            invalidated_ins = []
            for name in names:
                short = name.split('[', 1)[0]
                if ('.' not in name and valids[short]) or self.get_valid([short])[0]:
                    invalidated_ins.append(name)
            if not invalidated_ins:  # no newly invalidated inputs, so no outputs change status
                return []

        self._set_exec_state('INVALID')

        if varnames is None:
            self.set_valid(invalidated_ins, False)
        else:  # only invalidate *connected* inputs, because unconnected inputs
               # are always valid
            self.set_valid([n for n in invalidated_ins 
                                  if n in conn_ins], False)

        if invalidated_ins:
            outs = self._depgraph.invalidate_deps(self, '',
                                                  invalidated_ins, force)

        if outs:
            self.set_valid(outs, False)

        return outs

    def exec_counts(self, compnames):
        return [getattr(self, c).exec_count for c in compnames]

    def linearize(self, extra_in=None, extra_out=None):
        '''An assembly calculates its Jacobian by calling the calc_gradient
        method on its base driver. Note, derivatives are only calculated for
        floats and iterable items containing floats.'''

        # Only calc derivatives for inputs we need
        required_inputs = []
        if extra_in:
            for varpaths in extra_in:

                if not isinstance(varpaths, tuple):
                    varpaths = [varpaths]

                for varpath in varpaths:
                    compname, _, var = varpath.partition('.')
                    if compname == self.name:
                        required_inputs.append(var.split('[')[0])

        for src, target in self.parent.list_connections():
            compname, _, var = target.partition('.')
            if compname == self.name:
                required_inputs.append(var.split('[')[0])

        # Only calc derivatives for outputs we need
        required_outputs = []
        if extra_out:
            for varpaths in extra_out:

                if not isinstance(varpaths, tuple):
                    varpaths = [varpaths]

                for varpath in varpaths:
                    compname, _, var = varpath.partition('.')
                    if compname == self.name:
                        required_outputs.append(var.split('[')[0])

        for src, target in self.parent.list_connections():
            compname, _, var = src.partition('.')
            if compname == self.name:
                required_outputs.append(var.split('[')[0])

        # Sub-assembly sourced
        input_keys = []
        output_keys = []

        # Parent-assembly sourced
        self.J_input_keys = []
        self.J_output_keys = []

        for src, target in self.list_connections():

            # Outputs
            if '.' in src and '.' not in target:

                if target not in required_outputs:
                    continue

                val = self.get(src)
                if isinstance(val, float) or hasattr(val, 'shape'):
                    output_keys.append(src)
                    self.J_output_keys.append(target)

            # Inputs
            elif '.' in target and '.' not in src:

                if src not in required_inputs:
                    continue

                val = self.get(target)
                if isinstance(val, float) or hasattr(val, 'shape'):
                    input_keys.append(target)
                    self.J_input_keys.append(src)

        self.J = self.driver.calc_gradient(input_keys, output_keys)

    def provideJ(self):
        '''Provides the Jacobian calculated in linearize().'''

        return self.J_input_keys, self.J_output_keys, self.J

    def list_components(self):
        ''' List the components in the assembly.
        '''
        names = [name for name in self.list_containers()
                     if isinstance(self.get(name), Component)]
        return names

    def get_dataflow(self):
        ''' Get a dictionary of components and the connections between them
            that make up the data flow for the assembly;
            also includes parameter, constraint, and objective flows.
        '''
        components  = []
        connections = []
        parameters  = []
        constraints = []
        objectives  = []

        # list of components (name & type) in the assembly
        g = self._depgraph.component_graph()
        names = [name for name in nx.algorithms.dag.topological_sort(g)
                               if not name.startswith('@')]

        # Bubble-up drivers ahead of their parameter targets.
        sorted_names = []
        for name in names:
            comp = self.get(name)
            if is_instance(comp, Driver) and hasattr(comp, '_delegates_'):
                driver_index = len(sorted_names)
                for dname, dclass in comp._delegates_.items():
                    inst = getattr(comp, dname)
                    if isinstance(inst, HasParameters):
                        refs = inst.get_referenced_compnames()
                        for ref in refs:
                            try:
                                target_index = sorted_names.index(ref)
                            except ValueError:
                                pass
                            else:
                                driver_index = min(driver_index, target_index)
                sorted_names.insert(driver_index, name)
            else:
                sorted_names.append(name)

        # Process names in new order.
        for name in sorted_names:
                comp = self.get(name)
                if is_instance(comp, Component):
                    inames = [cls.__name__
                              for cls in list(implementedBy(comp.__class__))]
                    components.append({
                        'name':       comp.name,
                        'pathname':   comp.get_pathname(),
                        'type':       type(comp).__name__,
                        'valid':      comp.is_valid(),
                        'interfaces': inames,
                        'python_id':  id(comp)
                    })

                if is_instance(comp, Driver):
                    if hasattr(comp, '_delegates_'):
                        for name, dclass in comp._delegates_.items():
                            inst = getattr(comp, name)
                            if isinstance(inst, HasParameters):
                                for name, param in inst.get_parameters().items():
                                    if isinstance(param, ParameterGroup):
                                        for n, p in zip(name, tuple(param.targets)):
                                            parameters.append([comp.name + '.' + n, p])
                                    else:
                                        parameters.append([comp.name + '.' + name,
                                                           param.target])
                            elif isinstance(inst, (HasConstraints,
                                                   HasEqConstraints,
                                                   HasIneqConstraints)):
                                for path in inst.get_referenced_varpaths():
                                    name, dot, rest = path.partition('.')
                                    constraints.append([path,
                                                        comp.name + '.' + rest])
                            elif isinstance(inst, (HasObjective,
                                                   HasObjectives)):
                                for path in inst.get_referenced_varpaths():
                                    name, dot, rest = path.partition('.')
                                    objectives.append([path,
                                                       comp.name + '.' + name])

        # list of connections (convert tuples to lists)
        conntuples = self.list_connections(show_passthrough=True,
                                           visible_only=True)
        for connection in conntuples:
            connections.append(list(connection))

        return {'components': components, 'connections': connections,
                'parameters': parameters, 'constraints': constraints,
                'objectives': objectives}

    def get_connections(self, src_name, dst_name):
        ''' Get a list of the outputs from the component *src_name* (sources),
            the inputs to the component *dst_name* (destinations) and the
            connections between them.
        '''
        conns = {}

        # outputs
        sources = []
        if src_name:
            src = self.get(src_name)
        else:
            src = self
        connected = src.list_outputs(connected=True)
        for name in src.list_outputs():
            var = src.get(name)
            vtype = type(var).__name__
            if not '.' in name:  # vartree vars handled separately
                units = ''
                meta = src.get_metadata(name)
                if meta and 'units' in meta:
                    units = meta['units']
                valid = src.get_valid([name])[0]
                sources.append({
                    'name': name,
                    'type': vtype,
                    'valid': valid,
                    'units': units,
                    'connected': (name in connected)
                })
            if isinstance(var, VariableTree):
                for var_name in var.list_vars():
                    vt_var = var.get(var_name)
                    vt_var_name = name + '.' + var_name
                    units = ''
                    meta = var.get_metadata(var_name)
                    if meta and 'units' in meta:
                        units = meta['units']
                    sources.append({
                        'name': vt_var_name,
                        'type':  type(vt_var).__name__,
                        'valid': valid,
                        'units': units,
                        'connected': (vt_var_name in connected)
                    })
            elif vtype == 'ndarray':
                for idx in range(0, len(var)):
                    vname = name + '[' + str(idx) + ']'
                    dtype = type(var[0]).__name__
                    units = ''
                    sources.append({
                        'name': vname,
                        'type': dtype,
                        'valid': valid,
                        'units': units,
                        'connected': (vname in connected)
                    })

        # connections to assembly can be passthrough (input to input)
        if src is self:
            connected = src.list_inputs(connected=True)
            for name in src.list_inputs():
                var = src.get(name)
                vtype = type(var).__name__
                if not '.' in name:  # vartree vars handled separately
                    units = ''
                    meta = src.get_metadata(name)
                    if meta and 'units' in meta:
                        units = meta['units']
                    sources.append({
                        'name': name,
                        'type': vtype,
                        'valid': src.get_valid([name])[0],
                        'units': units,
                        'connected': (name in connected)
                    })
                if isinstance(var, VariableTree):
                    for var_name in var.list_vars():
                        vt_var = var.get(var_name)
                        vt_var_name = name + '.' + var_name
                        units = ''
                        meta = var.get_metadata(var_name)
                        if meta and 'units' in meta:
                            units = meta['units']
                        sources.append({
                            'name': vt_var_name,
                            'type':  type(vt_var).__name__,
                            'valid': valid,
                            'units': units,
                            'connected': (vt_var_name in connected)
                        })
                elif vtype == 'ndarray':
                    for idx in range(0, len(var)):
                        vname = name + '[' + str(idx) + ']'
                        dtype = type(var[0]).__name__
                        units = ''
                        sources.append({
                            'name': vname,
                            'type': dtype,
                            'valid': valid,
                            'units': units,
                            'connected': (vname in connected)
                        })

        conns['sources'] = sorted(sources, key=lambda d: d['name'])

        # inputs
        dests = []
        if dst_name:
            dst = self.get(dst_name)
        else:
            dst = self
        connected = dst.list_inputs(connected=True)
        for name in dst.list_inputs():
            var = dst.get(name)
            vtype = type(var).__name__
            if not '.' in name:  # vartree vars handled separately
                units = ''
                meta = dst.get_metadata(name)
                if meta and 'units' in meta:
                    units = meta['units']
                dests.append({
                    'name': name,
                    'type': vtype,
                    'valid': dst.get_valid([name])[0],
                    'units': units,
                    'connected': (name in connected)
                })
            if isinstance(var, VariableTree):
                for var_name in var.list_vars():
                    vt_var = var.get(var_name)
                    vt_var_name = name + '.' + var_name
                    units = ''
                    meta = var.get_metadata(var_name)
                    if meta and 'units' in meta:
                        units = meta['units']
                    dests.append({
                        'name': vt_var_name,
                        'type': type(vt_var).__name__,
                        'valid': valid,
                        'units': units,
                        'connected': (vt_var_name in connected)
                    })
            elif vtype == 'ndarray':
                for idx in range(0, len(var)):
                    vname = name + '[' + str(idx) + ']'
                    dtype = type(var[0]).__name__
                    units = ''
                    dests.append({
                        'name': vname,
                        'type': dtype,
                        'valid': valid,
                        'units': units,
                        'connected': (vname in connected)
                    })

        # connections to assembly can be passthrough (output to output)
        if dst == self:
            connected = dst.list_outputs(connected=True)
            for name in dst.list_outputs():
                var = dst.get(name)
                vtype = type(var).__name__
                if not '.' in name:  # vartree vars handled separately
                    units = ''
                    meta = dst.get_metadata(name)
                    if meta and 'units' in meta:
                        units = meta['units']
                    dests.append({
                        'name': name,
                        'type': type(var).__name__,
                        'valid': dst.get_valid([name])[0],
                        'units': units,
                        'connected': (name in connected)
                    })
                if isinstance(var, VariableTree):
                    for var_name in var.list_vars():
                        vt_var = var.get(var_name)
                        vt_var_name = name + '.' + var_name
                        units = ''
                        meta = var.get_metadata(var_name)
                        if meta and 'units' in meta:
                            units = meta['units']
                        dests.append({
                            'name': vt_var_name,
                            'type': type(vt_var).__name__,
                            'valid': valid,
                            'units': units,
                            'connected': (vt_var_name in connected)
                        })
                elif vtype == 'ndarray':
                    for idx in range(0, len(var)):
                        vname = name + '[' + str(idx) + ']'
                        dtype = type(var[0]).__name__
                        units = ''
                        dests.append({
                            'name': vname,
                            'type': dtype,
                            'valid': valid,
                            'units': units,
                            'connected': (vname in connected)
                        })

        conns['destinations'] = sorted(dests, key=lambda d: d['name'])

        # connections
        connections = []
        conntuples = self.list_connections(show_passthrough=True,
                                           visible_only=True)
        comp_names = self.list_components()
        for src_var, dst_var in conntuples:
            src_root = src_var.split('.')[0]
            dst_root = dst_var.split('.')[0]
            if (((src_name and src_root == src_name) or
                 (not src_name and src_root not in comp_names)) and
                ((dst_name and dst_root == dst_name) or
                 (not dst_name and dst_root not in comp_names))):
                connections.append([src_var, dst_var])
        conns['connections'] = connections

        return conns


def dump_iteration_tree(obj, full=False):
    """Returns a text version of the iteration tree
    of an OpenMDAO object or hierarchy.  The tree
    shows which are being iterated over by which
    drivers.

    If full is True, show pseudocomponents as well.
    """
    def _dump_iteration_tree(obj, f, tablevel):
        if is_instance(obj, Driver):
            f.write(' ' * tablevel)
            f.write(obj.get_pathname())
            f.write('\n')
            names = set(obj.workflow.get_names())
            for comp in obj.workflow:
                if not full and comp.name not in names:
                    continue
                if is_instance(comp, Driver) or is_instance(comp, Assembly):
                    _dump_iteration_tree(comp, f, tablevel + 3)
                else:
                    f.write(' ' * (tablevel + 3))
                    f.write(comp.get_pathname())
                    f.write('\n')
        elif is_instance(obj, Assembly):
            f.write(' ' * tablevel)
            f.write(obj.get_pathname())
            f.write('\n')
            _dump_iteration_tree(obj.driver, f, tablevel + 3)
    f = cStringIO.StringIO()
    _dump_iteration_tree(obj, f, 0)
    return f.getvalue()<|MERGE_RESOLUTION|>--- conflicted
+++ resolved
@@ -143,19 +143,7 @@
         Returns the added object.
         """
         if has_interface(obj, IComponent):
-<<<<<<< HEAD
-            kwargs = {}
-            if has_interface(obj, IDriver):
-                kwargs['driver'] = True
-            if isinstance(obj, PseudoComponent):
-                kwargs['pseudo'] = obj._pseudo_type
-            self._depgraph.add_component(name,
-                                         obj.list_inputs(),
-                                         obj.list_outputs(),
-                                         **kwargs)
-=======
             self._depgraph.add_component(name, obj)
->>>>>>> 741f2ec5
         try:
             super(Assembly, self).add(name, obj)
         except:
@@ -239,7 +227,7 @@
                 self.parent.connect(u, v)
 
     def replace(self, target_name, newobj):
-        """Replace one object with another, attempting to mimic the 
+        """Replace one object with another, attempting to mimic the
         inputs and connections of the replaced object as much as possible.
         """
         tobj = getattr(self, target_name)
@@ -268,7 +256,7 @@
                                  #re.search(target_rgx, u) is not None or
                                  #re.search(target_rgx, v) is not None])
 
-        self.add(target_name, newobj)  # this will remove the old object 
+        self.add(target_name, newobj)  # this will remove the old object
                                        # and any connections to it
 
         # recreate old connections
@@ -531,26 +519,15 @@
 
         graph = self._depgraph
 
-<<<<<<< HEAD
-        for u, v in graph.list_connections(show_external=True):
-            if (u, v) in to_remove:
-                super(Assembly, self).disconnect(u, v)
-
-        for u, v in graph.list_autopassthroughs():
-            if (u, v) in to_remove:
-                super(Assembly, self).disconnect(u, v)
-
-=======
         if to_remove:
             for u, v in graph.list_connections(show_external=True):
-                if (u,v) in to_remove:
+                if (u, v) in to_remove:
                     super(Assembly, self).disconnect(u, v)
-                    
+
             for u, v in graph.list_autopassthroughs():
-                if (u,v) in to_remove:
+                if (u, v) in to_remove:
                     super(Assembly, self).disconnect(u, v)
-                
->>>>>>> 741f2ec5
+
         for name in pcomps:
             try:
                 self.remove_trait(name)
@@ -800,7 +777,7 @@
             self.set_valid(invalidated_ins, False)
         else:  # only invalidate *connected* inputs, because unconnected inputs
                # are always valid
-            self.set_valid([n for n in invalidated_ins 
+            self.set_valid([n for n in invalidated_ins
                                   if n in conn_ins], False)
 
         if invalidated_ins:
