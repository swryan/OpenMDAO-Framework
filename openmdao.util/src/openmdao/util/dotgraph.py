
import os
import sys
import webbrowser

import networkx as nx
from openmdao.main.interfaces import IDriver
from openmdao.main.depgraph import DependencyGraph, is_var_node

_cluster_count = 0

<<<<<<< HEAD
def write_driver_cluster(f, G, driver, indent, counts, alledges):
=======
def write_driver_cluster(f, G, driver, indent, excludes=()):
>>>>>>> 789111b8
    global _cluster_count, IDriver
    show = driver.name not in excludes
    comps = list(driver.workflow)
    subG = G.subgraph([c.name for c in comps])
    tab = ' '*indent
<<<<<<< HEAD
    f.write('%ssubgraph cluster%s {\n' % (tab, _cluster_count))
    _cluster_count += 1
    indent += 3
    tab = ' '*indent

    f.write('%s%s;\n' % (tab, driver.name))
    if len(comps) > 0:
        dcount = 1
        for comp in comps:
            if IDriver.providedBy(comp):
                write_driver_cluster(f, G, comp, indent, counts, alledges)
                f.write("%s%s -> %s [style=dashed, label=%d];\n" % (tab, driver.name, comp.name, dcount))
                dcount += 1

        subG = G.subgraph([c.name for c in comps])

        write_nodes(f, subG, indent, counts, driver.name)

        for u,v in subG.edges():
            alledges.add((u,v))
            if counts[u] > 0:
                u = '"%s@%s"' % (u, driver.name)
            if counts[v] > 0:
                v = '"%s@%s"' % (v, driver.name)
            f.write('%s%s -> %s;\n' % (tab, u, v))

        for pname in driver.list_pseudocomps():
            f.write('%s%s -> %s [style=dotted];\n' % (tab, pname, driver.name))

    f.write('%s}\n' % tab)

def write_nodes(f, G, indent, counts, parent):
    tab = ' '*indent
    for node, data in G.nodes_iter(data=True):
        counts[node] -= 1
        if counts[node] > 0:
            data = data.copy() # don't corrupt metadata of other subgraphs/parent graphs
            data['label'] = node
            node = '%s@%s' % (node, parent)
            data['style'] = 'filled'
            data['fillcolor'] = 'gray'
        if 'driver' in data:
            data['shape'] = 'invhouse'
        elif 'pseudo' in data:
            data['shape'] = 'diamond'
            data['label'] = node.replace('_pseudo_', '_p_')
        elif 'comp' in data:
            data['shape'] = 'box'
        else: # var node
            data['shape'] = 'ellipse'
            parts = node.split('.', 1)
            if len(parts) > 1 and not is_var_node(G, parts[0]):
                data['label'] = parts[1]
            base = G.base_var(node)
            if G.node[base].get('iotype') == 'state':
                data['shape'] = 'doubleoctagon'
        data['margin'] = '0.0'
        f.write('%s"%s" [' % (tab, node))
        for i,(key,val) in enumerate(data.items()):
            if i > 0:
                f.write(", ")
            f.write("%s=%s" % (key,val))
        f.write("];\n")

def _get_comp_counts(drv, counts):
    for comp in drv.workflow:
        counts[comp.name] += 1
        if IDriver.providedBy(comp):
            _get_comp_counts(comp, counts)

def write_dot(G, dotfile, scope=None):
=======
    
    if show:
        f.write('%ssubgraph cluster%s {\n' % (tab, _cluster_count))
        _cluster_count += 1
        indent += 3
        tab = ' '*indent

        f.write('%s%s [shape=box];\n' % (tab, driver.name))

    dcount = 1
    for comp in comps:
        if IDriver.providedBy(comp):
            write_driver_cluster(f, G, comp, indent=indent, excludes=excludes)
            if show:
                f.write("%s%s -> %s [style=dashed, label=%d];\n" % 
                               (tab, driver.name, comp.name, dcount))
            dcount += 1

    if show:
        for c in comps:
            if c.name in subG:
                f.write("%s%s;\n" % (tab, c.name))
        f.write('%s}\n' % tab)
    
def write_dot(G, dotfile, scope=None, excludes=()):
>>>>>>> 789111b8

    if scope is None:
        raise RuntimeError("if workflow is True, scope must be specified")

    with open(dotfile, 'w') as f:
        f.write("strict digraph {\n")

        driver = getattr(scope, 'driver')
<<<<<<< HEAD

        f.write("   driver [shape=invhouse, margin=0.0];\n")

        # find any components that appear in multiple workflows
        counts = dict([(n,0) for n in G.nodes()])
        _get_comp_counts(driver, counts)

        alledges = set()
        write_driver_cluster(f, G, driver, 3, counts, alledges)

        #write_nodes(f, G, 3, counts, 'driver')
=======
        write_driver_cluster(f, G, driver, 3, excludes=excludes)
>>>>>>> 789111b8

        # now include any cross workflow connections
        for u,v in G.edges_iter():
            if (u,v) not in alledges:
                f.write("   %s -> %s;\n" % (u, v))

        f.write("}\n")

<<<<<<< HEAD
def plot_graph(G, fmt='pdf', outfile=None, pseudos=True, workflow=False, scope=None):
=======
def plot_graph(G, fmt='pdf', outfile=None, pseudos=False, workflow=False, scope=None,
               excludes=()):
>>>>>>> 789111b8
    """Create a plot of the given graph"""

    G = G.copy()

    if isinstance(G, DependencyGraph):
        if workflow:
            G = G.component_graph()
        else:
            G.prune_unconnected_vars()

    if not pseudos:
        nodes = [n for n in G.nodes() if '_pseudo_' in n]
        G.remove_nodes_from(nodes)

    if outfile is None:
        outfile = 'graph.'+fmt

    dotfile = os.path.splitext(outfile)[0]+'.dot'

    if workflow:
        write_dot(G, dotfile, scope, excludes)
    else: # just show data connections
        for node, data in G.nodes_iter(data=True):
            if 'driver' in data:
                data['shape'] = 'invhouse'
            elif 'pseudo' in data:
                data['shape'] = 'diamond'
                data['label'] = node.replace('_pseudo_', '_p_')
            elif 'comp' in data:
                data['shape'] = 'box'
            else: # var node
                data['shape'] = 'ellipse'
                parts = node.split('.', 1)
                if len(parts) > 1 and not is_var_node(G, parts[0]):
                    data['label'] = parts[1]
                base = G.base_var(node)
                if G.node[base].get('iotype') == 'state':
                    data['shape'] = 'doubleoctagon'
            data['margin'] = '0.0'
        nx.write_dot(G, dotfile)

    os.system("dot -T%s -o %s %s" % (fmt, outfile, dotfile))

    if sys.platform == 'darwin':
        os.system('open %s' % outfile)
    else:
        webbrowser.get().open(outfile)

    #os.remove(dotfile)

def plot_graphs(obj, recurse=True, fmt='pdf', pseudos=False, workflow=False):
    from openmdao.main.assembly import Assembly
    from openmdao.main.driver import Driver

    print "plot_graphs for %s" % obj.name

    if isinstance(obj, Assembly):
        if obj.name == '':
            obj.name = 'top'
        try:
<<<<<<< HEAD
            plot_graph(obj._depgraph, fmt=fmt, outfile=obj.name+'_depgraph'+'.'+fmt, pseudos=pseudos)
        except Exception as err:
            print "Can't plot depgraph of '%s': %s" % (obj.name, str(err))
        try:
            plot_graph(obj._depgraph.component_graph(),
                       fmt=fmt, outfile=obj.name+'_compgraph'+'.'+fmt,
=======
            plot_graph(prune(obj._depgraph), fmt=fmt, outfile=obj.name+'_depgraph', 
                             pseudos=pseudos)
        except Exception as err:
            print "Can't plot depgraph of '%s': %s" % (obj.name, str(err))
        try:
            plot_graph(obj._depgraph.component_graph(), 
                       fmt=fmt, outfile=obj.name+'_compgraph'+'.'+fmt, 
>>>>>>> 789111b8
                       pseudos=pseudos, workflow=workflow, scope=obj)
        except Exception as err:
            print "Can't plot component_graph of '%s': %s" % (obj.name, str(err))
        if recurse:
            plot_graphs(obj.driver, recurse, fmt=fmt, pseudos=pseudos, workflow=workflow)
    elif isinstance(obj, Driver):
        try:
<<<<<<< HEAD
            plot_graph(obj.workflow.derivative_graph(),
                       fmt=fmt, outfile=obj.name+"_derivgraph"+'.'+fmt,
=======
            plot_graph(obj.workflow.derivative_graph(), 
                       fmt=fmt, outfile=obj.name+"_derivgraph"+'.'+fmt, 
>>>>>>> 789111b8
                       pseudos=pseudos, workflow=workflow, scope=obj.parent)
        except Exception as err:
            print "Can't plot deriv graph of '%s': %s" % (obj.name, str(err))

        if recurse:
            for comp in obj.iteration_set():
                if isinstance(comp, Assembly) or isinstance(comp, Driver):
                    plot_graphs(comp, recurse, fmt=fmt, pseudos=pseudos, workflow=workflow)



def main():
    from argparse import ArgumentParser
    import inspect

    from openmdao.main.assembly import Assembly, set_as_top

    parser = ArgumentParser()
    parser.add_argument('-m', '--module', action='store', dest='module',
                        metavar='MODULE',
                        help='name of module that contains the class to be instantiated and graphed')
    parser.add_argument('-c', '--class', action='store', dest='klass',
                        help='specify class in module to plot graphs for')
    parser.add_argument('-f', '--fmt', action='store', dest='fmt', default='pdf',
                        help='specify output format')
    parser.add_argument('-r', '--recurse', action='store_true', dest='recurse',
                        help='if set, recurse down and plot all dependency, component,  and derivative graphs')
    parser.add_argument('-p', '--pseudos', action='store_false', dest='pseudos',
                        help='if set, include pseudo components in graphs')
    parser.add_argument('-w', '--workflow', action='store_true', dest='workflow',
                        help='if set, group graph components into workflows')


    options = parser.parse_args()

    if options.module is None:
        parser.print_help()
        sys.exit(-1)

    __import__(options.module)

    mod = sys.modules[options.module]

    if options.klass:
        obj = getattr(mod, options.klass)()
    else:
        def isasm(obj):
            try:
                return issubclass(obj, Assembly) and obj is not Assembly
            except:
                return False

        klasses = inspect.getmembers(mod, isasm)
        if len(klasses) > 1:
            print "found %d Assembly classes. you must specify 1" % len(klasses)
            for i, (cname, klass) in enumerate(klasses):
                print "%d) %s" % (i, cname)
            var = raw_input("\nEnter a number: ")
            obj = klasses[int(var)][1]()
            sys.exit(-1)
        elif klasses:
            obj = klasses[0][1]()
        else:
            print "No classes found"

    set_as_top(obj)
    if not obj.get_pathname():
        obj.name = 'top'

    plot_graphs(obj, recurse=options.recurse, fmt=options.fmt, pseudos=options.pseudos,
                workflow=options.workflow)


if __name__ == '__main__':
    main()<|MERGE_RESOLUTION|>--- conflicted
+++ resolved
@@ -9,23 +9,21 @@
 
 _cluster_count = 0
 
-<<<<<<< HEAD
-def write_driver_cluster(f, G, driver, indent, counts, alledges):
-=======
-def write_driver_cluster(f, G, driver, indent, excludes=()):
->>>>>>> 789111b8
+def write_driver_cluster(f, G, driver, indent, counts, alledges, excludes=()):
     global _cluster_count, IDriver
     show = driver.name not in excludes
     comps = list(driver.workflow)
     subG = G.subgraph([c.name for c in comps])
     tab = ' '*indent
-<<<<<<< HEAD
-    f.write('%ssubgraph cluster%s {\n' % (tab, _cluster_count))
-    _cluster_count += 1
-    indent += 3
-    tab = ' '*indent
-
-    f.write('%s%s;\n' % (tab, driver.name))
+    
+    if show:
+        f.write('%ssubgraph cluster%s {\n' % (tab, _cluster_count))
+        _cluster_count += 1
+        indent += 3
+        tab = ' '*indent
+
+        f.write('%s%s [shape=box];\n' % (tab, driver.name))
+
     if len(comps) > 0:
         dcount = 1
         for comp in comps:
@@ -90,34 +88,7 @@
         if IDriver.providedBy(comp):
             _get_comp_counts(comp, counts)
 
-def write_dot(G, dotfile, scope=None):
-=======
-    
-    if show:
-        f.write('%ssubgraph cluster%s {\n' % (tab, _cluster_count))
-        _cluster_count += 1
-        indent += 3
-        tab = ' '*indent
-
-        f.write('%s%s [shape=box];\n' % (tab, driver.name))
-
-    dcount = 1
-    for comp in comps:
-        if IDriver.providedBy(comp):
-            write_driver_cluster(f, G, comp, indent=indent, excludes=excludes)
-            if show:
-                f.write("%s%s -> %s [style=dashed, label=%d];\n" % 
-                               (tab, driver.name, comp.name, dcount))
-            dcount += 1
-
-    if show:
-        for c in comps:
-            if c.name in subG:
-                f.write("%s%s;\n" % (tab, c.name))
-        f.write('%s}\n' % tab)
-    
 def write_dot(G, dotfile, scope=None, excludes=()):
->>>>>>> 789111b8
 
     if scope is None:
         raise RuntimeError("if workflow is True, scope must be specified")
@@ -126,7 +97,6 @@
         f.write("strict digraph {\n")
 
         driver = getattr(scope, 'driver')
-<<<<<<< HEAD
 
         f.write("   driver [shape=invhouse, margin=0.0];\n")
 
@@ -135,12 +105,9 @@
         _get_comp_counts(driver, counts)
 
         alledges = set()
-        write_driver_cluster(f, G, driver, 3, counts, alledges)
+        write_driver_cluster(f, G, driver, 3, counts, alledges, excludes=excludes)
 
         #write_nodes(f, G, 3, counts, 'driver')
-=======
-        write_driver_cluster(f, G, driver, 3, excludes=excludes)
->>>>>>> 789111b8
 
         # now include any cross workflow connections
         for u,v in G.edges_iter():
@@ -149,12 +116,8 @@
 
         f.write("}\n")
 
-<<<<<<< HEAD
-def plot_graph(G, fmt='pdf', outfile=None, pseudos=True, workflow=False, scope=None):
-=======
-def plot_graph(G, fmt='pdf', outfile=None, pseudos=False, workflow=False, scope=None,
+def plot_graph(G, fmt='pdf', outfile=None, pseudos=True, workflow=False, scope=None,
                excludes=()):
->>>>>>> 789111b8
     """Create a plot of the given graph"""
 
     G = G.copy()
@@ -215,22 +178,12 @@
         if obj.name == '':
             obj.name = 'top'
         try:
-<<<<<<< HEAD
             plot_graph(obj._depgraph, fmt=fmt, outfile=obj.name+'_depgraph'+'.'+fmt, pseudos=pseudos)
         except Exception as err:
             print "Can't plot depgraph of '%s': %s" % (obj.name, str(err))
         try:
             plot_graph(obj._depgraph.component_graph(),
                        fmt=fmt, outfile=obj.name+'_compgraph'+'.'+fmt,
-=======
-            plot_graph(prune(obj._depgraph), fmt=fmt, outfile=obj.name+'_depgraph', 
-                             pseudos=pseudos)
-        except Exception as err:
-            print "Can't plot depgraph of '%s': %s" % (obj.name, str(err))
-        try:
-            plot_graph(obj._depgraph.component_graph(), 
-                       fmt=fmt, outfile=obj.name+'_compgraph'+'.'+fmt, 
->>>>>>> 789111b8
                        pseudos=pseudos, workflow=workflow, scope=obj)
         except Exception as err:
             print "Can't plot component_graph of '%s': %s" % (obj.name, str(err))
@@ -238,13 +191,8 @@
             plot_graphs(obj.driver, recurse, fmt=fmt, pseudos=pseudos, workflow=workflow)
     elif isinstance(obj, Driver):
         try:
-<<<<<<< HEAD
             plot_graph(obj.workflow.derivative_graph(),
                        fmt=fmt, outfile=obj.name+"_derivgraph"+'.'+fmt,
-=======
-            plot_graph(obj.workflow.derivative_graph(), 
-                       fmt=fmt, outfile=obj.name+"_derivgraph"+'.'+fmt, 
->>>>>>> 789111b8
                        pseudos=pseudos, workflow=workflow, scope=obj.parent)
         except Exception as err:
             print "Can't plot deriv graph of '%s': %s" % (obj.name, str(err))
