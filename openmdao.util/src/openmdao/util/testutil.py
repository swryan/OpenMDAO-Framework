"""Utilities for the OpenMDAO test process."""

import os.path
import sys
from math import isnan


def assertRaisesError(test_case_instance, code, err_type, err_msg):
    """ Determine that `code` raises `err_type` with `err_msg`. """
    try:
        eval(code)
    except err_type, err:
        test_case_instance.assertEqual(str(err), err_msg)
    else:
        test_case_instance.fail("Expecting %s" % err_type)


def assert_raises(test_case, code, globals, locals, exception, msg,
                  use_exec=False):
    """
    Determine that `code` raises `exception` with `msg`.

    test_case: :class:`unittest.TestCase`
        TestCase instance used for assertions.

    code: string
        Statement to be executed.

    globals, locals: dict
        Arguments for :meth:`eval`.

    exception: Exception
        Exception that should be raised.

    msg: string
        Expected message from exception.

    use_exec: bool
        If True, then evaluate `code` with :func:`exec` rather than
        :func:`eval`.  This is necessary for testing statements that are not
        expressions.
    """
    try:
        if use_exec:
            exec code in globals, locals
        else:
            eval(code, globals, locals)
    except exception as exc:
        test_case.assertEqual(str(exc)[:len(msg)], msg)
    else:
        test_case.fail('Expecting %s' % exception)


def assert_rel_error(test_case, actual, desired, tolerance):
    """
    Determine that the relative error between `actual` and `desired`
    is within `tolerance`. If `desired` is zero, then use absolute error.

    test_case: :class:`unittest.TestCase`
        TestCase instance used for assertions.

    actual: float
        The value from the test.

    desired: float
        The value expected.

    tolerance: float
        Maximum relative error ``(actual - desired) / desired``.
    """
    try:
        actual[0]
    except (TypeError, IndexError):
        if isnan(actual) and not isnan(desired):
            test_case.fail('actual nan, desired %s, rel error nan, tolerance %s'
                           % (desired, tolerance))
        if desired != 0:
            error = (actual - desired) / desired
        else:
            error = actual
        if abs(error) > tolerance:
            test_case.fail('actual %s, desired %s, rel error %s, tolerance %s'
                           % (actual, desired, error, tolerance))
    else:
        for i, (act, des) in enumerate(zip(actual, desired)):
            if isnan(act) and not isnan(des):
                test_case.fail('at %d: actual nan, desired %s, rel error nan,'
                               ' tolerance %s' % (i, des, tolerance))
            if des != 0:
                error = (act - des) / des
            else:
                error = act
            if abs(error) > tolerance:
                test_case.fail('at %d: actual %s, desired %s, rel error %s,'
                               ' tolerance %s' % (i, act, des, error, tolerance))


def case_assert_rel_error(case1, case2, test_case, tolerance):
    """Perform assert_rel_error when comparing two Case objects."""
    for tup1, tup2 in zip(case1.items(flatten=True), case2.items(flatten=True)):
        if tup1[0].endswith('itername') or tup2[0].endswith('itername'):
            continue
        if isinstance(tup1[1], float) and isinstance(tup2[1], float):
            assert_rel_error(test_case, tup1[1], tup2[1], tolerance)
        else:
            test_case.fail("Case entry values (%s:%s, %s:%s) are not both floats"
                           % (tup1[0], tup1[1], tup2[0], tup2[1]))
        if tup1[0] != tup2[0]:
<<<<<<< HEAD
            test_case.fail("Case entry names ('%s', '%s') don't match"
                           % (tup1[0], tup2[0]))
    
    
=======
            test_case.fail("Case entry names ('%s', '%s') don't match" % (tup1[0], tup2[0]))


>>>>>>> 37df6017
def find_python():
    """ Return path to the OpenMDAO Python command."""
    return sys.executable


def make_protected_dir():
    """
    Returns the the absolute path of an inaccessible directory.
    Files cannot be created in it; it can't be :meth:`os.chdir` to, etc.
    Not supported on Windows.
    """
    directory = '__protected__'
    if os.path.exists(directory):
        os.rmdir(directory)
    os.mkdir(directory)
    os.chmod(directory, 0)
    return os.path.join(os.getcwd(), directory)<|MERGE_RESOLUTION|>--- conflicted
+++ resolved
@@ -106,16 +106,10 @@
             test_case.fail("Case entry values (%s:%s, %s:%s) are not both floats"
                            % (tup1[0], tup1[1], tup2[0], tup2[1]))
         if tup1[0] != tup2[0]:
-<<<<<<< HEAD
             test_case.fail("Case entry names ('%s', '%s') don't match"
                            % (tup1[0], tup2[0]))
-    
-    
-=======
-            test_case.fail("Case entry names ('%s', '%s') don't match" % (tup1[0], tup2[0]))
 
 
->>>>>>> 37df6017
 def find_python():
     """ Return path to the OpenMDAO Python command."""
     return sys.executable
